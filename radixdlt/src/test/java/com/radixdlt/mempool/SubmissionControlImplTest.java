--- conflicted
+++ resolved
@@ -51,11 +51,7 @@
 	private Serialization serialization;
 	private SubmissionControlSender sender;
 	private SubmissionControlImpl submissionControl;
-<<<<<<< HEAD
-	private AtomToClientAtomConverter converter;
 	private Hasher hasher;
-=======
->>>>>>> 9e012cfe
 
 	@Before
 	public void setUp() {
@@ -66,13 +62,8 @@
 		this.radixEngine = re;
 		this.serialization = mock(Serialization.class);
 		this.sender = mock(SubmissionControlSender.class);
-<<<<<<< HEAD
 		this.hasher = Sha256Hasher.withDefaultSerialization();
-		this.submissionControl = new SubmissionControlImpl(this.mempool, this.radixEngine, this.serialization,
-				this.converter, this.sender, this.hasher);
-=======
-		this.submissionControl = new SubmissionControlImpl(this.mempool, this.radixEngine, this.serialization, this.sender);
->>>>>>> 9e012cfe
+		this.submissionControl = new SubmissionControlImpl(this.mempool, this.radixEngine, this.serialization, this.sender, this.hasher);
 	}
 
 	@Test
@@ -123,24 +114,6 @@
 	}
 
 	@Test
-<<<<<<< HEAD
-	public void when_conversion_fails_then_exception_is_broadcasted_and_atom_is_not_added_to_mempool() throws Exception {
-		JSONObject atomJson = mock(JSONObject.class);
-		Atom atom = mock(Atom.class);
-		AID aid = mock(AID.class);
-		doReturn(atom).when(this.serialization).fromJsonObject(eq(atomJson), eq(Atom.class));
-		when(converter.convert(eq(atom))).thenThrow(mock(AtomConversionException.class));
-		// No type check issues with mocking generic here
-		@SuppressWarnings("unchecked")
-		Consumer<ClientAtom> callback = mock(Consumer.class);
-		this.submissionControl.submitAtom(atomJson, callback);
-		verify(this.sender, times(1)).sendDeserializeFailure(eq(atom), any());
-		verify(this.mempool, never()).add(any());
-	}
-
-	@Test
-=======
->>>>>>> 9e012cfe
 	public void if_deserialisation_fails__then_callback_is_not_called() throws Exception {
 		doThrow(new IllegalArgumentException()).when(this.serialization).fromJsonObject(any(), any());
 
@@ -161,10 +134,6 @@
 	public void after_json_deserialised__then_callback_is_called_and_aid_returned()
 		throws Exception {
 		doNothing().when(this.radixEngine).staticCheck(any());
-<<<<<<< HEAD
-		Atom atomMock = throwingMock(Atom.class);
-		doReturn(atomMock).when(this.serialization).fromJsonObject(any(), any());
-=======
 		Atom atom = new Atom();
 		atom.addParticleGroup(
 			ParticleGroup.of(
@@ -172,7 +141,6 @@
 			)
 		);
 		doReturn(atom).when(this.serialization).fromJsonObject(any(), any());
->>>>>>> 9e012cfe
 		doNothing().when(this.mempool).add(any());
 		when(serialization.toDson(any(), any())).thenReturn(new byte[] {0, 1, 2, 3});
 		// No type check issues with mocking generic here
