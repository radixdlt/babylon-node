--- conflicted
+++ resolved
@@ -26,10 +26,7 @@
 import org.junit.Before;
 import org.junit.Test;
 
-<<<<<<< HEAD
-=======
 import static com.radixdlt.utils.TypedMocks.rmock;
->>>>>>> f85f1b70
 import static org.mockito.Mockito.*;
 import static org.mockito.Mockito.times;
 
@@ -46,16 +43,6 @@
 		this.pacemakerState = new PacemakerState(this.proposerElection, this.viewUpdateSender);
 	}
 
-<<<<<<< HEAD
-    @Test
-    public void when_process_qc_for_wrong_view__then_ignored() {
-        HighQC highQC = mock(HighQC.class);
-        QuorumCertificate qc = mock(QuorumCertificate.class);
-        when(qc.getView()).thenReturn(View.of(1));
-        when(highQC.getHighestView()).thenReturn(View.of(1));
-        when(highQC.highestQC()).thenReturn(qc);
-        when(highQC.highestCommittedQC()).thenReturn(qc);
-=======
 	@Test
 	public void when_process_qc_for_wrong_view__then_ignored() {
 		HighQC highQC = mock(HighQC.class);
@@ -63,64 +50,12 @@
 		when(qc.getView()).thenReturn(View.of(1));
 		when(highQC.highestQC()).thenReturn(qc);
 		when(highQC.highestCommittedQC()).thenReturn(qc);
->>>>>>> f85f1b70
 
 		// Move ahead for a bit so we can send in a QC for a lower view
 		this.pacemakerState.processQC(highQCFor(View.of(0)));
 		this.pacemakerState.processQC(highQCFor(View.of(1)));
 		this.pacemakerState.processQC(highQCFor(View.of(2)));
 
-<<<<<<< HEAD
-        verify(viewUpdateSender, times(1)).sendViewUpdate(new ViewUpdate(View.of(1), View.of(0)));
-        verify(viewUpdateSender, times(1)).sendViewUpdate(new ViewUpdate(View.of(2), View.of(1)));
-        verify(viewUpdateSender, times(1)).sendViewUpdate(new ViewUpdate(View.of(3), View.of(2)));
-
-        this.pacemakerState.processQC(highQC);
-        verifyNoMoreInteractions(viewUpdateSender);
-    }
-
-    @Test
-    public void when_process_qc_for_current_view__then_processed() {
-        HighQC highQC = mock(HighQC.class);
-        QuorumCertificate qc = mock(QuorumCertificate.class);
-        when(qc.getView()).thenReturn(View.of(0));
-        when(highQC.getHighestView()).thenReturn(View.of(0));
-        when(highQC.highestQC()).thenReturn(qc);
-        when(highQC.highestCommittedQC()).thenReturn(qc);
-
-        this.pacemakerState.processQC(highQC);
-        verify(viewUpdateSender, times(1)).sendViewUpdate(new ViewUpdate(View.of(1), View.of(0)));
-
-        when(qc.getView()).thenReturn(View.of(1));
-        when(highQC.getHighestView()).thenReturn(View.of(1));
-        this.pacemakerState.processQC(highQC);
-        verify(viewUpdateSender, times(1)).sendViewUpdate(new ViewUpdate(View.of(2), View.of(1)));
-    }
-
-    @Test
-    public void when_process_qc_with_a_high_tc__then_should_move_to_tc_view() {
-        HighQC highQC = mock(HighQC.class);
-        QuorumCertificate qc = mock(QuorumCertificate.class);
-        when(qc.getView()).thenReturn(View.of(3));
-        when(highQC.getHighestView()).thenReturn(View.of(5));
-        when(highQC.highestCommittedQC()).thenReturn(qc);
-
-        this.pacemakerState.processQC(highQC);
-        verify(viewUpdateSender, times(1)).sendViewUpdate(new ViewUpdate(View.of(6), View.of(3)));
-    }
-
-    private HighQC highQCFor(View view) {
-        HighQC highQC = mock(HighQC.class);
-        QuorumCertificate hqc = mock(QuorumCertificate.class);
-        QuorumCertificate cqc = mock(QuorumCertificate.class);
-        when(hqc.getView()).thenReturn(view);
-        when(cqc.getView()).thenReturn(view);
-        when(highQC.highestQC()).thenReturn(hqc);
-        when(highQC.highestCommittedQC()).thenReturn(cqc);
-        when(highQC.getHighestView()).thenReturn(view);
-        return highQC;
-    }
-=======
 		verify(viewUpdateSender, times(1))
 			.dispatch(argThat(v -> v.getCurrentView().equals(View.of(1))));
 		verify(viewUpdateSender, times(1))
@@ -150,7 +85,20 @@
 			.dispatch(argThat(v -> v.getCurrentView().equals(View.of(2))));
 	}
 
-	private HighQC highQCFor(View view) {
+    @Test
+    public void when_process_qc_with_a_high_tc__then_should_move_to_tc_view() {
+        HighQC highQC = mock(HighQC.class);
+        QuorumCertificate qc = mock(QuorumCertificate.class);
+        when(qc.getView()).thenReturn(View.of(3));
+        when(highQC.getHighestView()).thenReturn(View.of(5));
+        when(highQC.highestCommittedQC()).thenReturn(qc);
+
+        this.pacemakerState.processQC(highQC);
+        verify(viewUpdateSender, times(1))
+			.dispatch(argThat(v -> v.getCurrentView().equals(View.of(6))));
+    }
+
+    private HighQC highQCFor(View view) {
 		HighQC highQC = mock(HighQC.class);
 		QuorumCertificate hqc = mock(QuorumCertificate.class);
 		QuorumCertificate cqc = mock(QuorumCertificate.class);
@@ -160,5 +108,4 @@
 		when(highQC.highestCommittedQC()).thenReturn(cqc);
 		return highQC;
 	}
->>>>>>> f85f1b70
 }