/*
 * (C) Copyright 2020 Radix DLT Ltd
 *
 * Radix DLT Ltd licenses this file to you under the Apache License,
 * Version 2.0 (the "License"); you may not use this file except in
 * compliance with the License.  You may obtain a copy of the
 * License at
 *
 *  http://www.apache.org/licenses/LICENSE-2.0
 *
 * Unless required by applicable law or agreed to in writing,
 * software distributed under the License is distributed on an
 * "AS IS" BASIS, WITHOUT WARRANTIES OR CONDITIONS OF ANY KIND,
 * either express or implied.  See the License for the specific
 * language governing permissions and limitations under the License.
 */

package com.radixdlt.consensus;

import static org.assertj.core.api.AssertionsForClassTypes.assertThat;
import static org.mockito.ArgumentMatchers.any;
import static org.mockito.ArgumentMatchers.anyLong;
import static org.mockito.ArgumentMatchers.eq;
import static org.mockito.Mockito.mock;
import static org.mockito.Mockito.never;
import static org.mockito.Mockito.times;
import static org.mockito.Mockito.verify;
import static org.mockito.Mockito.when;

import com.google.common.collect.ImmutableSet;
import com.radixdlt.consensus.bft.GetVerticesErrorResponse;
import com.radixdlt.consensus.bft.VertexStore;
import com.radixdlt.consensus.bft.VertexStore.GetVerticesRequest;
import com.radixdlt.consensus.bft.GetVerticesResponse;
import com.radixdlt.consensus.epoch.GetEpochRequest;
import com.radixdlt.consensus.epoch.GetEpochResponse;
import com.radixdlt.consensus.liveness.Pacemaker;
import com.radixdlt.consensus.liveness.ProposerElection;
import com.radixdlt.consensus.liveness.ScheduledTimeoutSender;
import com.radixdlt.consensus.validators.Validator;
import com.radixdlt.consensus.validators.ValidatorSet;
import com.radixdlt.counters.SystemCounters;
import com.radixdlt.counters.SystemCounters.CounterType;
import com.radixdlt.counters.SystemCountersImpl;
import com.radixdlt.crypto.ECKeyPair;
import com.radixdlt.crypto.ECPublicKey;
import com.radixdlt.crypto.Hash;
import com.radixdlt.middleware2.CommittedAtom;
import org.junit.Before;
import org.junit.Test;

public class EpochManagerTest {
	private ECPublicKey publicKey;
	private EpochManager epochManager;
	private SyncEpochsRPCSender syncEpochsRPCSender;
	private VertexStore vertexStore;
	private BFTFactory bftFactory;
	private Pacemaker pacemaker;
	private SystemCounters systemCounters;
	private SyncedStateComputer<CommittedAtom> syncedStateComputer;

	@Before
	public void setup() {
		ECKeyPair keyPair = ECKeyPair.generateNew();
		this.publicKey = keyPair.getPublicKey();

		this.syncEpochsRPCSender = mock(SyncEpochsRPCSender.class);

		this.vertexStore = mock(VertexStore.class);
		VertexStoreFactory vertexStoreFactory = mock(VertexStoreFactory.class);
		when(vertexStoreFactory.create(any(), any(), any())).thenReturn(this.vertexStore);
		this.pacemaker = mock(Pacemaker.class);

		this.bftFactory = mock(BFTFactory.class);

		this.systemCounters = new SystemCountersImpl();
		this.syncedStateComputer = mock(SyncedStateComputer.class);

		this.epochManager = new EpochManager(
<<<<<<< HEAD
			"name",
			mock(SyncedRadixEngine.class),
			syncEpochsRPCSender,
=======
			this.syncedStateComputer,
			this.syncEpochsRPCSender,
>>>>>>> 7e5e7aa0
			mock(ScheduledTimeoutSender.class),
			timeoutSender -> this.pacemaker,
			vertexStoreFactory,
			proposers -> mock(ProposerElection.class),
			this.bftFactory,
			this.publicKey,
			this.systemCounters
		);
	}

	@Test
	public void when_next_epoch_does_not_contain_self__then_should_not_emit_any_consensus_events() {
		EpochChange epochChange = mock(EpochChange.class);
		ValidatorSet validatorSet = mock(ValidatorSet.class);
		when(validatorSet.containsKey(eq(publicKey))).thenReturn(false);
		when(epochChange.getValidatorSet()).thenReturn(validatorSet);
		VertexMetadata vertexMetadata = mock(VertexMetadata.class);
		when(epochChange.getAncestor()).thenReturn(vertexMetadata);
		epochManager.processEpochChange(epochChange);

		verify(bftFactory, never()).create(any(), any(), any(), any(), any());
		verify(syncEpochsRPCSender, never()).sendGetEpochRequest(any(), anyLong());
	}

	@Test
	public void when_no_epoch_change__then_processing_events_should_not_fail() {
		epochManager.processLocalTimeout(mock(LocalTimeout.class));
		epochManager.processLocalSync(mock(Hash.class));
		epochManager.processGetVerticesRequest(mock(GetVerticesRequest.class));
		epochManager.processGetVerticesResponse(mock(GetVerticesResponse.class));
		epochManager.processCommittedStateSync(mock(CommittedStateSync.class));
		epochManager.processConsensusEvent(mock(NewView.class));
		epochManager.processConsensusEvent(mock(Proposal.class));
		epochManager.processConsensusEvent(mock(Vote.class));
	}

	@Test
	public void when_receive_next_epoch_then_epoch_request__then_should_return_current_ancestor() {
		VertexMetadata ancestor = VertexMetadata.ofGenesisAncestor();
		ValidatorSet validatorSet = mock(ValidatorSet.class);
		epochManager.processEpochChange(new EpochChange(ancestor, validatorSet));
		ECPublicKey sender = mock(ECPublicKey.class);
		epochManager.processGetEpochRequest(new GetEpochRequest(sender, ancestor.getEpoch() + 1));
		verify(syncEpochsRPCSender, times(1)).sendGetEpochResponse(eq(sender), eq(ancestor));
	}

	@Test
	public void when_receive_epoch_response__then_should_sync_state_computer() {
		GetEpochResponse response = mock(GetEpochResponse.class);
		when(response.getEpochAncestor()).thenReturn(VertexMetadata.ofGenesisAncestor());
		epochManager.processGetEpochResponse(response);
		verify(syncedStateComputer, times(1)).syncTo(eq(VertexMetadata.ofGenesisAncestor()), any(), any());
	}

	@Test
	public void when_receive_next_epoch_events_and_then_epoch_change_and_part_of_validator_set__then_should_execute_queued_epoch_events() {
		Validator authorValidator = mock(Validator.class);
		ECPublicKey author = mock(ECPublicKey.class);
		when(authorValidator.nodeKey()).thenReturn(author);

		when(pacemaker.getCurrentView()).thenReturn(View.genesis());
		when(vertexStore.getHighestQC()).thenReturn(mock(QuorumCertificate.class));
		when(vertexStore.syncToQC(any(), any(), any())).thenReturn(true);

		VertexMetadata ancestor = VertexMetadata.ofGenesisAncestor();

		Proposal proposal = mock(Proposal.class);
		Vertex vertex = mock(Vertex.class);
		when(vertex.getView()).thenReturn(View.of(1));
		when(proposal.getEpoch()).thenReturn(ancestor.getEpoch() + 1);
		when(proposal.getVertex()).thenReturn(vertex);
		when(proposal.getAuthor()).thenReturn(author);
		epochManager.processConsensusEvent(proposal);

		assertThat(systemCounters.get(CounterType.EPOCH_MANAGER_QUEUED_CONSENSUS_EVENTS)).isEqualTo(1);

		BFTEventProcessor eventProcessor = mock(BFTEventProcessor.class);
		when(bftFactory.create(any(), any(), any(), any(), any())).thenReturn(eventProcessor);

		Validator validator = mock(Validator.class);
		when(validator.nodeKey()).thenReturn(mock(ECPublicKey.class));
		ValidatorSet validatorSet = mock(ValidatorSet.class);
		when(validatorSet.containsKey(any())).thenReturn(true);
		when(validatorSet.getValidators()).thenReturn(ImmutableSet.of(validator, authorValidator));
		epochManager.processEpochChange(new EpochChange(ancestor, validatorSet));

		assertThat(systemCounters.get(CounterType.EPOCH_MANAGER_QUEUED_CONSENSUS_EVENTS)).isEqualTo(0);
		verify(eventProcessor, times(1)).processProposal(eq(proposal));
	}

	@Test
	public void when_receive_next_epoch_events_and_then_epoch_change_and_not_part_of_validator_set__then_queued_events_should_be_cleared() {
		Validator authorValidator = mock(Validator.class);
		ECPublicKey author = mock(ECPublicKey.class);
		when(authorValidator.nodeKey()).thenReturn(author);

		VertexMetadata ancestor = VertexMetadata.ofGenesisAncestor();

		Proposal proposal = mock(Proposal.class);
		when(proposal.getEpoch()).thenReturn(ancestor.getEpoch() + 1);
		epochManager.processConsensusEvent(proposal);
		assertThat(systemCounters.get(CounterType.EPOCH_MANAGER_QUEUED_CONSENSUS_EVENTS)).isEqualTo(1);

		Validator validator = mock(Validator.class);
		when(validator.nodeKey()).thenReturn(mock(ECPublicKey.class));
		ValidatorSet validatorSet = mock(ValidatorSet.class);
		when(validatorSet.containsKey(any())).thenReturn(false);
		epochManager.processEpochChange(new EpochChange(ancestor, validatorSet));

		assertThat(systemCounters.get(CounterType.EPOCH_MANAGER_QUEUED_CONSENSUS_EVENTS)).isEqualTo(0);
	}

	@Test
	public void when_next_epoch__then_get_vertices_rpc_should_be_forwarded_to_vertex_store() {
		when(vertexStore.getHighestQC()).thenReturn(mock(QuorumCertificate.class));

		BFTEventProcessor eventProcessor = mock(BFTEventProcessor.class);
		when(bftFactory.create(any(), any(), any(), any(), any())).thenReturn(eventProcessor);

		Validator validator = mock(Validator.class);
		when(validator.nodeKey()).thenReturn(mock(ECPublicKey.class));
		ValidatorSet validatorSet = mock(ValidatorSet.class);
		when(validatorSet.containsKey(any())).thenReturn(true);
		when(validatorSet.getValidators()).thenReturn(ImmutableSet.of(validator));
		epochManager.processEpochChange(new EpochChange(VertexMetadata.ofGenesisAncestor(), validatorSet));

		GetVerticesRequest getVerticesRequest = mock(GetVerticesRequest.class);
		epochManager.processGetVerticesRequest(getVerticesRequest);
		verify(vertexStore, times(1)).processGetVerticesRequest(eq(getVerticesRequest));

		GetVerticesResponse getVerticesResponse = mock(GetVerticesResponse.class);
		epochManager.processGetVerticesResponse(getVerticesResponse);
		verify(vertexStore, times(1)).processGetVerticesResponse(eq(getVerticesResponse));

		GetVerticesErrorResponse getVerticesErrorResponse = mock(GetVerticesErrorResponse.class);
		epochManager.processGetVerticesErrorResponse(getVerticesErrorResponse);
		verify(vertexStore, times(1)).processGetVerticesErrorResponse(eq(getVerticesErrorResponse));

		CommittedStateSync committedStateSync = mock(CommittedStateSync.class);
		epochManager.processCommittedStateSync(committedStateSync);
		verify(vertexStore, times(1)).processCommittedStateSync(eq(committedStateSync));
	}
}<|MERGE_RESOLUTION|>--- conflicted
+++ resolved
@@ -77,14 +77,9 @@
 		this.syncedStateComputer = mock(SyncedStateComputer.class);
 
 		this.epochManager = new EpochManager(
-<<<<<<< HEAD
 			"name",
-			mock(SyncedRadixEngine.class),
-			syncEpochsRPCSender,
-=======
 			this.syncedStateComputer,
 			this.syncEpochsRPCSender,
->>>>>>> 7e5e7aa0
 			mock(ScheduledTimeoutSender.class),
 			timeoutSender -> this.pacemaker,
 			vertexStoreFactory,
