/*
 * (C) Copyright 2020 Radix DLT Ltd
 *
 * Radix DLT Ltd licenses this file to you under the Apache License,
 * Version 2.0 (the "License"); you may not use this file except in
 * compliance with the License.  You may obtain a copy of the
 * License at
 *
 * http://www.apache.org/licenses/LICENSE-2.0
 *
 * Unless required by applicable law or agreed to in writing,
 * software distributed under the License is distributed on an
 * "AS IS" BASIS, WITHOUT WARRANTIES OR CONDITIONS OF ANY KIND,
 * either express or implied.  See the License for the specific
 * language governing permissions and limitations under the License.
 */

package com.radixdlt.consensus.bft;

import static org.assertj.core.api.AssertionsForClassTypes.assertThat;
import static org.assertj.core.api.AssertionsForClassTypes.assertThatThrownBy;
import static org.assertj.core.api.AssertionsForInterfaceTypes.assertThat;
import static org.mockito.ArgumentMatchers.any;
import static org.mockito.ArgumentMatchers.argThat;
import static org.mockito.ArgumentMatchers.eq;
import static org.mockito.Mockito.doAnswer;
import static org.mockito.Mockito.mock;
import static org.mockito.Mockito.never;
import static org.mockito.Mockito.times;
import static org.mockito.Mockito.verify;
import static org.mockito.Mockito.when;

import com.google.common.collect.ImmutableList;
import com.radixdlt.consensus.Ledger.OnNotSynced;
import com.radixdlt.consensus.Ledger.OnSynced;
import com.radixdlt.consensus.QuorumCertificate;
import com.radixdlt.consensus.VerifiedLedgerHeaderAndProof;
import com.radixdlt.consensus.bft.VertexStore.SyncVerticesRequestSender;
import com.radixdlt.consensus.Ledger;
import com.radixdlt.consensus.TimestampedECDSASignatures;
import com.radixdlt.consensus.UnverifiedVertex;
import com.radixdlt.consensus.BFTHeader;
import com.radixdlt.consensus.VoteData;
import com.radixdlt.consensus.bft.VertexStore.GetVerticesRequest;
import com.radixdlt.consensus.bft.VertexStore.SyncedVertexSender;
import com.radixdlt.consensus.bft.VertexStore.VertexStoreEventSender;
import com.radixdlt.consensus.sync.SyncRequestSender;
import com.radixdlt.counters.SystemCounters;
import com.radixdlt.crypto.Hash;
import com.radixdlt.consensus.LedgerHeader;
import com.radixdlt.ledger.LedgerUpdate;
import java.util.Arrays;
import java.util.Collections;
import java.util.Comparator;
import java.util.concurrent.atomic.AtomicReference;
import java.util.function.BiFunction;
import java.util.function.Function;
import org.junit.Before;
import org.junit.Ignore;
import org.junit.Test;

public class VertexStoreTest {
	private VerifiedVertex genesisVertex;
	private Function<Hash, VerifiedVertex> nextVertex;
	private BiFunction<Hash, Boolean, VerifiedVertex> nextSkippableVertex;
	private Hash genesisHash;
	private QuorumCertificate rootQC;
	private VertexStore vertexStore;
	private Ledger ledger;
	private VertexStoreEventSender vertexStoreEventSender;
	private SyncVerticesRequestSender syncVerticesRPCSender;
	private SyncedVertexSender syncedVertexSender;
	private SystemCounters counters;
	private SyncRequestSender syncRequestSender;
	private Comparator<LedgerHeader> ledgerHeaderComparator;

	@Before
	public void setUp() {
		// No type check issues with mocking generic here
		Ledger ssc = mock(Ledger.class);
		this.ledger = ssc;
		when(this.ledger.prepare(any())).thenReturn(mock(LedgerHeader.class));
		this.syncVerticesRPCSender = mock(SyncVerticesRequestSender.class);
		this.vertexStoreEventSender = mock(VertexStoreEventSender.class);
		this.counters = mock(SystemCounters.class);
		this.syncedVertexSender = mock(SyncedVertexSender.class);
		this.syncRequestSender = mock(SyncRequestSender.class);

		this.genesisHash = mock(Hash.class);
		this.genesisVertex = new VerifiedVertex(UnverifiedVertex.createGenesis(mock(LedgerHeader.class)), genesisHash);
		this.rootQC = QuorumCertificate.ofGenesis(genesisVertex, mock(LedgerHeader.class));
		this.ledgerHeaderComparator = mock(Comparator.class);
		this.vertexStore = new VertexStore(
			genesisVertex,
			rootQC,
			ledger,
			syncVerticesRPCSender,
			syncedVertexSender,
			vertexStoreEventSender,
			syncRequestSender,
<<<<<<< HEAD
			counters,
			ledgerHeaderComparator,
			mock(Logger.class)
=======
			counters
>>>>>>> a9f28fe1
		);

		AtomicReference<BFTHeader> lastParentHeader
			= new AtomicReference<>(new BFTHeader(View.genesis(), genesisHash, mock(LedgerHeader.class)));
		AtomicReference<BFTHeader> lastGrandParentHeader
			= new AtomicReference<>(new BFTHeader(View.genesis(), genesisHash, mock(LedgerHeader.class)));
		AtomicReference<BFTHeader> lastGreatGrandParentHeader
			= new AtomicReference<>(new BFTHeader(View.genesis(), genesisHash, mock(LedgerHeader.class)));

		this.nextSkippableVertex = (hash, skipOne) -> {
			BFTHeader parentHeader = lastParentHeader.get();
			BFTHeader grandParentHeader = lastGrandParentHeader.get();
			BFTHeader greatGrandParentHeader = lastGreatGrandParentHeader.get();
			UnverifiedVertex rawVertex = mock(UnverifiedVertex.class);
			VerifiedVertex vertex = new VerifiedVertex(rawVertex, hash);
			final QuorumCertificate qc;
			if (!parentHeader.getView().equals(View.genesis())) {
				VoteData data = new VoteData(parentHeader, grandParentHeader, skipOne ? null : greatGrandParentHeader);
				qc = new QuorumCertificate(data, new TimestampedECDSASignatures());
			} else {
				qc = rootQC;
			}
			when(rawVertex.getQC()).thenReturn(qc);

			final View view;
			if (skipOne) {
				view = parentHeader.getView().next().next();
			} else {
				view = parentHeader.getView().next();
			}
			when(rawVertex.getView()).thenReturn(view);

			lastParentHeader.set(new BFTHeader(view, hash, mock(LedgerHeader.class)));
			lastGrandParentHeader.set(parentHeader);
			lastGreatGrandParentHeader.set(grandParentHeader);

			return vertex;
		};

		this.nextVertex = hash -> nextSkippableVertex.apply(hash, false);
	}

	@Test
	public void when_vertex_store_created_with_incorrect_roots__then_exception_is_thrown() {
		BFTHeader nextHeader = new BFTHeader(View.of(1), mock(Hash.class), mock(LedgerHeader.class));
		BFTHeader genesisHeader = new BFTHeader(View.of(0), genesisHash, mock(LedgerHeader.class));
		VoteData voteData = new VoteData(nextHeader, genesisHeader, null);
		QuorumCertificate badRootQC = new QuorumCertificate(voteData, new TimestampedECDSASignatures());
		assertThatThrownBy(() ->
			new VertexStore(
				genesisVertex,
				badRootQC,
				ledger,
				syncVerticesRPCSender,
				syncedVertexSender,
				vertexStoreEventSender,
				syncRequestSender,
<<<<<<< HEAD
				counters,
				ledgerHeaderComparator,
				mock(Logger.class)
=======
				counters
>>>>>>> a9f28fe1
			)
		).isInstanceOf(IllegalStateException.class);
	}

	@Test
	public void when_vertex_store_created_with_correct_vertices__then_exception_is_not_thrown() {
		VerifiedVertex nextVertex = this.nextVertex.apply(mock(Hash.class));
		this.vertexStore = new VertexStore(
			genesisVertex,
			rootQC,
			Collections.singletonList(nextVertex),
			ledger,
			syncVerticesRPCSender,
			syncedVertexSender,
			vertexStoreEventSender,
			syncRequestSender,
<<<<<<< HEAD
			counters,
			ledgerHeaderComparator,
			mock(Logger.class)
=======
			counters
>>>>>>> a9f28fe1
		);
	}

	@Test
	public void when_vertex_store_created_with_incorrect_vertices__then_exception_is_thrown() {
		this.nextVertex.apply(mock(Hash.class));

		assertThatThrownBy(() ->
			new VertexStore(
				genesisVertex,
				rootQC,
				Collections.singletonList(this.nextVertex.apply(mock(Hash.class))),
				ledger,
				syncVerticesRPCSender,
				syncedVertexSender,
				vertexStoreEventSender,
				syncRequestSender,
<<<<<<< HEAD
				counters,
				ledgerHeaderComparator,
				mock(Logger.class)
=======
				counters
>>>>>>> a9f28fe1
			)
		).isInstanceOf(IllegalStateException.class);
	}

	@Test
	public void when_vertex_retriever_succeeds__then_vertex_is_inserted() {
		VerifiedVertex vertex = this.nextVertex.apply(mock(Hash.class));
		BFTHeader genesisHeader = new BFTHeader(View.of(0), genesisHash, mock(LedgerHeader.class));
		VoteData voteData = new VoteData(new BFTHeader(vertex.getView(), vertex.getId(), mock(LedgerHeader.class)), genesisHeader, null);
		QuorumCertificate qc = new QuorumCertificate(voteData, new TimestampedECDSASignatures());
		BFTHeader header = mock(BFTHeader.class);
		when(header.getVertexId()).thenReturn(vertex.getId());

		BFTNode author = mock(BFTNode.class);

		AtomicReference<Object> opaque = new AtomicReference<>();
		doAnswer(invocation -> {
			opaque.set(invocation.getArgument(3));
			return null;
		}).when(syncVerticesRPCSender).sendGetVerticesRequest(eq(vertex.getId()), any(), eq(1), any());

		assertThat(vertexStore.syncToQC(qc, vertexStore.getHighestCommittedQC(), author)).isFalse();
		verify(syncVerticesRPCSender, times(1)).sendGetVerticesRequest(eq(vertex.getId()), any(), eq(1), any());

		GetVerticesResponse getVerticesResponse = new GetVerticesResponse(
			mock(BFTNode.class),
			vertex.getId(),
			Collections.singletonList(vertex),
			opaque.get()
		);
		vertexStore.processGetVerticesResponse(getVerticesResponse);

		verify(syncedVertexSender, times(1)).sendSyncedVertex(eq(vertex));
		assertThat(vertexStore.getHighestQC()).isEqualTo(qc);
	}

	@Test
	@Ignore("Need to catch this at verification of object")
	public void when_inserting_vertex_with_missing_parent__then_missing_parent_exception_is_thrown() {
		/*
		VertexMetadata vertexMetadata = VertexMetadata.ofGenesisAncestor();
		VoteData voteData = new VoteData(vertexMetadata, null, null);
		QuorumCertificate qc = new QuorumCertificate(voteData, new TimestampedECDSASignatures());
		Vertex nextVertex = Vertex.createVertex(qc, View.of(1), mock(ClientAtom.class));
		assertThatThrownBy(() -> vertexStore.insertVertex(nextVertex))
			.isInstanceOf(MissingParentException.class);
		 */
	}

	@Test
	public void when_committing_vertex_which_was_not_inserted__then_illegal_state_exception_is_thrown() {
		BFTHeader header = mock(BFTHeader.class);
		when(header.getView()).thenReturn(View.of(2));
		when(header.getVertexId()).thenReturn(mock(Hash.class));
		assertThatThrownBy(() -> vertexStore.commit(header, mock(VerifiedLedgerHeaderAndProof.class)))
			.isInstanceOf(IllegalStateException.class);
	}

	@Test
	public void when_committing_vertex_which_is_lower_or_equal_to_root__then_empty_optional_is_returned() {
		Hash id1 = mock(Hash.class);
		VerifiedVertex vertex1 = nextVertex.apply(id1);
		Hash id2 = mock(Hash.class);
		VerifiedVertex vertex2 = nextVertex.apply(id2);
		VerifiedVertex vertex3 = nextVertex.apply(mock(Hash.class));
		VerifiedVertex vertex4 = nextVertex.apply(mock(Hash.class));
		VerifiedVertex vertex5 = nextVertex.apply(mock(Hash.class));

		vertexStore =
			new VertexStore(
				genesisVertex,
				rootQC,
				Arrays.asList(vertex1, vertex2, vertex3, vertex4, vertex5),
				ledger,
				syncVerticesRPCSender,
				syncedVertexSender,
				vertexStoreEventSender,
				syncRequestSender,
<<<<<<< HEAD
				counters,
				ledgerHeaderComparator,
				mock(Logger.class)
=======
				counters
>>>>>>> a9f28fe1
			);

		BFTHeader header = mock(BFTHeader.class);
		when(header.getView()).thenReturn(View.of(2));
		when(header.getVertexId()).thenReturn(id2);
		assertThat(vertexStore.commit(header, mock(VerifiedLedgerHeaderAndProof.class))).isPresent();

		BFTHeader header1 = mock(BFTHeader.class);
		when(header1.getView()).thenReturn(View.of(2));
		when(header1.getVertexId()).thenReturn(id1);
		assertThat(vertexStore.commit(header1, mock(VerifiedLedgerHeaderAndProof.class))).isNotPresent();

		BFTHeader header2 = mock(BFTHeader.class);
		when(header2.getView()).thenReturn(View.of(2));
		when(header2.getVertexId()).thenReturn(id1);
		assertThat(vertexStore.commit(header2, mock(VerifiedLedgerHeaderAndProof.class))).isNotPresent();

		verify(vertexStoreEventSender, never()).sendCommittedVertex(argThat(v -> v.getView().equals(View.of(0))));
		verify(vertexStoreEventSender, times(1)).sendCommittedVertex(argThat(v -> v.getView().equals(View.of(1))));
		verify(vertexStoreEventSender, times(1)).sendCommittedVertex(argThat(v -> v.getView().equals(View.of(2))));
		verify(vertexStoreEventSender, never()).sendCommittedVertex(argThat(v -> v.getView().equals(View.of(3))));
	}

	@Test
	public void when_insert_vertex__then_it_should_not_be_committed_or_stored_in_engine()
		throws VertexInsertionException {
		VerifiedVertex nextVertex = mock(VerifiedVertex.class);
		when(nextVertex.getQC()).thenReturn(rootQC);
		when(nextVertex.getView()).thenReturn(View.of(1));
		when(nextVertex.getId()).thenReturn(mock(Hash.class));
		when(nextVertex.getParentId()).thenReturn(genesisHash);
		vertexStore.insertVertex(nextVertex);

		verify(vertexStoreEventSender, never()).sendCommittedVertex(any());
		verify(ledger, times(0)).commit(any()); // not stored
	}

	@Test
	public void when_insert_and_commit_vertex__then_it_should_be_committed_and_stored_in_engine()
		throws VertexInsertionException {
		Hash id = mock(Hash.class);
		VerifiedVertex nextVertex = mock(VerifiedVertex.class);
		when(nextVertex.getQC()).thenReturn(rootQC);
		when(nextVertex.getView()).thenReturn(View.of(1));
		when(nextVertex.getId()).thenReturn(id);
		when(nextVertex.getParentId()).thenReturn(genesisHash);
		vertexStore.insertVertex(nextVertex);

		VerifiedLedgerHeaderAndProof proof = mock(VerifiedLedgerHeaderAndProof.class);

		BFTHeader header = mock(BFTHeader.class);
		when(header.getView()).thenReturn(View.of(1));
		when(header.getVertexId()).thenReturn(id);
		assertThat(vertexStore.commit(header, proof)).hasValue(nextVertex);

		verify(vertexStoreEventSender, times(1))
			.sendCommittedVertex(eq(nextVertex));
		verify(ledger, times(1))
			.commit(argThat(c -> c.getHeader().equals(proof))); // next atom stored
	}

	@Test
	public void when_insert_two_vertices__then_get_path_from_root_should_return_the_two_vertices() throws Exception {
		VerifiedVertex nextVertex0 = nextVertex.apply(mock(Hash.class));
		Hash id1 = mock(Hash.class);
		VerifiedVertex nextVertex1 = nextVertex.apply(id1);
		vertexStore.insertVertex(nextVertex0);
		vertexStore.insertVertex(nextVertex1);
		assertThat(vertexStore.getPathFromRoot(id1))
			.isEqualTo(Arrays.asList(nextVertex1, nextVertex0));
	}

	@Test
	public void when_insert_and_commit_vertex__then_committed_vertex_should_emit_and_store_should_have_size_1() throws Exception {
		Hash id = mock(Hash.class);
		VerifiedVertex vertex = nextVertex.apply(id);
		vertexStore.insertVertex(vertex);

		BFTHeader header = mock(BFTHeader.class);
		when(header.getView()).thenReturn(View.of(1));
		when(header.getVertexId()).thenReturn(id);
		assertThat(vertexStore.commit(header, mock(VerifiedLedgerHeaderAndProof.class))).hasValue(vertex);
		verify(vertexStoreEventSender, times(1)).sendCommittedVertex(eq(vertex));
		assertThat(vertexStore.getSize()).isEqualTo(1);
	}

	@Test
	public void when_insert_and_commit_vertex_2x__then_committed_vertex_should_emit_in_order_and_store_should_have_size_1() throws Exception {
		Hash id = mock(Hash.class);
		VerifiedVertex nextVertex1 = nextVertex.apply(id);
		vertexStore.insertVertex(nextVertex1);
		BFTHeader header = mock(BFTHeader.class);
		when(header.getView()).thenReturn(View.of(1));
		when(header.getVertexId()).thenReturn(id);
		vertexStore.commit(header, mock(VerifiedLedgerHeaderAndProof.class));

		Hash id2 = mock(Hash.class);
		VerifiedVertex nextVertex2 = nextVertex.apply(id2);
		vertexStore.insertVertex(nextVertex2);
		BFTHeader header2 = mock(BFTHeader.class);
		when(header2.getView()).thenReturn(View.of(2));
		when(header2.getVertexId()).thenReturn(id2);
		vertexStore.commit(header2, mock(VerifiedLedgerHeaderAndProof.class));

		verify(vertexStoreEventSender, times(1)).sendCommittedVertex(eq(nextVertex1));
		verify(vertexStoreEventSender, times(1)).sendCommittedVertex(eq(nextVertex2));
		assertThat(vertexStore.getSize()).isEqualTo(1);
		assertThat(vertexStore.getSize()).isEqualTo(1);
	}

	@Test
	public void when_insert_two_and_commit_vertex__then_two_committed_vertices_should_emit_in_order_and_store_should_have_size_1()
		throws Exception {
		Hash id = mock(Hash.class);
		VerifiedVertex nextVertex1 = nextVertex.apply(id);
		vertexStore.insertVertex(nextVertex1);

		QuorumCertificate qc = mock(QuorumCertificate.class);
		BFTHeader header1 = mock(BFTHeader.class);
		when(header1.getVertexId()).thenReturn(id);
		when(header1.getView()).thenReturn(View.of(1));
		when(qc.getProposed()).thenReturn(header1);

		Hash id2 = mock(Hash.class);
		VerifiedVertex nextVertex2 = nextVertex.apply(id2);
		vertexStore.insertVertex(nextVertex2);
		BFTHeader header = mock(BFTHeader.class);
		when(header.getVertexId()).thenReturn(id2);
		when(header.getView()).thenReturn(View.of(2));

		vertexStore.commit(header, mock(VerifiedLedgerHeaderAndProof.class));
		verify(vertexStoreEventSender, times(1)).sendCommittedVertex(eq(nextVertex1));
		verify(vertexStoreEventSender, times(1)).sendCommittedVertex(eq(nextVertex2));
		assertThat(vertexStore.getSize()).isEqualTo(1);
	}

	@Test
	public void when_sync_to_qc_which_doesnt_exist_and_vertex_is_inserted_later__then_sync_should_be_emitted() throws Exception {
		Hash id = mock(Hash.class);
		VerifiedVertex vertex = nextVertex.apply(id);
		QuorumCertificate qc = mock(QuorumCertificate.class);

		BFTHeader header = mock(BFTHeader.class);
		when(header.getVertexId()).thenReturn(id);
		when(header.getView()).thenReturn(View.of(1));
		when(qc.getProposed()).thenReturn(header);
		when(qc.getView()).thenReturn(View.of(1));

		assertThat(vertexStore.syncToQC(qc, vertexStore.getHighestCommittedQC(), mock(BFTNode.class))).isFalse();
		vertexStore.insertVertex(vertex);
		verify(syncedVertexSender, times(1)).sendSyncedVertex(eq(vertex));
	}

	@Test
	public void when_sync_to_qc_with_no_author_and_synced__then_should_return_true() throws Exception {
		Hash id = mock(Hash.class);
		VerifiedVertex vertex = nextVertex.apply(id);
		vertexStore.insertVertex(vertex);

		QuorumCertificate qc = mock(QuorumCertificate.class);
		when(qc.getView()).thenReturn(View.of(1));

		BFTHeader header = mock(BFTHeader.class);
		when(header.getVertexId()).thenReturn(id);
		when(header.getView()).thenReturn(View.of(1));

		when(qc.getProposed()).thenReturn(header);

		assertThat(vertexStore.syncToQC(qc, vertexStore.getHighestCommittedQC(), null)).isTrue();
	}

	@Test
	public void when_sync_to_qc_with_no_author_and_not_synced__then_should_throw_illegal_state_exception() {
		Hash id = mock(Hash.class);
		nextVertex.apply(id);
		QuorumCertificate qc = mock(QuorumCertificate.class);

		BFTHeader header = mock(BFTHeader.class);
		when(header.getVertexId()).thenReturn(id);
		when(header.getView()).thenReturn(View.of(1));
		when(qc.getProposed()).thenReturn(header);
		when(qc.getView()).thenReturn(View.of(1));

		assertThatThrownBy(() -> vertexStore.syncToQC(qc, vertexStore.getHighestCommittedQC(), null))
			.isInstanceOf(IllegalStateException.class);
	}

	@Test
	public void when_sync_to_qc_and_need_sync_but_have_committed__then_should_request_for_qc_sync() {
		VerifiedVertex vertex1 = nextVertex.apply(mock(Hash.class));
		VerifiedVertex vertex2 = nextVertex.apply(mock(Hash.class));

		vertexStore =
			new VertexStore(
				genesisVertex,
				rootQC,
				Arrays.asList(vertex1, vertex2),
				ledger,
				syncVerticesRPCSender,
				syncedVertexSender,
				vertexStoreEventSender,
				syncRequestSender,
<<<<<<< HEAD
				counters,
				ledgerHeaderComparator,
				mock(Logger.class)
=======
				counters
>>>>>>> a9f28fe1
			);

		Hash id3 = mock(Hash.class);
		nextVertex.apply(id3);
		VerifiedVertex vertex4 = nextVertex.apply(mock(Hash.class));
		assertThat(vertexStore.syncToQC(vertex4.getQC(), vertex4.getQC(), mock(BFTNode.class))).isFalse();

		verify(syncVerticesRPCSender, times(1)).sendGetVerticesRequest(eq(id3), any(), eq(1), any());
	}

	@Test
	public void when_sync_to_qc_and_need_sync_but_committed_qc_is_less_than_root__then_should_request_for_qc_sync() {
		VerifiedVertex vertex1 = nextVertex.apply(mock(Hash.class));
		VerifiedVertex vertex2 = nextVertex.apply(mock(Hash.class));
		VerifiedVertex vertex3 = nextVertex.apply(mock(Hash.class));
		VerifiedVertex vertex4 = nextVertex.apply(mock(Hash.class));


		vertexStore =
			new VertexStore(
				genesisVertex,
				rootQC,
				Arrays.asList(vertex1, vertex2, vertex3, vertex4),
				ledger,
				syncVerticesRPCSender,
				syncedVertexSender,
				vertexStoreEventSender,
				syncRequestSender,
<<<<<<< HEAD
				counters,
				ledgerHeaderComparator,
				mock(Logger.class)
=======
				counters
>>>>>>> a9f28fe1
			);

		Hash id5 = mock(Hash.class);
		nextVertex.apply(id5);
		VerifiedVertex vertex6 = nextVertex.apply(mock(Hash.class));
		assertThat(vertexStore.syncToQC(vertex6.getQC(), rootQC, mock(BFTNode.class))).isFalse();
		verify(syncVerticesRPCSender, times(1)).sendGetVerticesRequest(eq(id5), any(), eq(1), any());
	}

	@Test
	public void when_sync_to_qc_and_need_sync_and_committed_qc_is_greater_than_root__then_should_request_for_committed_sync() {
		VerifiedVertex vertex1 = nextVertex.apply(mock(Hash.class));
		VerifiedVertex vertex2 = nextVertex.apply(mock(Hash.class));
		VerifiedVertex vertex3 = nextVertex.apply(mock(Hash.class));
		VerifiedVertex vertex4 = nextVertex.apply(mock(Hash.class));

		vertexStore =
			new VertexStore(
				genesisVertex,
				rootQC,
				Arrays.asList(vertex1, vertex2, vertex3, vertex4),
				ledger,
				syncVerticesRPCSender,
				syncedVertexSender,
				vertexStoreEventSender,
				syncRequestSender,
<<<<<<< HEAD
				counters,
				ledgerHeaderComparator,
				mock(Logger.class)
=======
				counters
>>>>>>> a9f28fe1
			);

		// Skip two vertices
		nextVertex.apply(mock(Hash.class));
		nextVertex.apply(mock(Hash.class));

		Hash id7 = mock(Hash.class);
		nextVertex.apply(id7);
		VerifiedVertex vertex8 = nextVertex.apply(mock(Hash.class));
		VerifiedVertex vertex9 = nextSkippableVertex.apply(mock(Hash.class), true);

		assertThat(vertexStore.syncToQC(vertex9.getQC(), vertex8.getQC(), mock(BFTNode.class))).isFalse();

		verify(syncVerticesRPCSender, times(1)).sendGetVerticesRequest(eq(id7), any(), eq(3), any());
	}

	@Test
	public void when_request_for_qc_sync_and_receive_response__then_should_update() {
		VerifiedVertex vertex1 = nextVertex.apply(mock(Hash.class));
		VerifiedVertex vertex2 = nextVertex.apply(mock(Hash.class));

		vertexStore =
			new VertexStore(
				genesisVertex,
				rootQC,
				Arrays.asList(vertex1, vertex2),
				ledger,
				syncVerticesRPCSender,
				syncedVertexSender,
				vertexStoreEventSender,
				syncRequestSender,
<<<<<<< HEAD
				counters,
				ledgerHeaderComparator,
				mock(Logger.class)
=======
				counters
>>>>>>> a9f28fe1
			);

		Hash id3 = mock(Hash.class);
		VerifiedVertex vertex3 = nextVertex.apply(id3);
		Hash id4 = mock(Hash.class);
		VerifiedVertex vertex4 = nextVertex.apply(id4);
		Hash id5 = mock(Hash.class);
		VerifiedVertex vertex5 = nextVertex.apply(id5);

		AtomicReference<Object> opaque = new AtomicReference<>();
		doAnswer(invocation -> {
			opaque.set(invocation.getArgument(3));
			return null;
		}).when(syncVerticesRPCSender).sendGetVerticesRequest(any(), any(), eq(1), any());

		assertThat(vertexStore.syncToQC(vertex5.getQC(), vertex5.getQC(), mock(BFTNode.class))).isFalse();

		verify(syncVerticesRPCSender, times(1)).sendGetVerticesRequest(eq(id4), any(), eq(1), any());
		GetVerticesResponse response1 = new GetVerticesResponse(mock(BFTNode.class), id4, Collections.singletonList(vertex4), opaque.get());
		vertexStore.processGetVerticesResponse(response1);

		verify(syncVerticesRPCSender, times(1)).sendGetVerticesRequest(eq(id3), any(), eq(1), any());
		GetVerticesResponse response2 = new GetVerticesResponse(mock(BFTNode.class), id3, Collections.singletonList(vertex3), opaque.get());
		vertexStore.processGetVerticesResponse(response2);


		assertThat(vertexStore.getHighestQC()).isEqualTo(vertex5.getQC());
		verify(syncedVertexSender, times(1)).sendSyncedVertex(eq(vertex4));
	}

	@Test
	public void when_request_for_committed_sync_and_receive_response__then_should_update() {
		VerifiedVertex vertex1 = nextVertex.apply(mock(Hash.class));
		VerifiedVertex vertex2 = nextVertex.apply(mock(Hash.class));
		VerifiedVertex vertex3 = nextVertex.apply(mock(Hash.class));
		VerifiedVertex vertex4 = nextVertex.apply(mock(Hash.class));

		vertexStore =
			new VertexStore(
				genesisVertex,
				rootQC,
				Arrays.asList(vertex1, vertex2, vertex3, vertex4),
				ledger,
				syncVerticesRPCSender,
				syncedVertexSender,
				vertexStoreEventSender,
				syncRequestSender,
<<<<<<< HEAD
				counters,
				ledgerHeaderComparator,
				mock(Logger.class)
=======
				counters
>>>>>>> a9f28fe1
			);

		VerifiedVertex vertex5 = nextVertex.apply(mock(Hash.class));
		VerifiedVertex vertex6 = nextVertex.apply(mock(Hash.class));
		Hash id7 = mock(Hash.class);
		VerifiedVertex vertex7 = nextVertex.apply(id7);
		VerifiedVertex vertex8 = nextVertex.apply(mock(Hash.class));

		AtomicReference<Object> rpcOpaque = new AtomicReference<>();
		doAnswer(invocation -> {
			rpcOpaque.set(invocation.getArgument(3));
			return null;
		}).when(syncVerticesRPCSender).sendGetVerticesRequest(eq(id7), any(), eq(3), any());

		AtomicReference<VerifiedLedgerHeaderAndProof> ledgerHeaderRef = new AtomicReference<>();

		OnSynced onSynced = mock(OnSynced.class);
		OnNotSynced onNotSynced = mock(OnNotSynced.class);

		when(onSynced.then(any())).thenReturn(onNotSynced);
		doAnswer(invocation -> {
			Runnable runnable = invocation.getArgument(0);
			runnable.run();
			return false;
		}).when(onNotSynced).elseExecuteAndSendMessageOnSync(any());

		doAnswer(invocation -> {
			VerifiedLedgerHeaderAndProof header = invocation.getArgument(0);
			ledgerHeaderRef.set(header);
			return onSynced;
		}).when(ledger).ifCommitSynced(any());

		vertexStore.syncToQC(vertex8.getQC(), vertex8.getQC(), mock(BFTNode.class));
		GetVerticesResponse response = new GetVerticesResponse(mock(BFTNode.class), id7, Arrays.asList(vertex7, vertex6, vertex5), rpcOpaque.get());
		vertexStore.processGetVerticesResponse(response);
		assertThat(vertexStore.getHighestQC()).isEqualTo(vertex4.getQC());
		assertThat(vertexStore.getHighestCommittedQC()).isEqualTo(vertex4.getQC());

		LedgerUpdate ledgerUpdate = mock(LedgerUpdate.class);
		when(ledgerUpdate.getTail()).thenReturn(ledgerHeaderRef.get());
		vertexStore.processLedgerUpdate(ledgerUpdate);

		assertThat(vertexStore.getHighestQC()).isEqualTo(vertex8.getQC());
		assertThat(vertexStore.getHighestCommittedQC()).isEqualTo(vertex8.getQC());
	}

	@Test
	public void when_get_vertices_with_size_2__then_should_return_both() throws Exception {
		Hash id = mock(Hash.class);
		VerifiedVertex vertex = nextVertex.apply(id);
		vertexStore.insertVertex(vertex);
		GetVerticesRequest getVerticesRequest = mock(GetVerticesRequest.class);
		when(getVerticesRequest.getCount()).thenReturn(2);
		when(getVerticesRequest.getVertexId()).thenReturn(id);
		assertThat(vertexStore.getVertices(id, 2))
			.isEqualTo(ImmutableList.of(vertex, genesisVertex));
	}
}<|MERGE_RESOLUTION|>--- conflicted
+++ resolved
@@ -98,13 +98,8 @@
 			syncedVertexSender,
 			vertexStoreEventSender,
 			syncRequestSender,
-<<<<<<< HEAD
 			counters,
-			ledgerHeaderComparator,
-			mock(Logger.class)
-=======
-			counters
->>>>>>> a9f28fe1
+			ledgerHeaderComparator
 		);
 
 		AtomicReference<BFTHeader> lastParentHeader
@@ -162,13 +157,8 @@
 				syncedVertexSender,
 				vertexStoreEventSender,
 				syncRequestSender,
-<<<<<<< HEAD
-				counters,
-				ledgerHeaderComparator,
-				mock(Logger.class)
-=======
-				counters
->>>>>>> a9f28fe1
+				counters,
+				ledgerHeaderComparator
 			)
 		).isInstanceOf(IllegalStateException.class);
 	}
@@ -185,13 +175,8 @@
 			syncedVertexSender,
 			vertexStoreEventSender,
 			syncRequestSender,
-<<<<<<< HEAD
 			counters,
-			ledgerHeaderComparator,
-			mock(Logger.class)
-=======
-			counters
->>>>>>> a9f28fe1
+			ledgerHeaderComparator
 		);
 	}
 
@@ -209,13 +194,8 @@
 				syncedVertexSender,
 				vertexStoreEventSender,
 				syncRequestSender,
-<<<<<<< HEAD
-				counters,
-				ledgerHeaderComparator,
-				mock(Logger.class)
-=======
-				counters
->>>>>>> a9f28fe1
+				counters,
+				ledgerHeaderComparator
 			)
 		).isInstanceOf(IllegalStateException.class);
 	}
@@ -294,13 +274,8 @@
 				syncedVertexSender,
 				vertexStoreEventSender,
 				syncRequestSender,
-<<<<<<< HEAD
-				counters,
-				ledgerHeaderComparator,
-				mock(Logger.class)
-=======
-				counters
->>>>>>> a9f28fe1
+				counters,
+				ledgerHeaderComparator
 			);
 
 		BFTHeader header = mock(BFTHeader.class);
@@ -503,13 +478,8 @@
 				syncedVertexSender,
 				vertexStoreEventSender,
 				syncRequestSender,
-<<<<<<< HEAD
-				counters,
-				ledgerHeaderComparator,
-				mock(Logger.class)
-=======
-				counters
->>>>>>> a9f28fe1
+				counters,
+				ledgerHeaderComparator
 			);
 
 		Hash id3 = mock(Hash.class);
@@ -538,13 +508,8 @@
 				syncedVertexSender,
 				vertexStoreEventSender,
 				syncRequestSender,
-<<<<<<< HEAD
-				counters,
-				ledgerHeaderComparator,
-				mock(Logger.class)
-=======
-				counters
->>>>>>> a9f28fe1
+				counters,
+				ledgerHeaderComparator
 			);
 
 		Hash id5 = mock(Hash.class);
@@ -571,13 +536,8 @@
 				syncedVertexSender,
 				vertexStoreEventSender,
 				syncRequestSender,
-<<<<<<< HEAD
-				counters,
-				ledgerHeaderComparator,
-				mock(Logger.class)
-=======
-				counters
->>>>>>> a9f28fe1
+				counters,
+				ledgerHeaderComparator
 			);
 
 		// Skip two vertices
@@ -609,13 +569,8 @@
 				syncedVertexSender,
 				vertexStoreEventSender,
 				syncRequestSender,
-<<<<<<< HEAD
-				counters,
-				ledgerHeaderComparator,
-				mock(Logger.class)
-=======
-				counters
->>>>>>> a9f28fe1
+				counters,
+				ledgerHeaderComparator
 			);
 
 		Hash id3 = mock(Hash.class);
@@ -663,13 +618,8 @@
 				syncedVertexSender,
 				vertexStoreEventSender,
 				syncRequestSender,
-<<<<<<< HEAD
-				counters,
-				ledgerHeaderComparator,
-				mock(Logger.class)
-=======
-				counters
->>>>>>> a9f28fe1
+				counters,
+				ledgerHeaderComparator
 			);
 
 		VerifiedVertex vertex5 = nextVertex.apply(mock(Hash.class));
