/*
 * (C) Copyright 2020 Radix DLT Ltd
 *
 * Radix DLT Ltd licenses this file to you under the Apache License,
 * Version 2.0 (the "License"); you may not use this file except in
 * compliance with the License.  You may obtain a copy of the
 * License at
 *
 * http://www.apache.org/licenses/LICENSE-2.0
 *
 * Unless required by applicable law or agreed to in writing,
 * software distributed under the License is distributed on an
 * "AS IS" BASIS, WITHOUT WARRANTIES OR CONDITIONS OF ANY KIND,
 * either express or implied.  See the License for the specific
 * language governing permissions and limitations under the License.
 */

package com.radixdlt.consensus.bft;

import com.radixdlt.consensus.HighQC;
import com.radixdlt.consensus.PendingVotes;
import com.radixdlt.consensus.QuorumCertificate;
import com.radixdlt.consensus.Vote;
import com.radixdlt.consensus.liveness.Pacemaker;
import com.radixdlt.consensus.liveness.ProposerElection;
import com.radixdlt.consensus.safety.SafetyRules;
import com.radixdlt.crypto.Hasher;
import com.radixdlt.environment.EventDispatcher;
import com.radixdlt.environment.RemoteEventDispatcher;
import org.junit.Before;
import org.junit.Test;

import java.util.Optional;

import static com.radixdlt.utils.TypedMocks.rmock;
import static org.mockito.ArgumentMatchers.any;
import static org.mockito.Mockito.*;

public class BFTEventReducerTest {

<<<<<<< HEAD
    private Hasher hasher = mock(Hasher.class);
    private RemoteEventDispatcher<Vote> voteSender = rmock(RemoteEventDispatcher.class);
    private PendingVotes pendingVotes = mock(PendingVotes.class);
    private BFTValidatorSet validatorSet = mock(BFTValidatorSet.class);
    private VertexStore vertexStore = mock(VertexStore.class);
    private ProposerElection proposerElection = mock(ProposerElection.class);
    private SafetyRules safetyRules = mock(SafetyRules.class);
    private Pacemaker pacemaker = mock(Pacemaker.class);
    private EventDispatcher<FormedQC> qcEventDispatcher = rmock(EventDispatcher.class);
    private EventDispatcher<NoVote> noVoteEventDispatcher = rmock(EventDispatcher.class);

    private BFTEventReducer bftEventReducer;

    @Before
    public void setUp() {
        when(proposerElection.getProposer(any())).thenReturn(BFTNode.random());

        this.bftEventReducer = new BFTEventReducer(
            this.pacemaker,
            this.vertexStore,
            this.qcEventDispatcher,
            this.noVoteEventDispatcher,
            this.voteSender,
            this.hasher,
            this.safetyRules,
            this.validatorSet,
            this.pendingVotes,
            mock(ViewUpdate.class)
        );
    }

    @Test
    public void when_process_vote_with_quorum_wrong_view__then_ignored() {
        Vote vote = mock(Vote.class);
        when(vote.getView()).thenReturn(View.of(1));
        when(this.proposerElection.getProposer(any())).thenReturn(BFTNode.random());
        this.bftEventReducer.processViewUpdate(ViewUpdate.create(View.of(3), mock(HighQC.class), BFTNode.random(), BFTNode.random()));
        this.bftEventReducer.processVote(vote);
        verifyNoMoreInteractions(this.pendingVotes);
    }

    @Test
    public void when_process_vote_with_quorum__then_processed() {
        BFTNode author = mock(BFTNode.class);
        Vote vote = mock(Vote.class);
        when(vote.getAuthor()).thenReturn(author);

        QuorumCertificate qc = mock(QuorumCertificate.class);
        HighQC highQc = mock(HighQC.class);
        QuorumCertificate highestCommittedQc = mock(QuorumCertificate.class);
        when(highQc.highestCommittedQC()).thenReturn(highestCommittedQc);
        when(vote.getView()).thenReturn(View.of(1));
        when(this.proposerElection.getProposer(any())).thenReturn(BFTNode.random());
        when(this.pendingVotes.insertVote(any(), any())).thenReturn(Optional.of(qc));
        when(this.vertexStore.highQC()).thenReturn(highQc);

        // Move to view 1
        this.bftEventReducer.processViewUpdate(ViewUpdate.create(View.of(1), highQc, BFTNode.random(), BFTNode.random()));

        this.bftEventReducer.processVote(vote);

        verify(this.qcEventDispatcher, times(1)).dispatch(any());
        verify(this.pendingVotes, times(1)).insertVote(eq(vote), any());
        verifyNoMoreInteractions(this.pendingVotes);
    }
=======
	private SystemCounters counters = mock(SystemCounters.class);
	private Hasher hasher = mock(Hasher.class);
	private RemoteEventDispatcher<Vote> voteSender = rmock(RemoteEventDispatcher.class);
	private PendingVotes pendingVotes = mock(PendingVotes.class);
	private BFTValidatorSet validatorSet = mock(BFTValidatorSet.class);
	private VertexStore vertexStore = mock(VertexStore.class);
	private ProposerElection proposerElection = mock(ProposerElection.class);
	private SafetyRules safetyRules = mock(SafetyRules.class);
	private Pacemaker pacemaker = mock(Pacemaker.class);
	private EventDispatcher<FormedQC> qcEventDispatcher = rmock(EventDispatcher.class);
	private TimeSupplier timeSupplier = mock(TimeSupplier.class);

	private BFTEventReducer bftEventReducer;

	@Before
	public void setUp() {
		when(proposerElection.getProposer(any())).thenReturn(BFTNode.random());

		this.bftEventReducer = new BFTEventReducer(
			this.pacemaker,
			this.vertexStore,
			this.qcEventDispatcher,
			this.voteSender,
			this.hasher,
			this.timeSupplier,
			this.counters,
			this.safetyRules,
			this.validatorSet,
			this.pendingVotes,
			ViewUpdate.genesis()
		);
	}

	@Test
	public void when_process_vote_equal_last_quorum__then_ignored() {
		Vote vote = mock(Vote.class);
		when(vote.getView()).thenReturn(View.of(0));
		when(this.proposerElection.getProposer(any())).thenReturn(BFTNode.random());
		this.bftEventReducer.processVote(vote);
		verifyNoMoreInteractions(this.pendingVotes);
	}

	@Test
	public void when_process_vote_with_quorum_wrong_view__then_ignored() {
		Vote vote = mock(Vote.class);
		when(vote.getView()).thenReturn(View.of(1));
		when(this.proposerElection.getProposer(any())).thenReturn(BFTNode.random());
		this.bftEventReducer.processViewUpdate(ViewUpdate.create(View.of(3), View.of(2), View.of(2), BFTNode.random(), BFTNode.random()));
		this.bftEventReducer.processVote(vote);
		verifyNoMoreInteractions(this.pendingVotes);
	}

	@Test
	public void when_process_vote_with_quorum__then_processed() {
		BFTNode author = mock(BFTNode.class);
		Vote vote = mock(Vote.class);
		when(vote.getAuthor()).thenReturn(author);

		QuorumCertificate qc = mock(QuorumCertificate.class);
		HighQC highQc = mock(HighQC.class);
		QuorumCertificate highestCommittedQc = mock(QuorumCertificate.class);
		when(highQc.highestCommittedQC()).thenReturn(highestCommittedQc);
		when(vote.getView()).thenReturn(View.of(1));
		when(this.proposerElection.getProposer(any())).thenReturn(BFTNode.random());
		when(this.pendingVotes.insertVote(any(), any())).thenReturn(Optional.of(qc));
		when(this.vertexStore.highQC()).thenReturn(highQc);

		// Move to view 1
		this.bftEventReducer.processViewUpdate(ViewUpdate.create(View.of(1), View.of(0), View.of(0), BFTNode.random(), BFTNode.random()));

		this.bftEventReducer.processVote(vote);

		verify(this.qcEventDispatcher, times(1)).dispatch(any());
		verify(this.pendingVotes, times(1)).insertVote(eq(vote), any());
		verifyNoMoreInteractions(this.pendingVotes);
	}
>>>>>>> 68ee1930

}<|MERGE_RESOLUTION|>--- conflicted
+++ resolved
@@ -1,186 +1,106 @@
-/*
- * (C) Copyright 2020 Radix DLT Ltd
- *
- * Radix DLT Ltd licenses this file to you under the Apache License,
- * Version 2.0 (the "License"); you may not use this file except in
- * compliance with the License.  You may obtain a copy of the
- * License at
- *
- * http://www.apache.org/licenses/LICENSE-2.0
- *
- * Unless required by applicable law or agreed to in writing,
- * software distributed under the License is distributed on an
- * "AS IS" BASIS, WITHOUT WARRANTIES OR CONDITIONS OF ANY KIND,
- * either express or implied.  See the License for the specific
- * language governing permissions and limitations under the License.
- */
-
-package com.radixdlt.consensus.bft;
-
-import com.radixdlt.consensus.HighQC;
-import com.radixdlt.consensus.PendingVotes;
-import com.radixdlt.consensus.QuorumCertificate;
-import com.radixdlt.consensus.Vote;
-import com.radixdlt.consensus.liveness.Pacemaker;
-import com.radixdlt.consensus.liveness.ProposerElection;
-import com.radixdlt.consensus.safety.SafetyRules;
-import com.radixdlt.crypto.Hasher;
-import com.radixdlt.environment.EventDispatcher;
-import com.radixdlt.environment.RemoteEventDispatcher;
-import org.junit.Before;
-import org.junit.Test;
-
-import java.util.Optional;
-
-import static com.radixdlt.utils.TypedMocks.rmock;
-import static org.mockito.ArgumentMatchers.any;
-import static org.mockito.Mockito.*;
-
-public class BFTEventReducerTest {
-
-<<<<<<< HEAD
-    private Hasher hasher = mock(Hasher.class);
-    private RemoteEventDispatcher<Vote> voteSender = rmock(RemoteEventDispatcher.class);
-    private PendingVotes pendingVotes = mock(PendingVotes.class);
-    private BFTValidatorSet validatorSet = mock(BFTValidatorSet.class);
-    private VertexStore vertexStore = mock(VertexStore.class);
-    private ProposerElection proposerElection = mock(ProposerElection.class);
-    private SafetyRules safetyRules = mock(SafetyRules.class);
-    private Pacemaker pacemaker = mock(Pacemaker.class);
-    private EventDispatcher<FormedQC> qcEventDispatcher = rmock(EventDispatcher.class);
-    private EventDispatcher<NoVote> noVoteEventDispatcher = rmock(EventDispatcher.class);
-
-    private BFTEventReducer bftEventReducer;
-
-    @Before
-    public void setUp() {
-        when(proposerElection.getProposer(any())).thenReturn(BFTNode.random());
-
-        this.bftEventReducer = new BFTEventReducer(
-            this.pacemaker,
-            this.vertexStore,
-            this.qcEventDispatcher,
-            this.noVoteEventDispatcher,
-            this.voteSender,
-            this.hasher,
-            this.safetyRules,
-            this.validatorSet,
-            this.pendingVotes,
-            mock(ViewUpdate.class)
-        );
-    }
-
-    @Test
-    public void when_process_vote_with_quorum_wrong_view__then_ignored() {
-        Vote vote = mock(Vote.class);
-        when(vote.getView()).thenReturn(View.of(1));
-        when(this.proposerElection.getProposer(any())).thenReturn(BFTNode.random());
-        this.bftEventReducer.processViewUpdate(ViewUpdate.create(View.of(3), mock(HighQC.class), BFTNode.random(), BFTNode.random()));
-        this.bftEventReducer.processVote(vote);
-        verifyNoMoreInteractions(this.pendingVotes);
-    }
-
-    @Test
-    public void when_process_vote_with_quorum__then_processed() {
-        BFTNode author = mock(BFTNode.class);
-        Vote vote = mock(Vote.class);
-        when(vote.getAuthor()).thenReturn(author);
-
-        QuorumCertificate qc = mock(QuorumCertificate.class);
-        HighQC highQc = mock(HighQC.class);
-        QuorumCertificate highestCommittedQc = mock(QuorumCertificate.class);
-        when(highQc.highestCommittedQC()).thenReturn(highestCommittedQc);
-        when(vote.getView()).thenReturn(View.of(1));
-        when(this.proposerElection.getProposer(any())).thenReturn(BFTNode.random());
-        when(this.pendingVotes.insertVote(any(), any())).thenReturn(Optional.of(qc));
-        when(this.vertexStore.highQC()).thenReturn(highQc);
-
-        // Move to view 1
-        this.bftEventReducer.processViewUpdate(ViewUpdate.create(View.of(1), highQc, BFTNode.random(), BFTNode.random()));
-
-        this.bftEventReducer.processVote(vote);
-
-        verify(this.qcEventDispatcher, times(1)).dispatch(any());
-        verify(this.pendingVotes, times(1)).insertVote(eq(vote), any());
-        verifyNoMoreInteractions(this.pendingVotes);
-    }
-=======
-	private SystemCounters counters = mock(SystemCounters.class);
-	private Hasher hasher = mock(Hasher.class);
-	private RemoteEventDispatcher<Vote> voteSender = rmock(RemoteEventDispatcher.class);
-	private PendingVotes pendingVotes = mock(PendingVotes.class);
-	private BFTValidatorSet validatorSet = mock(BFTValidatorSet.class);
-	private VertexStore vertexStore = mock(VertexStore.class);
-	private ProposerElection proposerElection = mock(ProposerElection.class);
-	private SafetyRules safetyRules = mock(SafetyRules.class);
-	private Pacemaker pacemaker = mock(Pacemaker.class);
-	private EventDispatcher<FormedQC> qcEventDispatcher = rmock(EventDispatcher.class);
-	private TimeSupplier timeSupplier = mock(TimeSupplier.class);
-
-	private BFTEventReducer bftEventReducer;
-
-	@Before
-	public void setUp() {
-		when(proposerElection.getProposer(any())).thenReturn(BFTNode.random());
-
-		this.bftEventReducer = new BFTEventReducer(
-			this.pacemaker,
-			this.vertexStore,
-			this.qcEventDispatcher,
-			this.voteSender,
-			this.hasher,
-			this.timeSupplier,
-			this.counters,
-			this.safetyRules,
-			this.validatorSet,
-			this.pendingVotes,
-			ViewUpdate.genesis()
-		);
-	}
-
-	@Test
-	public void when_process_vote_equal_last_quorum__then_ignored() {
-		Vote vote = mock(Vote.class);
-		when(vote.getView()).thenReturn(View.of(0));
-		when(this.proposerElection.getProposer(any())).thenReturn(BFTNode.random());
-		this.bftEventReducer.processVote(vote);
-		verifyNoMoreInteractions(this.pendingVotes);
-	}
-
-	@Test
-	public void when_process_vote_with_quorum_wrong_view__then_ignored() {
-		Vote vote = mock(Vote.class);
-		when(vote.getView()).thenReturn(View.of(1));
-		when(this.proposerElection.getProposer(any())).thenReturn(BFTNode.random());
-		this.bftEventReducer.processViewUpdate(ViewUpdate.create(View.of(3), View.of(2), View.of(2), BFTNode.random(), BFTNode.random()));
-		this.bftEventReducer.processVote(vote);
-		verifyNoMoreInteractions(this.pendingVotes);
-	}
-
-	@Test
-	public void when_process_vote_with_quorum__then_processed() {
-		BFTNode author = mock(BFTNode.class);
-		Vote vote = mock(Vote.class);
-		when(vote.getAuthor()).thenReturn(author);
-
-		QuorumCertificate qc = mock(QuorumCertificate.class);
-		HighQC highQc = mock(HighQC.class);
-		QuorumCertificate highestCommittedQc = mock(QuorumCertificate.class);
-		when(highQc.highestCommittedQC()).thenReturn(highestCommittedQc);
-		when(vote.getView()).thenReturn(View.of(1));
-		when(this.proposerElection.getProposer(any())).thenReturn(BFTNode.random());
-		when(this.pendingVotes.insertVote(any(), any())).thenReturn(Optional.of(qc));
-		when(this.vertexStore.highQC()).thenReturn(highQc);
-
-		// Move to view 1
-		this.bftEventReducer.processViewUpdate(ViewUpdate.create(View.of(1), View.of(0), View.of(0), BFTNode.random(), BFTNode.random()));
-
-		this.bftEventReducer.processVote(vote);
-
-		verify(this.qcEventDispatcher, times(1)).dispatch(any());
-		verify(this.pendingVotes, times(1)).insertVote(eq(vote), any());
-		verifyNoMoreInteractions(this.pendingVotes);
-	}
->>>>>>> 68ee1930
-
+/*
+ * (C) Copyright 2020 Radix DLT Ltd
+ *
+ * Radix DLT Ltd licenses this file to you under the Apache License,
+ * Version 2.0 (the "License"); you may not use this file except in
+ * compliance with the License.  You may obtain a copy of the
+ * License at
+ *
+ * http://www.apache.org/licenses/LICENSE-2.0
+ *
+ * Unless required by applicable law or agreed to in writing,
+ * software distributed under the License is distributed on an
+ * "AS IS" BASIS, WITHOUT WARRANTIES OR CONDITIONS OF ANY KIND,
+ * either express or implied.  See the License for the specific
+ * language governing permissions and limitations under the License.
+ */
+
+package com.radixdlt.consensus.bft;
+
+import com.radixdlt.consensus.HighQC;
+import com.radixdlt.consensus.PendingVotes;
+import com.radixdlt.consensus.QuorumCertificate;
+import com.radixdlt.consensus.Vote;
+import com.radixdlt.consensus.liveness.Pacemaker;
+import com.radixdlt.consensus.liveness.ProposerElection;
+import com.radixdlt.consensus.safety.SafetyRules;
+import com.radixdlt.crypto.Hasher;
+import com.radixdlt.environment.EventDispatcher;
+import com.radixdlt.environment.RemoteEventDispatcher;
+import org.junit.Before;
+import org.junit.Test;
+
+import java.util.Optional;
+
+import static com.radixdlt.utils.TypedMocks.rmock;
+import static org.mockito.ArgumentMatchers.any;
+import static org.mockito.Mockito.*;
+
+public class BFTEventReducerTest {
+
+    private Hasher hasher = mock(Hasher.class);
+    private RemoteEventDispatcher<Vote> voteSender = rmock(RemoteEventDispatcher.class);
+    private PendingVotes pendingVotes = mock(PendingVotes.class);
+    private BFTValidatorSet validatorSet = mock(BFTValidatorSet.class);
+    private VertexStore vertexStore = mock(VertexStore.class);
+    private ProposerElection proposerElection = mock(ProposerElection.class);
+    private SafetyRules safetyRules = mock(SafetyRules.class);
+    private Pacemaker pacemaker = mock(Pacemaker.class);
+    private EventDispatcher<FormedQC> qcEventDispatcher = rmock(EventDispatcher.class);
+    private EventDispatcher<NoVote> noVoteEventDispatcher = rmock(EventDispatcher.class);
+
+    private BFTEventReducer bftEventReducer;
+
+    @Before
+    public void setUp() {
+        when(proposerElection.getProposer(any())).thenReturn(BFTNode.random());
+
+        this.bftEventReducer = new BFTEventReducer(
+            this.pacemaker,
+            this.vertexStore,
+            this.qcEventDispatcher,
+            this.noVoteEventDispatcher,
+            this.voteSender,
+            this.hasher,
+            this.safetyRules,
+            this.validatorSet,
+            this.pendingVotes,
+            mock(ViewUpdate.class)
+        );
+    }
+
+    @Test
+    public void when_process_vote_with_quorum_wrong_view__then_ignored() {
+        Vote vote = mock(Vote.class);
+        when(vote.getView()).thenReturn(View.of(1));
+        when(this.proposerElection.getProposer(any())).thenReturn(BFTNode.random());
+        this.bftEventReducer.processViewUpdate(ViewUpdate.create(View.of(3), mock(HighQC.class), BFTNode.random(), BFTNode.random()));
+        this.bftEventReducer.processVote(vote);
+        verifyNoMoreInteractions(this.pendingVotes);
+    }
+
+    @Test
+    public void when_process_vote_with_quorum__then_processed() {
+        BFTNode author = mock(BFTNode.class);
+        Vote vote = mock(Vote.class);
+        when(vote.getAuthor()).thenReturn(author);
+
+        QuorumCertificate qc = mock(QuorumCertificate.class);
+        HighQC highQc = mock(HighQC.class);
+        QuorumCertificate highestCommittedQc = mock(QuorumCertificate.class);
+        when(highQc.highestCommittedQC()).thenReturn(highestCommittedQc);
+        when(vote.getView()).thenReturn(View.of(1));
+        when(this.proposerElection.getProposer(any())).thenReturn(BFTNode.random());
+        when(this.pendingVotes.insertVote(any(), any())).thenReturn(Optional.of(qc));
+        when(this.vertexStore.highQC()).thenReturn(highQc);
+
+        // Move to view 1
+        this.bftEventReducer.processViewUpdate(ViewUpdate.create(View.of(1), highQc, BFTNode.random(), BFTNode.random()));
+
+        this.bftEventReducer.processVote(vote);
+
+        verify(this.qcEventDispatcher, times(1)).dispatch(any());
+        verify(this.pendingVotes, times(1)).insertVote(eq(vote), any());
+        verifyNoMoreInteractions(this.pendingVotes);
+    }
 }