--- conflicted
+++ resolved
@@ -72,7 +72,6 @@
 import com.radixdlt.store.LastEpochProof;
 import com.radixdlt.sync.LocalSyncRequest;
 import java.util.Comparator;
-import java.util.Optional;
 import java.util.Random;
 
 /**
@@ -189,25 +188,23 @@
 			safetyRules,
 			initialViewUpdate,
 			epoch
-		) -> {
-			return new Pacemaker(
-				self,
-				counters,
-				validatorSet,
-				vertexStore,
-				safetyRules,
-				pacemakerState,
-				timeout -> timeoutEventDispatcher.dispatch(new EpochLocalTimeoutOccurrence(epoch, timeout)),
-				(scheduledTimeout, ms) -> localTimeoutSender.scheduleTimeout(Epoched.from(epoch, scheduledTimeout), ms),
-				timeoutCalculator,
-				nextCommandGenerator,
-				proposalBroadcaster,
-				hasher,
-				voteDispatcher,
-				timeSupplier,
-				initialViewUpdate
-			);
-		};
+		) -> new Pacemaker(
+			self,
+			counters,
+			validatorSet,
+			vertexStore,
+			safetyRules,
+			pacemakerState,
+			timeout -> timeoutEventDispatcher.dispatch(new EpochLocalTimeoutOccurrence(epoch, timeout)),
+			(scheduledTimeout, ms) -> localTimeoutSender.scheduleTimeout(Epoched.from(epoch, scheduledTimeout), ms),
+			timeoutCalculator,
+			nextCommandGenerator,
+			proposalBroadcaster,
+			hasher,
+			voteDispatcher,
+			timeSupplier,
+			initialViewUpdate
+		);
 	}
 
 	@Provides
@@ -254,16 +251,9 @@
 			vertexStoreState,
 			ledger,
 			updateSender,
-<<<<<<< HEAD
-			committedDispatcher,
-			vertexStoreEventSender,
-			counters,
-			Optional.empty()
-=======
 			rebuildUpdateDispatcher,
 			highQCUpdateEventDispatcher,
 			committedDispatcher
->>>>>>> e7d175d7
 		);
 	}
 }