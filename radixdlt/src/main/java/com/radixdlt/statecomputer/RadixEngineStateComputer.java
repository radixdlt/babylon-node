/*
 * (C) Copyright 2020 Radix DLT Ltd
 *
 * Radix DLT Ltd licenses this file to you under the Apache License,
 * Version 2.0 (the "License"); you may not use this file except in
 * compliance with the License.  You may obtain a copy of the
 * License at
 *
 * http://www.apache.org/licenses/LICENSE-2.0
 *
 * Unless required by applicable law or agreed to in writing,
 * software distributed under the License is distributed on an
 * "AS IS" BASIS, WITHOUT WARRANTIES OR CONDITIONS OF ANY KIND,
 * either express or implied.  See the License for the specific
 * language governing permissions and limitations under the License.
 */

package com.radixdlt.statecomputer;

import com.google.common.collect.ImmutableList;
import com.google.common.collect.ImmutableSet;
import com.google.common.collect.Streams;
import com.radixdlt.consensus.Command;
import com.radixdlt.consensus.Vertex;
import com.radixdlt.consensus.VertexMetadata;
import com.radixdlt.consensus.bft.BFTValidatorSet;
import com.radixdlt.consensus.bft.View;
import com.radixdlt.engine.RadixEngine;
import com.radixdlt.engine.RadixEngineException;
import com.radixdlt.identifiers.EUID;
import com.radixdlt.middleware2.ClientAtom;
import com.radixdlt.serialization.DeserializeException;
import com.radixdlt.serialization.Serialization;
import com.radixdlt.middleware2.LedgerAtom;
import com.radixdlt.ledger.CommittedCommand;
import com.radixdlt.ledger.StateComputerLedger.StateComputer;
import java.util.ArrayList;
import java.util.Comparator;
import java.util.LinkedList;
import java.util.List;
import java.util.Objects;
import java.util.Optional;
import java.util.function.Consumer;

/**
 * Wraps the Radix Engine and emits messages based on success or failure
 */
public final class RadixEngineStateComputer implements StateComputer {

	// TODO: Refactor committed command when commit logic is re-written
	// TODO: as currently it's mostly loosely coupled logic
	public interface CommittedAtomWithResult {
		CommittedAtom getCommittedAtom();
		CommittedAtomWithResult ifSuccess(Consumer<ImmutableSet<EUID>> successConsumer);
		CommittedAtomWithResult ifError(Consumer<RadixEngineException> errorConsumer);
	}

	// TODO: Remove this temporary interface
	public interface CommittedAtomSender {
		void sendCommittedAtom(CommittedAtomWithResult committedAtomWithResult);
	}

	private final Serialization serialization;
	private final RadixEngine<LedgerAtom> radixEngine;
	private final View epochChangeView;
	private final CommittedCommandsReader committedCommandsReader;
	private final CommittedAtomSender committedAtomSender;
	private final Object lock = new Object();
	private final LinkedList<CommittedCommand> unstoredCommittedAtoms = new LinkedList<>();

	public RadixEngineStateComputer(
		Serialization serialization,
		RadixEngine<LedgerAtom> radixEngine,
		View epochChangeView,
		CommittedCommandsReader committedCommandsReader,
		CommittedAtomSender committedAtomSender
	) {
		if (epochChangeView.isGenesis()) {
			throw new IllegalArgumentException("Epoch change view must not be genesis.");
		}

		this.serialization = Objects.requireNonNull(serialization);
		this.radixEngine = Objects.requireNonNull(radixEngine);
		this.epochChangeView = epochChangeView;
		this.committedCommandsReader = Objects.requireNonNull(committedCommandsReader);
		this.committedAtomSender = Objects.requireNonNull(committedAtomSender);
	}

	// TODO Move this to a different class class when unstored committed atoms is fixed
	public List<CommittedCommand> getCommittedCommands(long stateVersion, int batchSize) {
		// TODO: This may still return an empty list as we still count state versions for atoms which
		// TODO: never make it into the radix engine due to state errors. This is because we only check
		// TODO: validity on commit rather than on proposal/prepare.
		// TODO: remove 100 hardcode limit
		List<CommittedCommand> storedCommittedAtoms = committedCommandsReader.getCommittedCommands(stateVersion, batchSize);

		// TODO: Remove
		final List<CommittedCommand> copy;
		synchronized (lock) {
			copy = new ArrayList<>(unstoredCommittedAtoms);
		}

		return Streams.concat(
			storedCommittedAtoms.stream(),
			copy.stream().filter(a -> a.getVertexMetadata().getPreparedCommand().getStateVersion() > stateVersion)
		)
			.sorted(Comparator.comparingLong(a -> a.getVertexMetadata().getPreparedCommand().getStateVersion()))
			.collect(ImmutableList.toImmutableList());
	}

	@Override
<<<<<<< HEAD
	public boolean prepare(Vertex vertex) {
		return vertex.getView().compareTo(epochChangeView) >= 0;
	}
=======
	public void commit(Command command, VertexMetadata vertexMetadata) {
		if (command != null) {
			final ClientAtom clientAtom;
			try {
				clientAtom = serialization.fromDson(command.getPayload(), ClientAtom.class);
			} catch (DeserializeException e) {
				this.unstoredCommittedAtoms.add(new CommittedCommand(null, vertexMetadata));
				return;
			}
>>>>>>> 4a23e407

	private ClientAtom mapCommand(Command command) {
		try {
			return serialization.fromDson(command.getPayload(), ClientAtom.class);
		} catch (SerializationException e) {
			return null;
		}
	}

	@Override
	public Optional<BFTValidatorSet> commit(Command command, VertexMetadata vertexMetadata) {
		boolean storedInRadixEngine = false;
		final ClientAtom clientAtom = command != null ? this.mapCommand(command) : null;
		if (clientAtom != null) {
			final CommittedAtom committedAtom = new CommittedAtom(clientAtom, vertexMetadata);
			try {
				// TODO: execute list of commands instead
				this.radixEngine.checkAndStore(committedAtom);
				storedInRadixEngine = true;
			} catch (RadixEngineException e) {
				// TODO: Don't check for state computer errors for now so that we don't
				// TODO: have to deal with failing leader proposals
				// TODO: Reinstate this when ProposalGenerator + Mempool can guarantee correct proposals

				// TODO: move VIRTUAL_STATE_CONFLICT to static check
				committedAtomSender.sendCommittedAtom(CommittedAtoms.error(committedAtom, e));
			}
		}

		if (!storedInRadixEngine) {
			this.unstoredCommittedAtoms.add(new CommittedCommand(command, vertexMetadata));
		}

		if (vertexMetadata.getPreparedCommand().isEndOfEpoch()) {
			RadixEngineValidatorSetBuilder validatorSetBuilder = this.radixEngine.getComputedState(RadixEngineValidatorSetBuilder.class);

			return Optional.of(validatorSetBuilder.build());
		}

		return Optional.empty();
	}
}<|MERGE_RESOLUTION|>--- conflicted
+++ resolved
@@ -109,26 +109,14 @@
 	}
 
 	@Override
-<<<<<<< HEAD
 	public boolean prepare(Vertex vertex) {
 		return vertex.getView().compareTo(epochChangeView) >= 0;
 	}
-=======
-	public void commit(Command command, VertexMetadata vertexMetadata) {
-		if (command != null) {
-			final ClientAtom clientAtom;
-			try {
-				clientAtom = serialization.fromDson(command.getPayload(), ClientAtom.class);
-			} catch (DeserializeException e) {
-				this.unstoredCommittedAtoms.add(new CommittedCommand(null, vertexMetadata));
-				return;
-			}
->>>>>>> 4a23e407
 
 	private ClientAtom mapCommand(Command command) {
 		try {
 			return serialization.fromDson(command.getPayload(), ClientAtom.class);
-		} catch (SerializationException e) {
+		} catch (DeserializeException e) {
 			return null;
 		}
 	}
