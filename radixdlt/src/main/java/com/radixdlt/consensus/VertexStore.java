--- conflicted
+++ resolved
@@ -124,11 +124,7 @@
 
 		for (Vertex committed : path) {
 			if (committed.getAtom() != null) {
-<<<<<<< HEAD
-				storeAtom(committed);
-=======
 				storeAtom(committed.getAtom());
->>>>>>> 9b9986f8
 			}
 
 			lastCommittedVertex.onNext(committed);
@@ -141,24 +137,15 @@
 		return tipVertex;
 	}
 
-<<<<<<< HEAD
-	private void storeAtom(Vertex vertexWithAtom) {
-		try {
-			this.counters.increment(CounterType.LEDGER_PROCESSED);
-			this.engine.store(vertexWithAtom.getAtom());
-=======
 	private void storeAtom(LedgerAtom atom) {
 		try {
 			this.counters.increment(CounterType.LEDGER_PROCESSED);
 			this.engine.checkAndStore(atom);
->>>>>>> 9b9986f8
 			this.counters.increment(CounterType.LEDGER_STORED);
 		} catch (RadixEngineException e) {
 			// TODO: Don't check for state computer errors for now so that we don't
 			// TODO: have to deal with failing leader proposals
 			// TODO: Reinstate this when ProposalGenerator + Mempool can guarantee correct proposals
-<<<<<<< HEAD
-=======
 
 			// TODO: move VIRTUAL_STATE_CONFLICT to static check
 			if (e.getErrorCode() == RadixEngineErrorCode.VIRTUAL_STATE_CONFLICT) {
@@ -181,7 +168,6 @@
 				AtomExceptionEvent atomExceptionEvent = new AtomExceptionEvent(notFoundException, atom.getAID());
 				Events.getInstance().broadcast(atomExceptionEvent);
 			}
->>>>>>> 9b9986f8
 		}
 	}
 
