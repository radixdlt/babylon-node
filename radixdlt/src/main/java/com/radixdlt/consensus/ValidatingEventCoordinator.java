--- conflicted
+++ resolved
@@ -249,14 +249,8 @@
 		final ECPublicKey currentLeader = this.proposerElection.getProposer(updatedView);
 		try {
 			final Vote vote = safetyRules.voteFor(proposedVertex);
-<<<<<<< HEAD
-			final ECPublicKey leader = this.proposerElection.getProposer(updatedView);
-			log.debug("{}: PROPOSAL: Sending VOTE to {}: {}", this.getShortName(), this.getShortName(leader.euid()), vote);
-			networkSender.sendVote(vote, leader);
-=======
-			log.info("{}: PROPOSAL: Sending VOTE to {}: {}", this.getShortName(), this.getShortName(currentLeader.euid()), vote);
+			log.debug("{}: PROPOSAL: Sending VOTE to {}: {}", this.getShortName(), this.getShortName(currentLeader.euid()), vote);
 			networkSender.sendVote(vote, currentLeader);
->>>>>>> b66fb928
 		} catch (SafetyViolationException e) {
 			log.error(String.format("%s: PROPOSAL: Rejected %s", this.getShortName(), proposedVertex), e);
 		}
