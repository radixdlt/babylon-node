/*
 * (C) Copyright 2020 Radix DLT Ltd
 *
 * Radix DLT Ltd licenses this file to you under the Apache License,
 * Version 2.0 (the "License"); you may not use this file except in
 * compliance with the License.  You may obtain a copy of the
 * License at
 *
 * http://www.apache.org/licenses/LICENSE-2.0
 *
 * Unless required by applicable law or agreed to in writing,
 * software distributed under the License is distributed on an
 * "AS IS" BASIS, WITHOUT WARRANTIES OR CONDITIONS OF ANY KIND,
 * either express or implied.  See the License for the specific
 * language governing permissions and limitations under the License.
 */

package com.radixdlt.consensus.bft;

import com.radixdlt.consensus.BFTEventProcessor;
<<<<<<< HEAD
=======
import com.radixdlt.consensus.Command;
import com.radixdlt.crypto.Hasher;
import com.radixdlt.consensus.NewView;
import com.radixdlt.consensus.PendingVotes;
>>>>>>> 892cf089
import com.radixdlt.consensus.Proposal;
import com.radixdlt.consensus.ViewTimeout;
import com.radixdlt.consensus.HighQC;
import com.radixdlt.consensus.Vote;
import com.radixdlt.consensus.liveness.Pacemaker;
<<<<<<< HEAD
=======
import com.radixdlt.consensus.liveness.ProposerElection;
import com.radixdlt.consensus.safety.SafetyRules;
import com.radixdlt.consensus.safety.SafetyViolationException;
import com.radixdlt.counters.SystemCounters;
import com.radixdlt.counters.SystemCounters.CounterType;
import com.google.common.hash.HashCode;
import com.radixdlt.network.TimeSupplier;
import com.radixdlt.utils.RTTStatistics;

import java.util.EnumMap;
import java.util.List;
import java.util.Optional;
import java.util.Set;
import java.util.stream.Collectors;
>>>>>>> 892cf089
import org.apache.logging.log4j.LogManager;
import org.apache.logging.log4j.Logger;
import java.util.Objects;

/**
 * Processes and reduces BFT events to the BFT state based on core
 * BFT validation logic, any messages which must be sent to other nodes
 * are then forwarded to the BFT sender.
 */
public final class BFTEventReducer implements BFTEventProcessor {

	private static final Logger log = LogManager.getLogger();

	private final VertexStore vertexStore;
    private final BFTSyncer bftSyncer;
	private final Pacemaker pacemaker;

	public BFTEventReducer(
		Pacemaker pacemaker,
		VertexStore vertexStore,
		BFTSyncer bftSyncer
	) {
		this.pacemaker = Objects.requireNonNull(pacemaker);
		this.vertexStore = Objects.requireNonNull(vertexStore);
		this.bftSyncer = Objects.requireNonNull(bftSyncer);
	}

	@Override
	public void processBFTUpdate(BFTUpdate update) {
		log.trace("BFTUpdate: Processing {}", update);
	}

	@Override
	public void processVote(Vote vote) {
		log.trace("Vote: Processing {}", vote);
		// accumulate votes into QCs in store
		this.pacemaker.processVote(vote).ifPresent(qc -> {
			HighQC highQC = HighQC.from(qc, this.vertexStore.highQC().highestCommittedQC());
			// If we are not yet synced, we rely on the syncer to process the QC once received
			this.bftSyncer.syncToQC(highQC, vote.getAuthor());
		});
	}

	@Override
<<<<<<< HEAD
	public void processViewTimeout(ViewTimeout viewTimeout) {
		log.trace("ViewTimeout: Processing {}", viewTimeout);
		this.pacemaker.processViewTimeout(viewTimeout);
=======
	public void processNewView(NewView newView) {
		log.trace("NEW_VIEW: Processing {}", () -> newView);
		this.pacemaker.processNewView(newView, validatorSet).ifPresent(view -> {
			// Hotstuff's Event-Driven OnBeat
			final HighQC syncInfo = vertexStore.syncInfo();
			final QuorumCertificate highestQC = syncInfo.highestQC();
			final QuorumCertificate highestCommitted = syncInfo.highestCommittedQC();

			final Command nextCommand;

			// Propose null atom in the case that we are at the end of the epoch
			// TODO: Remove isEndOfEpoch knowledge from consensus
			if (highestQC.getProposed().getLedgerHeader().isEndOfEpoch()) {
				nextCommand = null;
			} else {
				final List<PreparedVertex> preparedVertices = vertexStore.getPathFromRoot(highestQC.getProposed().getVertexId());
				final Set<HashCode> prepared = preparedVertices.stream()
					.flatMap(PreparedVertex::getCommands)
					.filter(Objects::nonNull)
					.map(hasher::hash)
					.collect(Collectors.toSet());

				nextCommand = nextCommandGenerator.generateNextCommand(view, prepared);
			}

			final UnverifiedVertex proposedVertex = UnverifiedVertex.createVertex(highestQC, view, nextCommand);
			final Proposal proposal = safetyRules.signProposal(proposedVertex, highestCommitted, System.nanoTime());
			log.trace("Broadcasting PROPOSAL: {}", () -> proposal);
			Set<BFTNode> nodes = validatorSet.getValidators().stream().map(BFTValidator::getNode).collect(Collectors.toSet());
			this.counters.increment(CounterType.BFT_PROPOSALS_MADE);
			this.sender.broadcastProposal(proposal, nodes);
		});
>>>>>>> 892cf089
	}

	@Override
	public void processProposal(Proposal proposal) {
		log.trace("Proposal: Processing {}",  proposal);
		this.pacemaker.processProposal(proposal);
	}

	@Override
	public void processLocalTimeout(View view) {
		log.trace("LocalTimeout: Processing {}", view);
		this.pacemaker.processLocalTimeout(view);
	}

	@Override
	public void start() {
		this.pacemaker.processQC(this.vertexStore.highQC());
	}
}<|MERGE_RESOLUTION|>--- conflicted
+++ resolved
@@ -18,35 +18,12 @@
 package com.radixdlt.consensus.bft;
 
 import com.radixdlt.consensus.BFTEventProcessor;
-<<<<<<< HEAD
-=======
-import com.radixdlt.consensus.Command;
-import com.radixdlt.crypto.Hasher;
-import com.radixdlt.consensus.NewView;
-import com.radixdlt.consensus.PendingVotes;
->>>>>>> 892cf089
 import com.radixdlt.consensus.Proposal;
 import com.radixdlt.consensus.ViewTimeout;
 import com.radixdlt.consensus.HighQC;
 import com.radixdlt.consensus.Vote;
 import com.radixdlt.consensus.liveness.Pacemaker;
-<<<<<<< HEAD
-=======
-import com.radixdlt.consensus.liveness.ProposerElection;
-import com.radixdlt.consensus.safety.SafetyRules;
-import com.radixdlt.consensus.safety.SafetyViolationException;
-import com.radixdlt.counters.SystemCounters;
-import com.radixdlt.counters.SystemCounters.CounterType;
-import com.google.common.hash.HashCode;
-import com.radixdlt.network.TimeSupplier;
-import com.radixdlt.utils.RTTStatistics;
 
-import java.util.EnumMap;
-import java.util.List;
-import java.util.Optional;
-import java.util.Set;
-import java.util.stream.Collectors;
->>>>>>> 892cf089
 import org.apache.logging.log4j.LogManager;
 import org.apache.logging.log4j.Logger;
 import java.util.Objects;
@@ -91,44 +68,9 @@
 	}
 
 	@Override
-<<<<<<< HEAD
 	public void processViewTimeout(ViewTimeout viewTimeout) {
 		log.trace("ViewTimeout: Processing {}", viewTimeout);
 		this.pacemaker.processViewTimeout(viewTimeout);
-=======
-	public void processNewView(NewView newView) {
-		log.trace("NEW_VIEW: Processing {}", () -> newView);
-		this.pacemaker.processNewView(newView, validatorSet).ifPresent(view -> {
-			// Hotstuff's Event-Driven OnBeat
-			final HighQC syncInfo = vertexStore.syncInfo();
-			final QuorumCertificate highestQC = syncInfo.highestQC();
-			final QuorumCertificate highestCommitted = syncInfo.highestCommittedQC();
-
-			final Command nextCommand;
-
-			// Propose null atom in the case that we are at the end of the epoch
-			// TODO: Remove isEndOfEpoch knowledge from consensus
-			if (highestQC.getProposed().getLedgerHeader().isEndOfEpoch()) {
-				nextCommand = null;
-			} else {
-				final List<PreparedVertex> preparedVertices = vertexStore.getPathFromRoot(highestQC.getProposed().getVertexId());
-				final Set<HashCode> prepared = preparedVertices.stream()
-					.flatMap(PreparedVertex::getCommands)
-					.filter(Objects::nonNull)
-					.map(hasher::hash)
-					.collect(Collectors.toSet());
-
-				nextCommand = nextCommandGenerator.generateNextCommand(view, prepared);
-			}
-
-			final UnverifiedVertex proposedVertex = UnverifiedVertex.createVertex(highestQC, view, nextCommand);
-			final Proposal proposal = safetyRules.signProposal(proposedVertex, highestCommitted, System.nanoTime());
-			log.trace("Broadcasting PROPOSAL: {}", () -> proposal);
-			Set<BFTNode> nodes = validatorSet.getValidators().stream().map(BFTValidator::getNode).collect(Collectors.toSet());
-			this.counters.increment(CounterType.BFT_PROPOSALS_MADE);
-			this.sender.broadcastProposal(proposal, nodes);
-		});
->>>>>>> 892cf089
 	}
 
 	@Override
