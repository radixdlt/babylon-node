--- conflicted
+++ resolved
@@ -21,21 +21,11 @@
 import com.radixdlt.consensus.BFTHeader;
 import com.radixdlt.consensus.PendingVotes;
 import com.radixdlt.consensus.Proposal;
-<<<<<<< HEAD
-import com.radixdlt.consensus.Vote;
-import com.radixdlt.consensus.liveness.Pacemaker;
-
-import com.radixdlt.environment.EventDispatcher;
-import com.radixdlt.consensus.liveness.ProposerElection;
-=======
-import com.radixdlt.consensus.QuorumCertificate;
-import com.radixdlt.consensus.ViewTimeout;
 import com.radixdlt.consensus.Vote;
 import com.radixdlt.consensus.liveness.Pacemaker;
 
 import com.radixdlt.consensus.liveness.ScheduledLocalTimeout;
 import com.radixdlt.environment.EventDispatcher;
->>>>>>> f85f1b70
 import com.radixdlt.consensus.safety.SafetyRules;
 import com.radixdlt.counters.SystemCounters;
 import com.radixdlt.counters.SystemCounters.CounterType;
@@ -60,49 +50,29 @@
 
 	private final VertexStore vertexStore;
 	private final Pacemaker pacemaker;
-<<<<<<< HEAD
 	private final EventDispatcher<ViewQuorumReached> viewQuorumReachedEventDispatcher;
 	private final RemoteEventDispatcher<Vote> voteDispatcher;
 	private final Hasher hasher;
 	private final TimeSupplier timeSupplier;
-	private final ProposerElection proposerElection;
-=======
-	private final EventDispatcher<FormedQC> formedQCEventDispatcher;
-	private final RemoteEventDispatcher<Vote> voteDispatcher;
-	private final Hasher hasher;
-	private final TimeSupplier timeSupplier;
->>>>>>> f85f1b70
 	private final SystemCounters counters;
 	private final SafetyRules safetyRules;
 	private final BFTValidatorSet validatorSet;
 	private final PendingVotes pendingVotes;
 
-<<<<<<< HEAD
-	private ViewUpdate latestViewUpdate = new ViewUpdate(View.genesis(), View.genesis());
+	private ViewUpdate latestViewUpdate;
 
 	/* Indicates whether the quorum (QC or TC) has already been formed for the current view.
 	 * If the quorum has been reached (but view hasn't yet been updated), subsequent votes are ignored.
 	 */
 	private boolean hasReachedQuorum = false;
-=======
-	private ViewUpdate latestViewUpdate;
->>>>>>> f85f1b70
 
 	public BFTEventReducer(
 		Pacemaker pacemaker,
 		VertexStore vertexStore,
-<<<<<<< HEAD
 		EventDispatcher<ViewQuorumReached> viewQuorumReachedEventDispatcher,
 		RemoteEventDispatcher<Vote> voteDispatcher,
 		Hasher hasher,
 		TimeSupplier timeSupplier,
-		ProposerElection proposerElection,
-=======
-		EventDispatcher<FormedQC> formedQCEventDispatcher,
-		RemoteEventDispatcher<Vote> voteDispatcher,
-		Hasher hasher,
-		TimeSupplier timeSupplier,
->>>>>>> f85f1b70
 		SystemCounters counters,
 		SafetyRules safetyRules,
 		BFTValidatorSet validatorSet,
@@ -111,18 +81,10 @@
 	) {
 		this.pacemaker = Objects.requireNonNull(pacemaker);
 		this.vertexStore = Objects.requireNonNull(vertexStore);
-<<<<<<< HEAD
 		this.viewQuorumReachedEventDispatcher = Objects.requireNonNull(viewQuorumReachedEventDispatcher);
 		this.voteDispatcher = Objects.requireNonNull(voteDispatcher);
 		this.hasher = Objects.requireNonNull(hasher);
 		this.timeSupplier = Objects.requireNonNull(timeSupplier);
-		this.proposerElection = Objects.requireNonNull(proposerElection);
-=======
-		this.formedQCEventDispatcher = Objects.requireNonNull(formedQCEventDispatcher);
-		this.voteDispatcher = Objects.requireNonNull(voteDispatcher);
-		this.hasher = Objects.requireNonNull(hasher);
-		this.timeSupplier = Objects.requireNonNull(timeSupplier);
->>>>>>> f85f1b70
 		this.counters = Objects.requireNonNull(counters);
 		this.safetyRules = Objects.requireNonNull(safetyRules);
 		this.validatorSet = Objects.requireNonNull(validatorSet);
@@ -147,24 +109,11 @@
 		log.trace("Vote: Processing {} from {}", vote, vote.getAuthor().getSimpleName());
 
 		final View view = vote.getView();
-<<<<<<< HEAD
 
 		if (view.lt(this.latestViewUpdate.getCurrentView())) {
 			log.trace("Vote: Ignoring vote from {} for view {}, current view is {}",
 					vote.getAuthor(), view, this.latestViewUpdate.getCurrentView());
 			return;
-=======
-		if (view.lte(this.latestViewUpdate.getLastQuorumView())) {
-			log.trace("Vote: Ignoring vote from {} for view {}, last quorum at {}",
-					vote.getAuthor(), view, this.latestViewUpdate.getLastQuorumView());
-		} else {
-			final Optional<QuorumCertificate> maybeQc = this.pendingVotes.insertVote(vote, this.validatorSet)
-					.filter(qc -> view.gte(this.latestViewUpdate.getCurrentView()));
-
-			maybeQc.ifPresent(qc ->
-				formedQCEventDispatcher.dispatch(FormedQC.create(qc, vote.getAuthor()))
-			);
->>>>>>> f85f1b70
 		}
 
 		if (this.hasReachedQuorum) {
@@ -173,11 +122,8 @@
 			return;
 		}
 
-		final BFTNode nextProposer =
-				this.proposerElection.getProposer(this.latestViewUpdate.getCurrentView().next());
-
 		final VoteProcessingResult result =
-				this.pendingVotes.insertVote(vote, this.validatorSet, nextProposer);
+			this.pendingVotes.insertVote(vote, this.validatorSet, this.latestViewUpdate.getNextLeader());
 
 		if (result instanceof VoteProcessingResult.VoteAccepted) {
 			log.trace("Vote has been processed but didn't form a quorum");
@@ -210,7 +156,6 @@
 		final Optional<BFTHeader> maybeHeader = this.vertexStore.insertVertex(proposedVertex);
 		// The header may not be present if the ledger is ahead of consensus
 		maybeHeader.ifPresent(header -> {
-			final BFTNode nextLeader = this.latestViewUpdate.getNextLeader();
 			final Optional<Vote> maybeVote = this.safetyRules.voteFor(
 				proposedVertex,
 				header,
@@ -219,6 +164,7 @@
 			);
 			maybeVote.ifPresentOrElse(
 				vote -> {
+					final BFTNode nextLeader = this.latestViewUpdate.getNextLeader();
 					log.trace("Proposal: Sending vote to {}: {}", nextLeader, vote);
 					this.voteDispatcher.dispatch(nextLeader, vote);
 				},
