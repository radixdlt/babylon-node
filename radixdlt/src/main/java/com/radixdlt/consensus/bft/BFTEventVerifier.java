--- conflicted
+++ resolved
@@ -17,30 +17,16 @@
 
 package com.radixdlt.consensus.bft;
 
-<<<<<<< HEAD
 import com.radixdlt.SecurityCritical;
 import com.radixdlt.SecurityCritical.SecurityKind;
-=======
-import com.google.common.hash.HashCode;
->>>>>>> 892cf089
 import com.radixdlt.consensus.BFTEventProcessor;
 import com.radixdlt.consensus.ConsensusEvent;
 import com.radixdlt.consensus.HashVerifier;
-<<<<<<< HEAD
-import com.radixdlt.consensus.Hasher;
-=======
 import com.radixdlt.crypto.Hasher;
-import com.radixdlt.consensus.NewView;
->>>>>>> 892cf089
 import com.radixdlt.consensus.Proposal;
 import com.radixdlt.consensus.ViewTimeout;
 import com.radixdlt.consensus.Vote;
 import com.radixdlt.crypto.ECDSASignature;
-<<<<<<< HEAD
-=======
-import com.radixdlt.crypto.ECPublicKey;
-import com.radixdlt.utils.Longs;
->>>>>>> 892cf089
 import java.util.Objects;
 import java.util.Optional;
 
@@ -78,7 +64,6 @@
 
 	@Override
 	public void processVote(Vote vote) {
-<<<<<<< HEAD
 		validAuthor(vote).ifPresent(node -> {
 			if (verify(node, vote.getTimestampedVoteData(), vote.getSignature(), vote)) {
 				forwardTo.processVote(vote);
@@ -93,78 +78,15 @@
 				forwardTo.processViewTimeout(viewTimeout);
 			}
 		});
-=======
-		final BFTNode node = vote.getAuthor();
-		if (!validatorSet.containsNode(node)) {
-			log.warn("{}: CONSENSUS_EVENT: Received event from author={} not in validator set={}",
-				this.self::getSimpleName, node::getSimpleName, () -> this.validatorSet
-			);
-			return;
-		}
-
-		// TODO: Remove IllegalArgumentException
-		final TimestampedVoteData voteData = vote.getTimestampedVoteData();
-		final HashCode voteHash = this.hasher.hash(voteData);
-		final ECDSASignature signature = vote.getSignature().orElseThrow(() -> new IllegalArgumentException("vote is missing signature"));
-		final ECPublicKey key = node.getKey();
-		if (!this.verifier.verify(key, voteHash, signature)) {
-			log.info("{}: Ignoring invalid signature from author {}", self::getSimpleName, node::getSimpleName);
-			return;
-		}
-
-		forwardTo.processVote(vote);
-	}
-
-	@Override
-	public void processNewView(NewView newView) {
-		final BFTNode node = newView.getAuthor();
-		if (!validatorSet.containsNode(node)) {
-			log.warn("{}: CONSENSUS_EVENT: Received event from author={} not in validator set={}",
-				this.self::getSimpleName, node::getSimpleName, () -> this.validatorSet
-			);
-			return;
-		}
-
-		final ECPublicKey key = node.getKey();
-		final HashCode newViewId = hasher.hashBytes(Longs.toByteArray(newView.getView().number()));
-		// TODO: Remove IllegalArgumentException
-		final ECDSASignature signature = newView.getSignature().orElseThrow(() -> new IllegalArgumentException("new-view is missing signature"));
-		if (!this.verifier.verify(key, newViewId, signature)) {
-			log.info("{}: Ignoring invalid signature from author {}", self::getSimpleName, node::getSimpleName);
-			return;
-		}
-
-		forwardTo.processNewView(newView);
->>>>>>> 892cf089
 	}
 
 	@Override
 	public void processProposal(Proposal proposal) {
-<<<<<<< HEAD
 		validAuthor(proposal).ifPresent(node -> {
 			if (verify(node, proposal.getVertex(), proposal.getSignature(), proposal)) {
 				forwardTo.processProposal(proposal);
 			}
 		});
-=======
-		final BFTNode node = proposal.getAuthor();
-		if (!validatorSet.containsNode(node)) {
-			log.warn("{}: CONSENSUS_EVENT: Received event from author={} not in validator set={}",
-				this.self::getSimpleName, node::getSimpleName, () -> this.validatorSet
-			);
-			return;
-		}
-
-		final ECPublicKey key = node.getKey();
-		final HashCode vertexHash = this.hasher.hash(proposal.getVertex());
-		final ECDSASignature signature = proposal.getSignature();
-		if (!this.verifier.verify(key, vertexHash, signature)) {
-			log.info("{}: Ignoring invalid signature from author {}", self::getSimpleName, node::getSimpleName);
-			return;
-		}
-
-		forwardTo.processProposal(proposal);
->>>>>>> 892cf089
 	}
 
 	@Override
