--- conflicted
+++ resolved
@@ -264,24 +264,9 @@
 
 		var authors = syncRequestState.authors.stream()
 			.filter(author -> !author.equals(self)).collect(ImmutableList.toImmutableList());
-<<<<<<< HEAD
 
 		if (authors.isEmpty()) {
 			throw new IllegalStateException("Request contains no authors except ourselves");
-=======
-
-		if (authors.isEmpty()) {
-			throw new IllegalStateException("Request contains no authors except ourselves");
-		}
-
-		var syncIds = syncRequestState.syncIds.stream()
-			.filter(syncing::containsKey).collect(Collectors.toList());
-
-		//noinspection UnstableApiUsage
-		for (var syncId : syncIds) {
-			SyncState syncState = syncing.remove(syncId);
-			syncToQC(syncState.highQC, randomFrom(authors));
->>>>>>> 13fa9854
 		}
 
 		var syncIds = syncRequestState.syncIds.stream()
@@ -293,11 +278,6 @@
 			SyncState syncState = syncing.remove(syncId);
 			syncToQC(syncState.highQC, randomFrom(authors));
 		}
-	}
-
-	private <T> T randomFrom(List<T> elements) {
-		int nextIndex = random.nextInt(elements.size());
-		return elements.get(nextIndex);
 	}
 
 	private <T> T randomFrom(List<T> elements) {
