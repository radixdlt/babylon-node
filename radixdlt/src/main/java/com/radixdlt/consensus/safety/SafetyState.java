--- conflicted
+++ resolved
@@ -1,139 +1,109 @@
-/*
- *  (C) Copyright 2020 Radix DLT Ltd
- *
- *  Radix DLT Ltd licenses this file to you under the Apache License,
- *  Version 2.0 (the "License"); you may not use this file except in
- *  compliance with the License.  You may obtain a copy of the
- *  License at
- *
- *   http://www.apache.org/licenses/LICENSE-2.0
- *
- *  Unless required by applicable law or agreed to in writing,
- *  software distributed under the License is distributed on an
- *  "AS IS" BASIS, WITHOUT WARRANTIES OR CONDITIONS OF ANY KIND,
- *  either express or implied.  See the License for the specific
- *  language governing permissions and limitations under the License.
- */
-
-package com.radixdlt.consensus.safety;
-
-import com.google.inject.Inject;
-import com.radixdlt.consensus.QuorumCertificate;
-import com.radixdlt.consensus.View;
-
-import java.util.Objects;
-import java.util.Optional;
-
-/**
- * The state maintained to ensure the safety of the consensus system.
- */
-final class SafetyState {
-	private final View lastVotedView; // the last view this node voted on (and is thus safe)
-	private final View lockedView; // the highest 2-chain head
-	private final QuorumCertificate genericQC; // the highest 1-chain head
-
-	@Inject
-	protected SafetyState() {
-		this(View.of(0L), View.of(0L), null);
-	}
-
-<<<<<<< HEAD
-	public SafetyState(View lastVotedView, View lockedView, QuorumCertificate genericQC) {
-		this.lastVotedView = Objects.requireNonNull(lastVotedView);
-		this.lockedView = Objects.requireNonNull(lockedView);
-		this.genericQC = genericQC;
-	}
-
-	public SafetyState(SafetyState other) {
-		this(other.lastVotedView, other.lockedView, other.genericQC);
-	}
-
-	public SafetyState withLastVotedView(View lastVotedView) {
-		return new SafetyState(lastVotedView, this.lockedView, this.genericQC);
-	}
-
-	public SafetyState withLockedView(View lockedView) {
-		return new SafetyState(this.lastVotedView, lockedView, this.genericQC);
-	}
-
-	public SafetyState withGenericQC(QuorumCertificate genericQC) {
-		return new SafetyState(this.lastVotedView, this.lockedView, genericQC);
-	}
-
-	public static SafetyState initialState() {
-		return new SafetyState(View.of(0L), View.of(0L), null);
-=======
-	SafetyState(Round lastVotedRound, Round lockedRound) {
-		this.lastVotedRound = lastVotedRound;
-		this.lockedRound = lockedRound;
-	}
-
-	SafetyState(SafetyState other) {
-		this(other.lastVotedRound, other.lockedRound);
-	}
-
-	SafetyState withLastVotedRound(Round lastVotedRound) {
-		return new SafetyState(lastVotedRound, this.lockedRound);
-	}
-
-	SafetyState withLockedRound(Round lockedRound) {
-		return new SafetyState(this.lastVotedRound, lockedRound);
-	}
-
-	static SafetyState initialState() {
-		return new SafetyState(Round.of(0L), Round.of(0L));
->>>>>>> 71f5bf85
-	}
-
-	@Override
-	public boolean equals(Object o) {
-		if (this == o) {
-			return true;
-		}
-		if (o == null || getClass() != o.getClass()) {
-			return false;
-		}
-		SafetyState that = (SafetyState) o;
-<<<<<<< HEAD
-		return Objects.equals(lastVotedView, that.lastVotedView) &&
-			Objects.equals(lockedView, that.lockedView);
-=======
-		return Objects.equals(lastVotedRound, that.lastVotedRound)
-			&& Objects.equals(lockedRound, that.lockedRound);
->>>>>>> 71f5bf85
-	}
-
-	@Override
-	public int hashCode() {
-		return Objects.hash(lastVotedView, lockedView);
-	}
-
-	@Override
-	public String toString() {
-<<<<<<< HEAD
-		return "SafetyState{" +
-			"lastVotedView=" + lastVotedView +
-			", lockedView=" + lockedView +
-			", genericQC=" + genericQC +
-			'}';
-=======
-		return "SafetyState{" + "lastVotedRound=" + lastVotedRound + ", lockedRound=" + lockedRound + '}';
->>>>>>> 71f5bf85
-	}
-
-	public View getLastVotedView() {
-		return lastVotedView;
-	}
-
-	public Optional<QuorumCertificate> getGenericQC() {
-		return Optional.ofNullable(genericQC);
-	}
-
-	public Optional<View> getGenericView() {
-		return getGenericQC().map(QuorumCertificate::getView);
-	}
-
-	public View getLockedView() {
-		return lockedView;
-	}
-}
+/*
+ *  (C) Copyright 2020 Radix DLT Ltd
+ *
+ *  Radix DLT Ltd licenses this file to you under the Apache License,
+ *  Version 2.0 (the "License"); you may not use this file except in
+ *  compliance with the License.  You may obtain a copy of the
+ *  License at
+ *
+ *   http://www.apache.org/licenses/LICENSE-2.0
+ *
+ *  Unless required by applicable law or agreed to in writing,
+ *  software distributed under the License is distributed on an
+ *  "AS IS" BASIS, WITHOUT WARRANTIES OR CONDITIONS OF ANY KIND,
+ *  either express or implied.  See the License for the specific
+ *  language governing permissions and limitations under the License.
+ */
+
+package com.radixdlt.consensus.safety;
+
+import com.google.inject.Inject;
+import com.radixdlt.consensus.QuorumCertificate;
+import com.radixdlt.consensus.View;
+
+import java.util.Objects;
+import java.util.Optional;
+
+/**
+ * The state maintained to ensure the safety of the consensus system.
+ */
+final class SafetyState {
+	private final View lastVotedView; // the last view this node voted on (and is thus safe)
+	private final View lockedView; // the highest 2-chain head
+	private final QuorumCertificate genericQC; // the highest 1-chain head
+
+	@Inject
+	protected SafetyState() {
+		this(View.of(0L), View.of(0L), null);
+	}
+
+	public SafetyState(View lastVotedView, View lockedView, QuorumCertificate genericQC) {
+		this.lastVotedView = Objects.requireNonNull(lastVotedView);
+		this.lockedView = Objects.requireNonNull(lockedView);
+		this.genericQC = genericQC;
+	}
+
+	public SafetyState(SafetyState other) {
+		this(other.lastVotedView, other.lockedView, other.genericQC);
+	}
+
+	public SafetyState withLastVotedView(View lastVotedView) {
+		return new SafetyState(lastVotedView, this.lockedView, this.genericQC);
+	}
+
+	public SafetyState withLockedView(View lockedView) {
+		return new SafetyState(this.lastVotedView, lockedView, this.genericQC);
+	}
+
+	public SafetyState withGenericQC(QuorumCertificate genericQC) {
+		return new SafetyState(this.lastVotedView, this.lockedView, genericQC);
+	}
+
+	public static SafetyState initialState() {
+		return new SafetyState(View.of(0L), View.of(0L), null);
+	}
+
+	@Override
+	public boolean equals(Object o) {
+		if (this == o) {
+			return true;
+		}
+		if (o == null || getClass() != o.getClass()) {
+			return false;
+		}
+		SafetyState that = (SafetyState) o;
+		return Objects.equals(lastVotedView, that.lastVotedView) &&
+			Objects.equals(lockedView, that.lockedView) &&
+			Objects.equals(genericQC, that.genericQC);
+	}
+
+	@Override
+	public int hashCode() {
+		return Objects.hash(lastVotedView, lockedView, genericQC);
+	}
+
+	@Override
+	public String toString() {
+		return "SafetyState{" +
+			"lastVotedView=" + lastVotedView +
+			", lockedView=" + lockedView +
+			", genericQC=" + genericQC +
+			'}';
+	}
+
+	public View getLastVotedView() {
+		return lastVotedView;
+	}
+
+	public Optional<QuorumCertificate> getGenericQC() {
+		return Optional.ofNullable(genericQC);
+	}
+
+	public Optional<View> getGenericView() {
+		return getGenericQC().map(QuorumCertificate::getView);
+	}
+
+	public View getLockedView() {
+		return lockedView;
+	}
+}