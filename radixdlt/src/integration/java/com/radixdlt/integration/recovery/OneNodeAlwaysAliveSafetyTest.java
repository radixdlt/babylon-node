/*
 * (C) Copyright 2020 Radix DLT Ltd
 *
 * Radix DLT Ltd licenses this file to you under the Apache License,
 * Version 2.0 (the "License"); you may not use this file except in
 * compliance with the License.  You may obtain a copy of the
 * License at
 *
 * http://www.apache.org/licenses/LICENSE-2.0
 *
 * Unless required by applicable law or agreed to in writing,
 * software distributed under the License is distributed on an
 * "AS IS" BASIS, WITHOUT WARRANTIES OR CONDITIONS OF ANY KIND,
 * either express or implied.  See the License for the specific
 * language governing permissions and limitations under the License.
 */

package com.radixdlt.integration.recovery;

import com.google.inject.AbstractModule;
import com.google.inject.Guice;
import com.google.inject.Inject;
import com.google.inject.Injector;
import com.google.inject.Key;
import com.google.inject.TypeLiteral;
import com.google.inject.multibindings.ProvidesIntoSet;
import com.radixdlt.consensus.HashSigner;
import com.radixdlt.consensus.Proposal;
import com.radixdlt.consensus.bft.BFTCommittedUpdate;
import com.radixdlt.consensus.bft.BFTNode;
import com.radixdlt.consensus.bft.FormedQC;
import com.radixdlt.consensus.bft.Self;
import com.radixdlt.consensus.bft.View;
import com.radixdlt.consensus.sync.GetVerticesRequest;
import com.radixdlt.crypto.ECKeyPair;
import com.radixdlt.environment.EventProcessor;
import com.radixdlt.environment.ProcessOnDispatch;
import com.radixdlt.environment.deterministic.ControlledSenderFactory;
import com.radixdlt.environment.deterministic.DeterministicEpochsConsensusProcessor;
import com.radixdlt.environment.deterministic.network.ControlledMessage;
import com.radixdlt.environment.deterministic.network.DeterministicNetwork;
import com.radixdlt.environment.deterministic.network.MessageSelector;
import com.radixdlt.integration.distributed.deterministic.NodeEvents;
import com.radixdlt.integration.distributed.deterministic.NodeEvents.NodeEventProcessor;
import com.radixdlt.integration.distributed.deterministic.NodeEventsModule;
import com.radixdlt.integration.distributed.deterministic.SafetyCheckerModule;
import com.radixdlt.properties.RuntimeProperties;
import com.radixdlt.recovery.ModuleForRecoveryTests;
import com.radixdlt.statecomputer.EpochCeilingView;
import com.radixdlt.sync.LocalSyncRequest;
import io.reactivex.rxjava3.schedulers.Timed;
import java.util.ArrayList;
import java.util.Collection;
import java.util.Comparator;
import java.util.List;
import java.util.function.Supplier;
import java.util.stream.Collectors;
import java.util.stream.Stream;
import org.apache.commons.cli.ParseException;
import org.apache.logging.log4j.LogManager;
import org.apache.logging.log4j.Logger;
import org.apache.logging.log4j.ThreadContext;
import org.json.JSONObject;
import org.junit.Before;
import org.junit.Rule;
import org.junit.Test;
import org.junit.rules.TemporaryFolder;
import org.junit.runner.RunWith;
import org.junit.runners.Parameterized;
import org.junit.runners.Parameterized.Parameters;

@RunWith(Parameterized.class)
public class OneNodeAlwaysAliveSafetyTest {
	private static final Logger logger = LogManager.getLogger();

	@Parameters
	public static Collection<Object[]> numNodes() {
		return List.of(new Object[][] {
			{5}
		});
	}

	@Rule
	public TemporaryFolder folder = new TemporaryFolder();

	private DeterministicNetwork network;
	private List<Supplier<Injector>> nodeCreators;
	private List<Injector> nodes = new ArrayList<>();
	private final List<ECKeyPair> nodeKeys;

	@Inject
	private NodeEvents nodeEvents;

	private int lastNodeToCommit;

	public OneNodeAlwaysAliveSafetyTest(int numNodes) {
		this.nodeKeys = Stream.generate(ECKeyPair::generateNew).limit(numNodes)
			.sorted(Comparator.comparing(n -> n.getPublicKey().euid())) // Sort this so that it matches order of proposers
			.collect(Collectors.toList());
	}

	@Before
	public void setup() {
		List<BFTNode> allNodes = nodeKeys.stream()
			.map(k -> BFTNode.create(k.getPublicKey())).collect(Collectors.toList());

		this.network = new DeterministicNetwork(allNodes,
			MessageSelector.firstSelector(),
			(message, queue) -> message.message() instanceof GetVerticesRequest
				|| message.message() instanceof LocalSyncRequest
		);

		Guice.createInjector(
			new AbstractModule() {
				@Override
				protected void configure() {
					bind(new TypeLiteral<List<BFTNode>>() {
					}).toInstance(allNodes);
				}

				@ProvidesIntoSet
				public NodeEventProcessor<?> updateChecker() {
					return new NodeEventProcessor<>(
						FormedQC.class,
						(node, formedQC) -> {
							if (formedQC.qc().getCommittedAndLedgerStateProof().isPresent()) {
								lastNodeToCommit = network.lookup(node);
							}
						}
					);
				}
			},
			new SafetyCheckerModule(),
			new NodeEventsModule()
		).injectMembers(this);

		this.nodeCreators = nodeKeys.stream()
			.<Supplier<Injector>>map(k -> () -> createRunner(k, allNodes))
			.collect(Collectors.toList());

		for (Supplier<Injector> nodeCreator : nodeCreators) {
			this.nodes.add(nodeCreator.get());
		}
	}

	private Injector createRunner(ECKeyPair ecKeyPair, List<BFTNode> allNodes) {
		final BFTNode self = BFTNode.create(ecKeyPair.getPublicKey());

		return Guice.createInjector(
			ModuleForRecoveryTests.create(),
			new AbstractModule() {

				@ProvidesIntoSet
				@ProcessOnDispatch
				private EventProcessor<BFTCommittedUpdate> committedUpdateEventProcessor(@Self BFTNode node) {
					return nodeEvents.processor(node, BFTCommittedUpdate.class);
				}

				@ProvidesIntoSet
				@ProcessOnDispatch
				private EventProcessor<FormedQC> formedQCEventProcessor(@Self BFTNode node) {
					return nodeEvents.processor(node, FormedQC.class);
				}

				@Override
				protected void configure() {
					bind(HashSigner.class).toInstance(ecKeyPair::sign);
					bind(BFTNode.class).annotatedWith(Self.class).toInstance(self);
					bind(new TypeLiteral<List<BFTNode>>() { }).toInstance(allNodes);
					bind(ControlledSenderFactory.class).toInstance(network::createSender);
					bind(View.class).annotatedWith(EpochCeilingView.class).toInstance(View.of(88L));

					final RuntimeProperties runtimeProperties;
					// TODO: this constructor/class/inheritance/dependency is horribly broken
					try {
						runtimeProperties = new RuntimeProperties(new JSONObject(), new String[0]);
						runtimeProperties.set("db.location", folder.getRoot().getAbsolutePath() + "/RADIXDB_RECOVERY_TEST_" + self);
					} catch (ParseException e) {
						throw new IllegalStateException();
					}
					bind(RuntimeProperties.class).toInstance(runtimeProperties);
				}
			}
		);
	}

	private void restartNode(int index) {
		this.network.dropMessages(m -> m.channelId().receiverIndex() == index);
		Injector injector = nodeCreators.get(index).get();
		this.nodes.set(index, injector);
	}

	private void startNode(int index) {
		Injector injector = nodes.get(index);
		String bftNode = " " + injector.getInstance(Key.get(BFTNode.class, Self.class));
		ThreadContext.put("bftNode", bftNode);
		try {
			injector.getInstance(DeterministicEpochsConsensusProcessor.class).start();
		} finally {
			ThreadContext.remove("bftNode");
		}
	}

	private void processNext() {
		Timed<ControlledMessage> msg = this.network.nextMessage();
		logger.debug("Processing message {}", msg);

		int nodeIndex = msg.value().channelId().receiverIndex();
		Injector injector = this.nodes.get(nodeIndex);
		String bftNode = " " + injector.getInstance(Key.get(BFTNode.class, Self.class));
		ThreadContext.put("bftNode", bftNode);
		try {
			injector.getInstance(DeterministicEpochsConsensusProcessor.class).handleMessage(msg.value().origin(), msg.value().message());
		} finally {
			ThreadContext.remove("bftNode");
		}
	}

	private void processUntilNextCommittedUpdate() {
		lastNodeToCommit = -1;

		while (lastNodeToCommit == -1) {
			processNext();
		}
	}

	private void processForCount(int messageCount) {
		for (int i = 0; i < messageCount; i++) {
			processNext();
		}
	}

	@Test
<<<<<<< HEAD
=======
	@Ignore("Safety broken here: RPNV1-772")
>>>>>>> 042b1f79
	public void all_nodes_except_for_one_need_to_restart_should_be_able_to_reboot_correctly_and_safety_not_broken() {
		// Start
		for (int i = 0; i < nodes.size(); i++) {
			this.startNode(i);
		}

		// Drop first proposal so view 2 will be committed
		this.network.dropMessages(m -> m.message() instanceof Proposal);

		// process until view 2 committed
		this.processUntilNextCommittedUpdate();

		// Restart all except last committed
		logger.info("Restarting...");
		for (int i = 0; i < nodes.size(); i++) {
			if (i != this.lastNodeToCommit) {
				this.restartNode(i);
			}
		}
		for (int i = 0; i < nodes.size(); i++) {
			if (i != this.lastNodeToCommit) {
				this.startNode(i);
			}
		}

		// If nodes restart with correct safety precautions then view 1 should be skipped
		// otherwise, this will cause failure
		this.processForCount(5000);
	}
}<|MERGE_RESOLUTION|>--- conflicted
+++ resolved
@@ -231,11 +231,7 @@
 	}
 
 	@Test
-<<<<<<< HEAD
-=======
-	@Ignore("Safety broken here: RPNV1-772")
->>>>>>> 042b1f79
-	public void all_nodes_except_for_one_need_to_restart_should_be_able_to_reboot_correctly_and_safety_not_broken() {
+	public void dropper_and_crasher_adversares_should_not_cause_safety_failures() {
 		// Start
 		for (int i = 0; i < nodes.size(); i++) {
 			this.startNode(i);
