/*
 * (C) Copyright 2020 Radix DLT Ltd
 *
 * Radix DLT Ltd licenses this file to you under the Apache License,
 * Version 2.0 (the "License"); you may not use this file except in
 * compliance with the License.  You may obtain a copy of the
 * License at
 *
 * http://www.apache.org/licenses/LICENSE-2.0
 *
 * Unless required by applicable law or agreed to in writing,
 * software distributed under the License is distributed on an
 * "AS IS" BASIS, WITHOUT WARRANTIES OR CONDITIONS OF ANY KIND,
 * either express or implied.  See the License for the specific
 * language governing permissions and limitations under the License.
 */

package com.radixdlt.consensus.simulation.network;

import com.google.common.collect.ImmutableList;
import com.google.common.collect.ImmutableMap;
import com.radixdlt.consensus.bft.BFTBuilder;
import com.radixdlt.consensus.BFTFactory;
import com.radixdlt.consensus.bft.BFTNode;
import com.radixdlt.consensus.ConsensusRunner;
import com.radixdlt.consensus.ConsensusRunner.Event;
import com.radixdlt.consensus.ConsensusRunner.EventType;
import com.radixdlt.consensus.epoch.EmptySyncVerticesRPCSender;
import com.radixdlt.consensus.epoch.EpochManager;
import com.radixdlt.consensus.EpochChangeRx;
import com.radixdlt.consensus.Hasher;
import com.radixdlt.middleware2.InternalMessagePasser;
import com.radixdlt.consensus.HashSigner;
import com.radixdlt.consensus.SyncedStateComputer;
import com.radixdlt.consensus.bft.VertexStore;
import com.radixdlt.consensus.VertexStoreEventsRx;
import com.radixdlt.consensus.VertexStoreFactory;
import com.radixdlt.consensus.liveness.FixedTimeoutPacemaker;
import com.radixdlt.consensus.liveness.ScheduledLocalTimeoutSender;
import com.radixdlt.consensus.liveness.WeightedRotatingLeaders;
import com.radixdlt.counters.SystemCounters;
import com.radixdlt.counters.SystemCountersImpl;
import com.radixdlt.crypto.ECDSASignature;
import com.radixdlt.crypto.Hash;
import com.radixdlt.mempool.EmptyMempool;
import com.radixdlt.mempool.Mempool;

import com.radixdlt.middleware2.CommittedAtom;
import com.radixdlt.consensus.simulation.network.SimulationNetwork.SimulatedNetworkReceiver;
import com.radixdlt.consensus.simulation.network.SimulationNetwork.SimulationSyncSender;
import io.reactivex.rxjava3.core.Completable;
import io.reactivex.rxjava3.core.Observable;
import io.reactivex.rxjava3.core.Single;
import io.reactivex.rxjava3.subjects.CompletableSubject;
import java.util.Comparator;
import java.util.List;
import java.util.Objects;
import java.util.concurrent.Executors;
import java.util.concurrent.ScheduledExecutorService;
import java.util.function.Supplier;
import java.util.stream.Collectors;

import static com.radixdlt.utils.ThreadFactories.daemonThreads;

/**
 * A multi-node bft test network where the network and latencies of each message is simulated.
 */
public class SimulationNodes {
	private final int pacemakerTimeout;
	private final SimulationNetwork underlyingNetwork;
	private final ImmutableMap<BFTNode, SystemCounters> counters;
	private final ImmutableMap<BFTNode, InternalMessagePasser> internalMessages;
	private final ImmutableList<ConsensusRunner> runners;
	private final List<BFTNode> nodes;
	private final boolean getVerticesRPCEnabled;
	private final Supplier<SimulatedStateComputer> stateComputerSupplier;

	public interface SimulatedStateComputer extends SyncedStateComputer<CommittedAtom>, EpochChangeRx {
	}

	/**
	 * Create a BFT test network with an underlying simulated network.
	 * @param nodes The nodes on the network
	 * @param underlyingNetwork the network simulator
	 * @param pacemakerTimeout a fixed pacemaker timeout used for all nodes
	 */
	public SimulationNodes(
		List<BFTNode> nodes,
		SimulationNetwork underlyingNetwork,
		int pacemakerTimeout,
		Supplier<SimulatedStateComputer> stateComputerSupplier,
		boolean getVerticesRPCEnabled
	) {
		this.nodes = nodes;
		this.stateComputerSupplier = stateComputerSupplier;
		this.getVerticesRPCEnabled = getVerticesRPCEnabled;
		this.underlyingNetwork = Objects.requireNonNull(underlyingNetwork);
		this.pacemakerTimeout = pacemakerTimeout;
		this.counters = nodes.stream().collect(ImmutableMap.toImmutableMap(e -> e, e -> new SystemCountersImpl()));
		this.internalMessages = nodes.stream().collect(ImmutableMap.toImmutableMap(e -> e, e -> new InternalMessagePasser()));
		this.runners = nodes.stream().map(this::createBFTInstance).collect(ImmutableList.toImmutableList());
	}

	private ConsensusRunner createBFTInstance(BFTNode self) {
		final Mempool mempool = new EmptyMempool();
		final Hasher nullHasher = o -> Hash.ZERO_HASH;
		final HashSigner nullSigner = h -> new ECDSASignature();
		final BFTFactory bftFactory =
			(endOfEpochSender, pacemaker, vertexStore, proposerElection, validatorSet) ->
				BFTBuilder.create()
					.self(self)
					.endOfEpochSender(endOfEpochSender)
					.pacemaker(pacemaker)
					.mempool(mempool)
					.vertexStore(vertexStore)
					.proposerElection(proposerElection)
					.validatorSet(validatorSet)
					.eventSender(underlyingNetwork.getNetworkSender(self))
					.counters(counters.get(self))
					.hasher(nullHasher)
					.signer(nullSigner)
					.verifyAuthors(false)
					.build();

		final ScheduledExecutorService scheduledExecutorService = Executors.newSingleThreadScheduledExecutor(daemonThreads("TimeoutSender"));
		final ScheduledLocalTimeoutSender timeoutSender = new ScheduledLocalTimeoutSender(scheduledExecutorService);
		final SimulationSyncSender syncSender = underlyingNetwork.getSyncSender(self);
		final VertexStoreFactory vertexStoreFactory = (v, qc, stateComputer) ->
			new VertexStore(
				v,
				qc,
				stateComputer,
				getVerticesRPCEnabled ? syncSender : EmptySyncVerticesRPCSender.INSTANCE,
				this.internalMessages.get(self),
				this.counters.get(self)
			);
		final SimulatedStateComputer stateComputer = stateComputerSupplier.get();
<<<<<<< HEAD
		BFTFactory bftFactory =
			(endOfEpochSender, pacemaker, vertexStore, proposerElection, validatorSet) -> {
				final ProposalGenerator proposalGenerator = new MempoolProposalGenerator(vertexStore, mempool);
				final SafetyRules safetyRules = new SafetyRules(key, SafetyState.initialState(), nullHasher, nullSigner);
				final PendingVotes pendingVotes = new PendingVotes(defaultHasher, nullVerifier);

				return new BFTEventReducer(
					proposalGenerator,
					underlyingNetwork.getNetworkSender(key.getPublicKey()),
					endOfEpochSender,
					safetyRules,
					pacemaker,
					vertexStore,
					pendingVotes,
					proposerElection,
					key,
					nullSigner,
					validatorSet,
					counters.get(key)
				);
			};

		final String loggerPrefix = key.euid().toString().substring(0, 6);

=======
>>>>>>> 711f9055
		final EpochManager epochManager = new EpochManager(
			self,
			stateComputer,
			syncSender,
			timeoutSender,
			timeoutSender1 -> new FixedTimeoutPacemaker(this.pacemakerTimeout, timeoutSender1),
			vertexStoreFactory,
			proposers -> new WeightedRotatingLeaders(proposers, Comparator.comparing(v -> v.getNode().getKey().euid()), 5),
			bftFactory,
			counters.get(self)
		);

		final SimulatedNetworkReceiver rx = underlyingNetwork.getNetworkRx(self);

		return new ConsensusRunner(
			stateComputer,
			rx,
			timeoutSender,
			internalMessages.get(self),
			Observable::never,
			rx,
			rx,
			epochManager
		);
	}

	// TODO: Add support for epoch changes
	public interface RunningNetwork {
		List<BFTNode> getNodes();

		VertexStoreEventsRx getVertexStoreEvents(BFTNode node);

		SystemCounters getCounters(BFTNode node);

		SimulationNetwork getUnderlyingNetwork();
	}

	public Single<RunningNetwork> start() {
		// Send start event once all nodes have reached real epoch event
		final CompletableSubject completableSubject = CompletableSubject.create();
		List<Completable> startedList = this.runners.stream()
			.map(ConsensusRunner::events)
			.map(o -> o.map(Event::getEventType)
				.filter(e -> e.equals(EventType.EPOCH_CHANGE))
				.firstOrError()
				.ignoreElement()
			).collect(Collectors.toList());

		Completable.merge(startedList).subscribe(completableSubject::onComplete);

		this.runners.forEach(ConsensusRunner::start);

		return completableSubject.toSingle(() -> new RunningNetwork() {
			@Override
			public List<BFTNode> getNodes() {
				return nodes;
			}

			@Override
			public VertexStoreEventsRx getVertexStoreEvents(BFTNode node) {
				return internalMessages.get(node);
			}

			@Override
			public SystemCounters getCounters(BFTNode node) {
				return counters.get(node);
			}

			@Override
			public SimulationNetwork getUnderlyingNetwork() {
				return underlyingNetwork;
			}
		});
	}

	public void stop() {
		this.runners.forEach(ConsensusRunner::stop);
	}
}<|MERGE_RESOLUTION|>--- conflicted
+++ resolved
@@ -135,33 +135,6 @@
 				this.counters.get(self)
 			);
 		final SimulatedStateComputer stateComputer = stateComputerSupplier.get();
-<<<<<<< HEAD
-		BFTFactory bftFactory =
-			(endOfEpochSender, pacemaker, vertexStore, proposerElection, validatorSet) -> {
-				final ProposalGenerator proposalGenerator = new MempoolProposalGenerator(vertexStore, mempool);
-				final SafetyRules safetyRules = new SafetyRules(key, SafetyState.initialState(), nullHasher, nullSigner);
-				final PendingVotes pendingVotes = new PendingVotes(defaultHasher, nullVerifier);
-
-				return new BFTEventReducer(
-					proposalGenerator,
-					underlyingNetwork.getNetworkSender(key.getPublicKey()),
-					endOfEpochSender,
-					safetyRules,
-					pacemaker,
-					vertexStore,
-					pendingVotes,
-					proposerElection,
-					key,
-					nullSigner,
-					validatorSet,
-					counters.get(key)
-				);
-			};
-
-		final String loggerPrefix = key.euid().toString().substring(0, 6);
-
-=======
->>>>>>> 711f9055
 		final EpochManager epochManager = new EpochManager(
 			self,
 			stateComputer,
