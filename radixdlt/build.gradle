--- conflicted
+++ resolved
@@ -61,15 +61,10 @@
 }
 
 dependencies {
-<<<<<<< HEAD
-    compile project(":radix-engine-library")
-    implementation 'io.reactivex.rxjava3:rxjava:3.0.0'
-=======
     implementation 'io.reactivex.rxjava3:rxjava:3.0.0'
     implementation 'com.sleepycat:je:18.3.12'
     implementation 'com.github.radixdlt:radix-engine-library:rc~1.0-beta.5-SNAPSHOT'
 
->>>>>>> c65949eb
     compile 'commons-cli:commons-cli:1.4'
     compile 'org.json:json:20180813'
     compile 'org.xerial.snappy:snappy-java:1.1.7.3'
