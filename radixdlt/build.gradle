--- conflicted
+++ resolved
@@ -85,11 +85,7 @@
 dependencies {
     compile 'io.reactivex.rxjava3:rxjava:3.0.0'
     compile 'com.sleepycat:je:18.3.12'
-<<<<<<< HEAD
-    compile 'com.radixdlt:radix-engine-library:1.0-beta.7'
-=======
     compile 'com.github.radixdlt:radix-engine-library:rc~1.0-beta.8-SNAPSHOT'
->>>>>>> de63cb6f
 
     compile 'commons-cli:commons-cli:1.4'
     compile 'org.json:json:20180813'
