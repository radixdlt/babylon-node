/*
 * (C) Copyright 2020 Radix DLT Ltd
 *
 * Radix DLT Ltd licenses this file to you under the Apache License,
 * Version 2.0 (the "License"); you may not use this file except in
 * compliance with the License.  You may obtain a copy of the
 * License at
 *
 *  http://www.apache.org/licenses/LICENSE-2.0
 *
 * Unless required by applicable law or agreed to in writing,
 * software distributed under the License is distributed on an
 * "AS IS" BASIS, WITHOUT WARRANTIES OR CONDITIONS OF ANY KIND,
 * either express or implied.  See the License for the specific
 * language governing permissions and limitations under the License.
 */

package com.radixdlt.atommodel.validators;

import com.google.common.annotations.VisibleForTesting;
import com.google.common.reflect.TypeToken;
import com.radixdlt.atomos.ConstraintScrypt;
import com.radixdlt.atomos.ParticleDefinition;
import com.radixdlt.atomos.Result;
import com.radixdlt.atomos.SysCalls;
import com.radixdlt.constraintmachine.Particle;
import com.radixdlt.constraintmachine.Spin;
import com.radixdlt.constraintmachine.TransitionProcedure;
import com.radixdlt.constraintmachine.TransitionToken;
import com.radixdlt.constraintmachine.UsedCompute;
import com.radixdlt.constraintmachine.VoidUsedData;
import com.radixdlt.constraintmachine.WitnessValidator;
import com.radixdlt.constraintmachine.WitnessValidator.WitnessValidatorResult;
import com.radixdlt.identifiers.RadixAddress;

import java.util.Objects;
import java.util.Optional;
import java.util.function.Function;
import java.util.function.ToLongFunction;
import java.util.regex.Pattern;

/**
 * Constraint Scrypt defining the Validator FSM, specifically the registration/unregistration flow.
 * <p>
 * The Validator FSM is implemented with two particles, UnregisteredValidatorParticle and RegisteredValidatorParticle,
 * both carrying the address of the validator in question and a nonce. The first unregistered Validator particle
 * for an address (with nonce 0) is virtualised as having an UP spin to initialise the FSM. Whenever a validator
 * (identified by their address) transitions between the two states, the nonce must increase (to ensure uniqueness).
 * The atom carrying a transition must be signed by the validator.
 */
public class ValidatorConstraintScrypt implements ConstraintScrypt {
	@Override
	public void main(SysCalls os) {
		os.registerParticle(UnregisteredValidatorParticle.class, ParticleDefinition.<UnregisteredValidatorParticle>builder()
			.singleAddressMapper(UnregisteredValidatorParticle::getAddress)
			.staticValidation(checkAddress(UnregisteredValidatorParticle::getAddress))
			.virtualizeSpin(p -> p.getNonce() == 0 ? Spin.UP : null) // virtualize first instance as UP
			.build()
		);

		os.registerParticle(RegisteredValidatorParticle.class, ParticleDefinition.<RegisteredValidatorParticle>builder()
			.singleAddressMapper(RegisteredValidatorParticle::getAddress)
			.staticValidation(checkAddressAndUrl(RegisteredValidatorParticle::getAddress,
				RegisteredValidatorParticle::getUrl))
<<<<<<< HEAD
=======
			.allowTransitionsFromOutsideScrypts() // to enable staking in TokensConstraintScrypt
>>>>>>> 45e4dbf3
			.build()
		);

		// transition from unregistered => registered
		createTransition(os,
			UnregisteredValidatorParticle.class,
			UnregisteredValidatorParticle::getAddress,
			UnregisteredValidatorParticle::getNonce,
			RegisteredValidatorParticle.class,
			RegisteredValidatorParticle::getAddress,
			RegisteredValidatorParticle::getNonce);

		// transition from registered => unregistered
		createTransition(os,
			RegisteredValidatorParticle.class,
			RegisteredValidatorParticle::getAddress,
			RegisteredValidatorParticle::getNonce,
			UnregisteredValidatorParticle.class,
			UnregisteredValidatorParticle::getAddress,
			UnregisteredValidatorParticle::getNonce);
	}

	private <I extends Particle, O extends Particle> void createTransition(
		SysCalls os,
		Class<I> inputParticle,
		Function<I, RadixAddress> inputAddressMapper,
		ToLongFunction<I> inputNonceMapper,
		Class<O> outputParticle,
		Function<O, RadixAddress> outputAddressMapper,
		ToLongFunction<O> outputNonceMapper
	) {
		os.createTransition(
			new TransitionToken<>(inputParticle, TypeToken.of(VoidUsedData.class), outputParticle, TypeToken.of(VoidUsedData.class)),
			new ValidatorTransitionProcedure<>(inputAddressMapper, inputNonceMapper, outputAddressMapper, outputNonceMapper)
		);
	}

	// From the OWASP validation repository: https://www.owasp.org/index.php/OWASP_Validation_Regex_Repository
	private static final Pattern OWASP_URL_REGEX = Pattern.compile(
		"^((((https?|ftps?|gopher|telnet|nntp)://)|(mailto:|news:))(%[0-9A-Fa-f]{2}|[-()_.!~*';/?:@&=+$,A-Za-z0-9])+)([).!';/?:,][[:blank:]])?$"
	);

	private static <I> Function<I, Result> checkAddressAndUrl(
		Function<I, RadixAddress> addressMapper,
		Function<I, String> urlMapper
	) {
		return particle -> {
			if (addressMapper.apply(particle) == null) {
				return Result.error("address is null");
			}
			String url = urlMapper.apply(particle);
			if (url != null && !OWASP_URL_REGEX.matcher(url).matches()) {
				return Result.error("url is not a valid URL: " + url);
			}

			return Result.success();
		};
	}

	// create a check verifying that the given address doesn't map to null
	private static <I> Function<I, Result> checkAddress(Function<I, RadixAddress> addressMapper) {
		return particle -> {
			if (addressMapper.apply(particle) == null) {
				return Result.error("address is null");
			}

			return Result.success();
		};
	}

	@VisibleForTesting
	static class ValidatorTransitionProcedure<I extends Particle, O extends Particle>
		implements TransitionProcedure<I, VoidUsedData, O, VoidUsedData> {
		private final Function<I, RadixAddress> inputAddressMapper;
		private final ToLongFunction<I> inputNonceMapper;
		private final Function<O, RadixAddress> outputAddressMapper;
		private final ToLongFunction<O> outputNonceMapper;

		ValidatorTransitionProcedure(
			Function<I, RadixAddress> inputAddressMapper,
			ToLongFunction<I> inputNonceMapper,
			Function<O, RadixAddress> outputAddressMapper,
			ToLongFunction<O> outputNonceMapper
		) {
			this.inputAddressMapper = inputAddressMapper;
			this.inputNonceMapper = inputNonceMapper;
			this.outputAddressMapper = outputAddressMapper;
			this.outputNonceMapper = outputNonceMapper;
		}

		@Override
		public Result precondition(I inputParticle, VoidUsedData inputUsed, O outputParticle, VoidUsedData outputUsed) {
			RadixAddress inputAddress = inputAddressMapper.apply(inputParticle);
			RadixAddress outputAddress = outputAddressMapper.apply(outputParticle);
			// ensure transition is between validator particles concerning the same validator address
			if (!Objects.equals(inputAddress, outputAddress)) {
				return Result.error(String.format(
					"validator addresses do not match: %s != %s",
					inputAddress, outputAddress
				));
			}

			// ensure nonce is increased when transitioning between the two states
			long inputNonce = inputNonceMapper.applyAsLong(inputParticle);
			long outputNonce = outputNonceMapper.applyAsLong(outputParticle);
			if (inputNonce + 1 != outputNonce) {
				return Result.error(String.format(
					"output nonce must be input nonce + 1, but %s != %s + 1",
					outputNonce, inputNonce
				));
			}

			return Result.success();
		}

		@Override
		public UsedCompute<I, VoidUsedData, O, VoidUsedData> inputUsedCompute() {
			return (input, inputUsed, output, outputUsed) -> Optional.empty();
		}

		@Override
		public UsedCompute<I, VoidUsedData, O, VoidUsedData> outputUsedCompute() {
			return (input, inputUsed, output, outputUsed) -> Optional.empty();
		}

		@Override
		public WitnessValidator<I> inputWitnessValidator() {
			// verify that the transition was authenticated by the validator address in question
			return (i, meta) -> {
				RadixAddress address = inputAddressMapper.apply(i);
				return meta.isSignedBy(address.getPublicKey())
					? WitnessValidatorResult.success()
					: WitnessValidatorResult.error(String.format("validator %s not signed", address));
			};
		}

		@Override
		public WitnessValidator<O> outputWitnessValidator() {
			// input.address == output.address, so no need to check signature twice
			return (i, meta) -> WitnessValidatorResult.success();
		}
	}
}
<|MERGE_RESOLUTION|>--- conflicted
+++ resolved
@@ -1,211 +1,208 @@
-/*
- * (C) Copyright 2020 Radix DLT Ltd
- *
- * Radix DLT Ltd licenses this file to you under the Apache License,
- * Version 2.0 (the "License"); you may not use this file except in
- * compliance with the License.  You may obtain a copy of the
- * License at
- *
- *  http://www.apache.org/licenses/LICENSE-2.0
- *
- * Unless required by applicable law or agreed to in writing,
- * software distributed under the License is distributed on an
- * "AS IS" BASIS, WITHOUT WARRANTIES OR CONDITIONS OF ANY KIND,
- * either express or implied.  See the License for the specific
- * language governing permissions and limitations under the License.
- */
-
-package com.radixdlt.atommodel.validators;
-
-import com.google.common.annotations.VisibleForTesting;
-import com.google.common.reflect.TypeToken;
-import com.radixdlt.atomos.ConstraintScrypt;
-import com.radixdlt.atomos.ParticleDefinition;
-import com.radixdlt.atomos.Result;
-import com.radixdlt.atomos.SysCalls;
-import com.radixdlt.constraintmachine.Particle;
-import com.radixdlt.constraintmachine.Spin;
-import com.radixdlt.constraintmachine.TransitionProcedure;
-import com.radixdlt.constraintmachine.TransitionToken;
-import com.radixdlt.constraintmachine.UsedCompute;
-import com.radixdlt.constraintmachine.VoidUsedData;
-import com.radixdlt.constraintmachine.WitnessValidator;
-import com.radixdlt.constraintmachine.WitnessValidator.WitnessValidatorResult;
-import com.radixdlt.identifiers.RadixAddress;
-
-import java.util.Objects;
-import java.util.Optional;
-import java.util.function.Function;
-import java.util.function.ToLongFunction;
-import java.util.regex.Pattern;
-
-/**
- * Constraint Scrypt defining the Validator FSM, specifically the registration/unregistration flow.
- * <p>
- * The Validator FSM is implemented with two particles, UnregisteredValidatorParticle and RegisteredValidatorParticle,
- * both carrying the address of the validator in question and a nonce. The first unregistered Validator particle
- * for an address (with nonce 0) is virtualised as having an UP spin to initialise the FSM. Whenever a validator
- * (identified by their address) transitions between the two states, the nonce must increase (to ensure uniqueness).
- * The atom carrying a transition must be signed by the validator.
- */
-public class ValidatorConstraintScrypt implements ConstraintScrypt {
-	@Override
-	public void main(SysCalls os) {
-		os.registerParticle(UnregisteredValidatorParticle.class, ParticleDefinition.<UnregisteredValidatorParticle>builder()
-			.singleAddressMapper(UnregisteredValidatorParticle::getAddress)
-			.staticValidation(checkAddress(UnregisteredValidatorParticle::getAddress))
-			.virtualizeSpin(p -> p.getNonce() == 0 ? Spin.UP : null) // virtualize first instance as UP
-			.build()
-		);
-
-		os.registerParticle(RegisteredValidatorParticle.class, ParticleDefinition.<RegisteredValidatorParticle>builder()
-			.singleAddressMapper(RegisteredValidatorParticle::getAddress)
-			.staticValidation(checkAddressAndUrl(RegisteredValidatorParticle::getAddress,
-				RegisteredValidatorParticle::getUrl))
-<<<<<<< HEAD
-=======
-			.allowTransitionsFromOutsideScrypts() // to enable staking in TokensConstraintScrypt
->>>>>>> 45e4dbf3
-			.build()
-		);
-
-		// transition from unregistered => registered
-		createTransition(os,
-			UnregisteredValidatorParticle.class,
-			UnregisteredValidatorParticle::getAddress,
-			UnregisteredValidatorParticle::getNonce,
-			RegisteredValidatorParticle.class,
-			RegisteredValidatorParticle::getAddress,
-			RegisteredValidatorParticle::getNonce);
-
-		// transition from registered => unregistered
-		createTransition(os,
-			RegisteredValidatorParticle.class,
-			RegisteredValidatorParticle::getAddress,
-			RegisteredValidatorParticle::getNonce,
-			UnregisteredValidatorParticle.class,
-			UnregisteredValidatorParticle::getAddress,
-			UnregisteredValidatorParticle::getNonce);
-	}
-
-	private <I extends Particle, O extends Particle> void createTransition(
-		SysCalls os,
-		Class<I> inputParticle,
-		Function<I, RadixAddress> inputAddressMapper,
-		ToLongFunction<I> inputNonceMapper,
-		Class<O> outputParticle,
-		Function<O, RadixAddress> outputAddressMapper,
-		ToLongFunction<O> outputNonceMapper
-	) {
-		os.createTransition(
-			new TransitionToken<>(inputParticle, TypeToken.of(VoidUsedData.class), outputParticle, TypeToken.of(VoidUsedData.class)),
-			new ValidatorTransitionProcedure<>(inputAddressMapper, inputNonceMapper, outputAddressMapper, outputNonceMapper)
-		);
-	}
-
-	// From the OWASP validation repository: https://www.owasp.org/index.php/OWASP_Validation_Regex_Repository
-	private static final Pattern OWASP_URL_REGEX = Pattern.compile(
-		"^((((https?|ftps?|gopher|telnet|nntp)://)|(mailto:|news:))(%[0-9A-Fa-f]{2}|[-()_.!~*';/?:@&=+$,A-Za-z0-9])+)([).!';/?:,][[:blank:]])?$"
-	);
-
-	private static <I> Function<I, Result> checkAddressAndUrl(
-		Function<I, RadixAddress> addressMapper,
-		Function<I, String> urlMapper
-	) {
-		return particle -> {
-			if (addressMapper.apply(particle) == null) {
-				return Result.error("address is null");
-			}
-			String url = urlMapper.apply(particle);
-			if (url != null && !OWASP_URL_REGEX.matcher(url).matches()) {
-				return Result.error("url is not a valid URL: " + url);
-			}
-
-			return Result.success();
-		};
-	}
-
-	// create a check verifying that the given address doesn't map to null
-	private static <I> Function<I, Result> checkAddress(Function<I, RadixAddress> addressMapper) {
-		return particle -> {
-			if (addressMapper.apply(particle) == null) {
-				return Result.error("address is null");
-			}
-
-			return Result.success();
-		};
-	}
-
-	@VisibleForTesting
-	static class ValidatorTransitionProcedure<I extends Particle, O extends Particle>
-		implements TransitionProcedure<I, VoidUsedData, O, VoidUsedData> {
-		private final Function<I, RadixAddress> inputAddressMapper;
-		private final ToLongFunction<I> inputNonceMapper;
-		private final Function<O, RadixAddress> outputAddressMapper;
-		private final ToLongFunction<O> outputNonceMapper;
-
-		ValidatorTransitionProcedure(
-			Function<I, RadixAddress> inputAddressMapper,
-			ToLongFunction<I> inputNonceMapper,
-			Function<O, RadixAddress> outputAddressMapper,
-			ToLongFunction<O> outputNonceMapper
-		) {
-			this.inputAddressMapper = inputAddressMapper;
-			this.inputNonceMapper = inputNonceMapper;
-			this.outputAddressMapper = outputAddressMapper;
-			this.outputNonceMapper = outputNonceMapper;
-		}
-
-		@Override
-		public Result precondition(I inputParticle, VoidUsedData inputUsed, O outputParticle, VoidUsedData outputUsed) {
-			RadixAddress inputAddress = inputAddressMapper.apply(inputParticle);
-			RadixAddress outputAddress = outputAddressMapper.apply(outputParticle);
-			// ensure transition is between validator particles concerning the same validator address
-			if (!Objects.equals(inputAddress, outputAddress)) {
-				return Result.error(String.format(
-					"validator addresses do not match: %s != %s",
-					inputAddress, outputAddress
-				));
-			}
-
-			// ensure nonce is increased when transitioning between the two states
-			long inputNonce = inputNonceMapper.applyAsLong(inputParticle);
-			long outputNonce = outputNonceMapper.applyAsLong(outputParticle);
-			if (inputNonce + 1 != outputNonce) {
-				return Result.error(String.format(
-					"output nonce must be input nonce + 1, but %s != %s + 1",
-					outputNonce, inputNonce
-				));
-			}
-
-			return Result.success();
-		}
-
-		@Override
-		public UsedCompute<I, VoidUsedData, O, VoidUsedData> inputUsedCompute() {
-			return (input, inputUsed, output, outputUsed) -> Optional.empty();
-		}
-
-		@Override
-		public UsedCompute<I, VoidUsedData, O, VoidUsedData> outputUsedCompute() {
-			return (input, inputUsed, output, outputUsed) -> Optional.empty();
-		}
-
-		@Override
-		public WitnessValidator<I> inputWitnessValidator() {
-			// verify that the transition was authenticated by the validator address in question
-			return (i, meta) -> {
-				RadixAddress address = inputAddressMapper.apply(i);
-				return meta.isSignedBy(address.getPublicKey())
-					? WitnessValidatorResult.success()
-					: WitnessValidatorResult.error(String.format("validator %s not signed", address));
-			};
-		}
-
-		@Override
-		public WitnessValidator<O> outputWitnessValidator() {
-			// input.address == output.address, so no need to check signature twice
-			return (i, meta) -> WitnessValidatorResult.success();
-		}
-	}
-}
+/*
+ * (C) Copyright 2020 Radix DLT Ltd
+ *
+ * Radix DLT Ltd licenses this file to you under the Apache License,
+ * Version 2.0 (the "License"); you may not use this file except in
+ * compliance with the License.  You may obtain a copy of the
+ * License at
+ *
+ *  http://www.apache.org/licenses/LICENSE-2.0
+ *
+ * Unless required by applicable law or agreed to in writing,
+ * software distributed under the License is distributed on an
+ * "AS IS" BASIS, WITHOUT WARRANTIES OR CONDITIONS OF ANY KIND,
+ * either express or implied.  See the License for the specific
+ * language governing permissions and limitations under the License.
+ */
+
+package com.radixdlt.atommodel.validators;
+
+import com.google.common.annotations.VisibleForTesting;
+import com.google.common.reflect.TypeToken;
+import com.radixdlt.atomos.ConstraintScrypt;
+import com.radixdlt.atomos.ParticleDefinition;
+import com.radixdlt.atomos.Result;
+import com.radixdlt.atomos.SysCalls;
+import com.radixdlt.constraintmachine.Particle;
+import com.radixdlt.constraintmachine.Spin;
+import com.radixdlt.constraintmachine.TransitionProcedure;
+import com.radixdlt.constraintmachine.TransitionToken;
+import com.radixdlt.constraintmachine.UsedCompute;
+import com.radixdlt.constraintmachine.VoidUsedData;
+import com.radixdlt.constraintmachine.WitnessValidator;
+import com.radixdlt.constraintmachine.WitnessValidator.WitnessValidatorResult;
+import com.radixdlt.identifiers.RadixAddress;
+
+import java.util.Objects;
+import java.util.Optional;
+import java.util.function.Function;
+import java.util.function.ToLongFunction;
+import java.util.regex.Pattern;
+
+/**
+ * Constraint Scrypt defining the Validator FSM, specifically the registration/unregistration flow.
+ * <p>
+ * The Validator FSM is implemented with two particles, UnregisteredValidatorParticle and RegisteredValidatorParticle,
+ * both carrying the address of the validator in question and a nonce. The first unregistered Validator particle
+ * for an address (with nonce 0) is virtualised as having an UP spin to initialise the FSM. Whenever a validator
+ * (identified by their address) transitions between the two states, the nonce must increase (to ensure uniqueness).
+ * The atom carrying a transition must be signed by the validator.
+ */
+public class ValidatorConstraintScrypt implements ConstraintScrypt {
+	@Override
+	public void main(SysCalls os) {
+		os.registerParticle(UnregisteredValidatorParticle.class, ParticleDefinition.<UnregisteredValidatorParticle>builder()
+			.singleAddressMapper(UnregisteredValidatorParticle::getAddress)
+			.staticValidation(checkAddress(UnregisteredValidatorParticle::getAddress))
+			.virtualizeSpin(p -> p.getNonce() == 0 ? Spin.UP : null) // virtualize first instance as UP
+			.build()
+		);
+
+		os.registerParticle(RegisteredValidatorParticle.class, ParticleDefinition.<RegisteredValidatorParticle>builder()
+			.singleAddressMapper(RegisteredValidatorParticle::getAddress)
+			.staticValidation(checkAddressAndUrl(RegisteredValidatorParticle::getAddress,
+				RegisteredValidatorParticle::getUrl))
+			.allowTransitionsFromOutsideScrypts() // to enable staking in TokensConstraintScrypt
+			.build()
+		);
+
+		// transition from unregistered => registered
+		createTransition(os,
+			UnregisteredValidatorParticle.class,
+			UnregisteredValidatorParticle::getAddress,
+			UnregisteredValidatorParticle::getNonce,
+			RegisteredValidatorParticle.class,
+			RegisteredValidatorParticle::getAddress,
+			RegisteredValidatorParticle::getNonce);
+
+		// transition from registered => unregistered
+		createTransition(os,
+			RegisteredValidatorParticle.class,
+			RegisteredValidatorParticle::getAddress,
+			RegisteredValidatorParticle::getNonce,
+			UnregisteredValidatorParticle.class,
+			UnregisteredValidatorParticle::getAddress,
+			UnregisteredValidatorParticle::getNonce);
+	}
+
+	private <I extends Particle, O extends Particle> void createTransition(
+		SysCalls os,
+		Class<I> inputParticle,
+		Function<I, RadixAddress> inputAddressMapper,
+		ToLongFunction<I> inputNonceMapper,
+		Class<O> outputParticle,
+		Function<O, RadixAddress> outputAddressMapper,
+		ToLongFunction<O> outputNonceMapper
+	) {
+		os.createTransition(
+			new TransitionToken<>(inputParticle, TypeToken.of(VoidUsedData.class), outputParticle, TypeToken.of(VoidUsedData.class)),
+			new ValidatorTransitionProcedure<>(inputAddressMapper, inputNonceMapper, outputAddressMapper, outputNonceMapper)
+		);
+	}
+
+	// From the OWASP validation repository: https://www.owasp.org/index.php/OWASP_Validation_Regex_Repository
+	private static final Pattern OWASP_URL_REGEX = Pattern.compile(
+		"^((((https?|ftps?|gopher|telnet|nntp)://)|(mailto:|news:))(%[0-9A-Fa-f]{2}|[-()_.!~*';/?:@&=+$,A-Za-z0-9])+)([).!';/?:,][[:blank:]])?$"
+	);
+
+	private static <I> Function<I, Result> checkAddressAndUrl(
+		Function<I, RadixAddress> addressMapper,
+		Function<I, String> urlMapper
+	) {
+		return particle -> {
+			if (addressMapper.apply(particle) == null) {
+				return Result.error("address is null");
+			}
+			String url = urlMapper.apply(particle);
+			if (url != null && !OWASP_URL_REGEX.matcher(url).matches()) {
+				return Result.error("url is not a valid URL: " + url);
+			}
+
+			return Result.success();
+		};
+	}
+
+	// create a check verifying that the given address doesn't map to null
+	private static <I> Function<I, Result> checkAddress(Function<I, RadixAddress> addressMapper) {
+		return particle -> {
+			if (addressMapper.apply(particle) == null) {
+				return Result.error("address is null");
+			}
+
+			return Result.success();
+		};
+	}
+
+	@VisibleForTesting
+	static class ValidatorTransitionProcedure<I extends Particle, O extends Particle>
+		implements TransitionProcedure<I, VoidUsedData, O, VoidUsedData> {
+		private final Function<I, RadixAddress> inputAddressMapper;
+		private final ToLongFunction<I> inputNonceMapper;
+		private final Function<O, RadixAddress> outputAddressMapper;
+		private final ToLongFunction<O> outputNonceMapper;
+
+		ValidatorTransitionProcedure(
+			Function<I, RadixAddress> inputAddressMapper,
+			ToLongFunction<I> inputNonceMapper,
+			Function<O, RadixAddress> outputAddressMapper,
+			ToLongFunction<O> outputNonceMapper
+		) {
+			this.inputAddressMapper = inputAddressMapper;
+			this.inputNonceMapper = inputNonceMapper;
+			this.outputAddressMapper = outputAddressMapper;
+			this.outputNonceMapper = outputNonceMapper;
+		}
+
+		@Override
+		public Result precondition(I inputParticle, VoidUsedData inputUsed, O outputParticle, VoidUsedData outputUsed) {
+			RadixAddress inputAddress = inputAddressMapper.apply(inputParticle);
+			RadixAddress outputAddress = outputAddressMapper.apply(outputParticle);
+			// ensure transition is between validator particles concerning the same validator address
+			if (!Objects.equals(inputAddress, outputAddress)) {
+				return Result.error(String.format(
+					"validator addresses do not match: %s != %s",
+					inputAddress, outputAddress
+				));
+			}
+
+			// ensure nonce is increased when transitioning between the two states
+			long inputNonce = inputNonceMapper.applyAsLong(inputParticle);
+			long outputNonce = outputNonceMapper.applyAsLong(outputParticle);
+			if (inputNonce + 1 != outputNonce) {
+				return Result.error(String.format(
+					"output nonce must be input nonce + 1, but %s != %s + 1",
+					outputNonce, inputNonce
+				));
+			}
+
+			return Result.success();
+		}
+
+		@Override
+		public UsedCompute<I, VoidUsedData, O, VoidUsedData> inputUsedCompute() {
+			return (input, inputUsed, output, outputUsed) -> Optional.empty();
+		}
+
+		@Override
+		public UsedCompute<I, VoidUsedData, O, VoidUsedData> outputUsedCompute() {
+			return (input, inputUsed, output, outputUsed) -> Optional.empty();
+		}
+
+		@Override
+		public WitnessValidator<I> inputWitnessValidator() {
+			// verify that the transition was authenticated by the validator address in question
+			return (i, meta) -> {
+				RadixAddress address = inputAddressMapper.apply(i);
+				return meta.isSignedBy(address.getPublicKey())
+					? WitnessValidatorResult.success()
+					: WitnessValidatorResult.error(String.format("validator %s not signed", address));
+			};
+		}
+
+		@Override
+		public WitnessValidator<O> outputWitnessValidator() {
+			// input.address == output.address, so no need to check signature twice
+			return (i, meta) -> WitnessValidatorResult.success();
+		}
+	}
+}