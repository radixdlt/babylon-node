/*
 * (C) Copyright 2020 Radix DLT Ltd
 *
 * Radix DLT Ltd licenses this file to you under the Apache License,
 * Version 2.0 (the "License"); you may not use this file except in
 * compliance with the License.  You may obtain a copy of the
 * License at
 *
 *  http://www.apache.org/licenses/LICENSE-2.0
 *
 * Unless required by applicable law or agreed to in writing,
 * software distributed under the License is distributed on an
 * "AS IS" BASIS, WITHOUT WARRANTIES OR CONDITIONS OF ANY KIND,
 * either express or implied.  See the License for the specific
 * language governing permissions and limitations under the License.
 */

package com.radixdlt.constraintmachine;

import com.google.common.collect.ImmutableList;
import com.google.common.collect.ImmutableMap;
import com.google.common.hash.HashCode;
import com.radixdlt.identifiers.EUID;
import com.radixdlt.crypto.ECDSASignature;
import java.util.Objects;

/**
 * An instruction to be validated by a Constraint Machine
 */
public final class CMInstruction {
	private final ImmutableList<CMMicroInstruction> microInstructions;
<<<<<<< HEAD
	private final HashCode witness;
=======
>>>>>>> 6199454b
	private final ImmutableMap<EUID, ECDSASignature> signatures;

	public CMInstruction(
		ImmutableList<CMMicroInstruction> microInstructions,
<<<<<<< HEAD
		HashCode witness,
=======
>>>>>>> 6199454b
		ImmutableMap<EUID, ECDSASignature> signatures
	) {
		this.microInstructions = Objects.requireNonNull(microInstructions);
		this.signatures = Objects.requireNonNull(signatures);
	}

	public ImmutableList<CMMicroInstruction> getMicroInstructions() {
		return microInstructions;
	}

<<<<<<< HEAD
	public HashCode getWitness() {
		return witness;
	}

=======
>>>>>>> 6199454b
	public ImmutableMap<EUID, ECDSASignature> getSignatures() {
		return signatures;
	}
}<|MERGE_RESOLUTION|>--- conflicted
+++ resolved
@@ -19,7 +19,6 @@
 
 import com.google.common.collect.ImmutableList;
 import com.google.common.collect.ImmutableMap;
-import com.google.common.hash.HashCode;
 import com.radixdlt.identifiers.EUID;
 import com.radixdlt.crypto.ECDSASignature;
 import java.util.Objects;
@@ -29,18 +28,10 @@
  */
 public final class CMInstruction {
 	private final ImmutableList<CMMicroInstruction> microInstructions;
-<<<<<<< HEAD
-	private final HashCode witness;
-=======
->>>>>>> 6199454b
 	private final ImmutableMap<EUID, ECDSASignature> signatures;
 
 	public CMInstruction(
 		ImmutableList<CMMicroInstruction> microInstructions,
-<<<<<<< HEAD
-		HashCode witness,
-=======
->>>>>>> 6199454b
 		ImmutableMap<EUID, ECDSASignature> signatures
 	) {
 		this.microInstructions = Objects.requireNonNull(microInstructions);
@@ -51,13 +42,6 @@
 		return microInstructions;
 	}
 
-<<<<<<< HEAD
-	public HashCode getWitness() {
-		return witness;
-	}
-
-=======
->>>>>>> 6199454b
 	public ImmutableMap<EUID, ECDSASignature> getSignatures() {
 		return signatures;
 	}
