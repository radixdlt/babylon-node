--- conflicted
+++ resolved
@@ -55,7 +55,6 @@
 		@Genesis ImmutableList<ECKeyPair> genesisValidatorKeys
 	) {
 		InMemoryEngineStore<LedgerAtom> inMemoryEngineStore = new InMemoryEngineStore<>();
-<<<<<<< HEAD
 		final ClientAtom genesisAtom = ClientAtom.convertFromApiAtom(atom, hasher);
 		byte[] payload = serialization.toDson(genesisAtom, DsonOutput.Output.ALL);
 		Command command = new Command(payload);
@@ -65,20 +64,11 @@
 			hasher.hash(command),
 			validatorSet
 		);
-		CommittedAtom committedAtom = new CommittedAtom(
+		CommittedAtom committedAtom = CommittedAtom.create(
 			genesisAtom,
-			genesisLedgerHeader.getStateVersion(),
 			genesisLedgerHeader
 		);
 		if (!inMemoryEngineStore.containsAtom(committedAtom)) {
-=======
-		for (Command command : genesisCheckpoint.getCommands()) {
-			ClientAtom clientAtom = serialization.fromDson(command.getPayload(), ClientAtom.class);
-			CommittedAtom committedAtom = CommittedAtom.create(
-				clientAtom,
-				genesisCheckpoint.getHeader()
-			);
->>>>>>> 75f76697
 			inMemoryEngineStore.storeAtom(committedAtom);
 		}
 		return inMemoryEngineStore;
