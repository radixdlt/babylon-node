/*
 * (C) Copyright 2020 Radix DLT Ltd
 *
 * Radix DLT Ltd licenses this file to you under the Apache License,
 * Version 2.0 (the "License"); you may not use this file except in
 * compliance with the License.  You may obtain a copy of the
 * License at
 *
 * http://www.apache.org/licenses/LICENSE-2.0
 *
 * Unless required by applicable law or agreed to in writing,
 * software distributed under the License is distributed on an
 * "AS IS" BASIS, WITHOUT WARRANTIES OR CONDITIONS OF ANY KIND,
 * either express or implied.  See the License for the specific
 * language governing permissions and limitations under the License.
 */

package com.radixdlt.network.p2p.test;

import com.google.common.collect.ImmutableList;
import com.google.common.hash.HashCode;
import com.radixdlt.crypto.ECKeyOps;
import com.radixdlt.crypto.exception.PublicKeyException;

import com.google.inject.Key;
import com.radixdlt.counters.SystemCounters;
import com.radixdlt.environment.EventDispatcher;
import com.radixdlt.network.p2p.P2PConfig;
import com.radixdlt.network.p2p.PeerControl;
import com.radixdlt.network.p2p.PeerEvent;
import com.radixdlt.network.p2p.RadixNodeUri;
import com.radixdlt.network.p2p.transport.PeerChannel;
import com.radixdlt.serialization.Serialization;
import io.netty.channel.socket.SocketChannel;

import java.security.SecureRandom;
import java.util.Optional;

import static org.mockito.ArgumentMatchers.any;
import static org.mockito.Mockito.mock;
import static org.powermock.api.mockito.PowerMockito.when;

final class MockP2PNetwork {
	private ImmutableList<TestNode> nodes;

	// this needs to be mutable due to circular dependency in runner
	void setNodes(ImmutableList<TestNode> nodes) {
		this.nodes = nodes;
	}

	void createChannel(int clientPeerIndex, RadixNodeUri serverPeerUri) {
		final var clientPeer = nodes.get(clientPeerIndex);
		final var serverPeer = nodes.stream().filter(p -> p.uri.equals(serverPeerUri)).findAny().get();

		final var clientSocketChannel = mock(SocketChannel.class);
		final var serverSocketChannel = mock(SocketChannel.class);

		final var clientChannel = new PeerChannel(
			clientPeer.injector.getInstance(P2PConfig.class),
<<<<<<< HEAD
			HashCode.fromLong(0),
=======
			1,
>>>>>>> d51e4921
			clientPeer.injector.getInstance(SystemCounters.class),
			clientPeer.injector.getInstance(Serialization.class),
			new SecureRandom(),
			ECKeyOps.fromKeyPair(clientPeer.keyPair),
			clientPeer.injector.getInstance(new Key<EventDispatcher<PeerEvent>>() { }),
			clientPeer.injector.getInstance(PeerControl.class),
			Optional.of(serverPeerUri),
			clientSocketChannel
		);

		final var serverChannel = new PeerChannel(
			serverPeer.injector.getInstance(P2PConfig.class),
<<<<<<< HEAD
			HashCode.fromLong(0),
=======
			1,
>>>>>>> d51e4921
			serverPeer.injector.getInstance(SystemCounters.class),
			serverPeer.injector.getInstance(Serialization.class),
			new SecureRandom(),
			ECKeyOps.fromKeyPair(serverPeer.keyPair),
			serverPeer.injector.getInstance(new Key<EventDispatcher<PeerEvent>>() { }),
			clientPeer.injector.getInstance(PeerControl.class),
			Optional.empty(),
			serverSocketChannel
		);

		when(clientSocketChannel.writeAndFlush(any())).thenAnswer(inv -> {
			final var rawData = inv.getArgument(0);
			serverChannel.channelRead0(null, (byte[]) rawData);
			return null;
		});

		when(serverSocketChannel.writeAndFlush(any())).thenAnswer(inv -> {
			final var rawData = inv.getArgument(0);
			clientChannel.channelRead0(null, (byte[]) rawData);
			return null;
		});

		when(clientSocketChannel.close()).thenAnswer(inv -> {
			clientChannel.channelInactive(null);
			serverChannel.channelInactive(null);
			return null;
		});

		when(serverSocketChannel.close()).thenAnswer(inv -> {
			serverChannel.channelInactive(null);
			clientChannel.channelInactive(null);
			return null;
		});

		try {
			serverChannel.channelActive(null);
			clientChannel.channelActive(null);
		} catch (PublicKeyException e) {
			throw new RuntimeException(e);
		}
	}
}<|MERGE_RESOLUTION|>--- conflicted
+++ resolved
@@ -57,11 +57,8 @@
 
 		final var clientChannel = new PeerChannel(
 			clientPeer.injector.getInstance(P2PConfig.class),
-<<<<<<< HEAD
+			1,
 			HashCode.fromLong(0),
-=======
-			1,
->>>>>>> d51e4921
 			clientPeer.injector.getInstance(SystemCounters.class),
 			clientPeer.injector.getInstance(Serialization.class),
 			new SecureRandom(),
@@ -74,11 +71,8 @@
 
 		final var serverChannel = new PeerChannel(
 			serverPeer.injector.getInstance(P2PConfig.class),
-<<<<<<< HEAD
+			1,
 			HashCode.fromLong(0),
-=======
-			1,
->>>>>>> d51e4921
 			serverPeer.injector.getInstance(SystemCounters.class),
 			serverPeer.injector.getInstance(Serialization.class),
 			new SecureRandom(),
