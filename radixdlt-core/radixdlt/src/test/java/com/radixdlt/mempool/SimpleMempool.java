--- conflicted
+++ resolved
@@ -56,13 +56,8 @@
 	}
 
 	@Override
-<<<<<<< HEAD
 	public void add(Txn txn) throws MempoolFullException, MempoolDuplicateException {
-		if (this.data.size() >= this.maxSize) {
-=======
-	public void add(Command command) throws MempoolFullException, MempoolDuplicateException {
 		if (this.data.size() >= this.mempoolConfig.maxSize()) {
->>>>>>> 21711ecc
 			throw new MempoolFullException(
 				String.format("Mempool full: %s of %s items", this.data.size(), this.mempoolConfig.maxSize())
 			);
