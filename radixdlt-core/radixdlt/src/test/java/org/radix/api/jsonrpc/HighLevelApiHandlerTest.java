--- conflicted
+++ resolved
@@ -16,11 +16,8 @@
  */
 package org.radix.api.jsonrpc;
 
-<<<<<<< HEAD
 import com.radixdlt.utils.UInt384;
-=======
 import org.json.JSONObject;
->>>>>>> c8bc2f59
 import org.junit.Test;
 import org.radix.api.jsonrpc.handler.HighLevelApiHandler;
 
@@ -67,18 +64,9 @@
 
 	@Test
 	public void testTokenBalance() {
-<<<<<<< HEAD
-		var service = mock(HighLevelApiService.class);
-		var handler = new HighLevelApiHandler(service);
-
 		var balance1 = TokenBalance.create(RRI.of(KNOWN_ADDRESS, "XYZ"), UInt384.TWO);
 		var balance2 = TokenBalance.create(RRI.of(KNOWN_ADDRESS, "YZX"), UInt384.FIVE);
 		var balance3 = TokenBalance.create(RRI.of(KNOWN_ADDRESS, "ZXY"), UInt384.EIGHT);
-=======
-		var balance1 = TokenBalance.create(RRI.of(KNOWN_ADDRESS, "XYZ"), UInt256.TWO);
-		var balance2 = TokenBalance.create(RRI.of(KNOWN_ADDRESS, "YZX"), UInt256.FIVE);
-		var balance3 = TokenBalance.create(RRI.of(KNOWN_ADDRESS, "ZXY"), UInt256.EIGHT);
->>>>>>> c8bc2f59
 
 		when(highLevelApiService.getTokenBalances(any(RadixAddress.class)))
 			.thenReturn(Result.ok(List.of(balance1, balance2, balance3)));
