--- conflicted
+++ resolved
@@ -163,13 +163,8 @@
 			new CryptoModule(),
 			new RadixEngineModule(),
 			new RadixEngineForksLatestOnlyModule(RERulesConfig.testingDefault().overrideMaxSigsPerRound(50)),
-<<<<<<< HEAD
 			new ForkManagerModule(),
 			new MainnetForksModule(),
-			RadixEngineConfig.asModule(1, 100),
-=======
-			new ForksModule(),
->>>>>>> 8b43442a
 			new AbstractModule() {
 				@Override
 				public void configure() {
@@ -195,13 +190,8 @@
 		return Guice.createInjector(
 			MempoolConfig.asModule(500, 100, 10, 10, 10),
 			new RadixEngineForksLatestOnlyModule(RERulesConfig.testingDefault().overrideMaxSigsPerRound(50)),
-<<<<<<< HEAD
 			new ForkManagerModule(),
 			new MainnetForksModule(),
-			RadixEngineConfig.asModule(1, 100),
-=======
-			new ForksModule(),
->>>>>>> 8b43442a
 			new PersistedNodeForTestingModule(),
 			new MempoolFillerModule(),
 			new AbstractModule() {
