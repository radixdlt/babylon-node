--- conflicted
+++ resolved
@@ -108,15 +108,10 @@
                       1,
                       Amount.ofTokens(10),
                       9800,
-<<<<<<< HEAD
-                      50)),
+                      50,
+                      MSG.maxLength())),
               new ForksModule(),
               new MainnetForksModule())
-=======
-                      50,
-                      MSG.maxLength())),
-              new ForksModule())
->>>>>>> 82286bb1
           .ledgerAndRadixEngineWithEpochHighView()
           .addTestModules(
               ConsensusMonitors.safety(),
