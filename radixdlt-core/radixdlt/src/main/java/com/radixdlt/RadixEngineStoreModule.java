/*
 * (C) Copyright 2020 Radix DLT Ltd
 *
 * Radix DLT Ltd licenses this file to you under the Apache License,
 * Version 2.0 (the "License"); you may not use this file except in
 * compliance with the License.  You may obtain a copy of the
 * License at
 *
 * http://www.apache.org/licenses/LICENSE-2.0
 *
 * Unless required by applicable law or agreed to in writing,
 * software distributed under the License is distributed on an
 * "AS IS" BASIS, WITHOUT WARRANTIES OR CONDITIONS OF ANY KIND,
 * either express or implied.  See the License for the specific
 * language governing permissions and limitations under the License.
 */

package com.radixdlt;

import com.google.inject.AbstractModule;
import com.google.inject.Provides;
import com.google.inject.Scopes;
import com.google.inject.Singleton;
import com.google.inject.TypeLiteral;
import com.radixdlt.constraintmachine.Particle;
import com.radixdlt.constraintmachine.Spin;
import com.radixdlt.crypto.Hasher;
import com.radixdlt.middleware2.LedgerAtom;
import com.radixdlt.middleware2.store.CommittedAtomsStore;
import com.radixdlt.middleware2.store.CommittedAtomsStore.AtomIndexer;
import com.radixdlt.middleware2.store.EngineAtomIndices;
import com.radixdlt.middleware2.store.RadixEngineAtomicCommitManager;
import com.radixdlt.serialization.Serialization;
import com.radixdlt.statecomputer.CommittedAtom;
import com.radixdlt.store.EngineStore;
<<<<<<< HEAD
import com.radixdlt.store.LedgerEntryStore;
=======
>>>>>>> 1572ee8c
import com.radixdlt.sync.CommittedReader;

import java.util.function.BiFunction;

public class RadixEngineStoreModule extends AbstractModule {
	@Override
	protected void configure() {
		bind(new TypeLiteral<EngineStore<CommittedAtom>>() { }).to(CommittedAtomsStore.class).in(Scopes.SINGLETON);
		bind(RadixEngineAtomicCommitManager.class).to(CommittedAtomsStore.class);
		bind(CommittedReader.class).to(CommittedAtomsStore.class);
		bind(CommittedAtomsStore.class).in(Scopes.SINGLETON);
	}

	@Provides
	@Singleton
	private EngineStore<LedgerAtom> engineStore(CommittedAtomsStore committedAtomsStore) {
		return new EngineStore<>() {
			@Override
			public void storeAtom(LedgerAtom ledgerAtom) {
				if (!(ledgerAtom instanceof CommittedAtom)) {
					throw new IllegalStateException("Should not be storing atoms which aren't committed");
				}

				CommittedAtom committedAtom = (CommittedAtom) ledgerAtom;
				committedAtomsStore.storeAtom(committedAtom);
			}

			@Override
			public boolean containsAtom(LedgerAtom atom) {
				return committedAtomsStore.containsAtom((CommittedAtom) atom);
			}

			@Override
			public <U extends Particle, V> V compute(
				Class<U> particleClass,
				V initial,
				BiFunction<V, U, V> outputReducer,
				BiFunction<V, U, V> inputReducer
			) {
				return committedAtomsStore.compute(particleClass, initial, outputReducer, inputReducer);
			}

			@Override
			public Spin getSpin(Particle particle) {
				return committedAtomsStore.getSpin(particle);
			}
		};
	}

	@Provides
	@Singleton
	private AtomIndexer buildAtomIndexer(Serialization serialization, Hasher hasher) {
		return atom -> EngineAtomIndices.from(atom, serialization, hasher);
	}
<<<<<<< HEAD

	@Provides
	@Singleton
	private CommittedAtomsStore committedAtomsStore(
		LedgerEntryStore store,
		PersistentVertexStore persistentVertexStore,
		AtomIndexer atomIndexer,
		Serialization serialization,
		Hasher hasher,
		EventDispatcher<AtomCommittedToLedger> committedDispatcher,
		VerifiedCommandsAndProof genesisCheckpoint
	) throws DeserializeException {
		final CommittedAtomsStore atomsStore = new CommittedAtomsStore(
			store,
			persistentVertexStore,
			atomIndexer,
			serialization,
			hasher,
			committedDispatcher
		);

		if (atomsStore.getNextCommittedCommands(genesisCheckpoint.getHeader().getStateVersion() - 1) == null) {
			for (Command command : genesisCheckpoint.getCommands()) {
				ClientAtom clientAtom = serialization.fromDson(command.getPayload(), ClientAtom.class);
				CommittedAtom committedAtom = CommittedAtom.create(
					clientAtom,
					genesisCheckpoint.getHeader()
				);
				atomsStore.startTransaction();
				atomsStore.storeAtom(committedAtom);
				atomsStore.commitTransaction();
			}
		}

		return atomsStore;
	}
=======
>>>>>>> 1572ee8c
}<|MERGE_RESOLUTION|>--- conflicted
+++ resolved
@@ -33,10 +33,6 @@
 import com.radixdlt.serialization.Serialization;
 import com.radixdlt.statecomputer.CommittedAtom;
 import com.radixdlt.store.EngineStore;
-<<<<<<< HEAD
-import com.radixdlt.store.LedgerEntryStore;
-=======
->>>>>>> 1572ee8c
 import com.radixdlt.sync.CommittedReader;
 
 import java.util.function.BiFunction;
@@ -91,43 +87,4 @@
 	private AtomIndexer buildAtomIndexer(Serialization serialization, Hasher hasher) {
 		return atom -> EngineAtomIndices.from(atom, serialization, hasher);
 	}
-<<<<<<< HEAD
-
-	@Provides
-	@Singleton
-	private CommittedAtomsStore committedAtomsStore(
-		LedgerEntryStore store,
-		PersistentVertexStore persistentVertexStore,
-		AtomIndexer atomIndexer,
-		Serialization serialization,
-		Hasher hasher,
-		EventDispatcher<AtomCommittedToLedger> committedDispatcher,
-		VerifiedCommandsAndProof genesisCheckpoint
-	) throws DeserializeException {
-		final CommittedAtomsStore atomsStore = new CommittedAtomsStore(
-			store,
-			persistentVertexStore,
-			atomIndexer,
-			serialization,
-			hasher,
-			committedDispatcher
-		);
-
-		if (atomsStore.getNextCommittedCommands(genesisCheckpoint.getHeader().getStateVersion() - 1) == null) {
-			for (Command command : genesisCheckpoint.getCommands()) {
-				ClientAtom clientAtom = serialization.fromDson(command.getPayload(), ClientAtom.class);
-				CommittedAtom committedAtom = CommittedAtom.create(
-					clientAtom,
-					genesisCheckpoint.getHeader()
-				);
-				atomsStore.startTransaction();
-				atomsStore.storeAtom(committedAtom);
-				atomsStore.commitTransaction();
-			}
-		}
-
-		return atomsStore;
-	}
-=======
->>>>>>> 1572ee8c
 }