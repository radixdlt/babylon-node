--- conflicted
+++ resolved
@@ -17,62 +17,38 @@
 
 package com.radixdlt.mempool;
 
-<<<<<<< HEAD
 import com.radixdlt.atom.Txn;
-=======
-import com.google.common.collect.ImmutableList;
-import com.radixdlt.consensus.Command;
->>>>>>> 21711ecc
 
+import java.util.List;
 import java.util.Objects;
 
 /**
  * Message to attempt to add commands to the mempool
  */
 public final class MempoolAdd {
-<<<<<<< HEAD
-	private final Txn txn;
+	private final List<Txn> txns;
 
-	private MempoolAdd(Txn txn) {
-		this.txn = txn;
+	private MempoolAdd(List<Txn> txns) {
+		this.txns = txns;
 	}
 
-	public Txn getTxn() {
-		return txn;
+	public List<Txn> getTxns() {
+		return txns;
 	}
 
 	public static MempoolAdd create(Txn txn) {
 		Objects.requireNonNull(txn);
-		return new MempoolAdd(txn);
-=======
-	private final ImmutableList<Command> commands;
-
-	private MempoolAdd(ImmutableList<Command> commands) {
-		this.commands = commands;
+		return new MempoolAdd(List.of(txn));
 	}
 
-	public ImmutableList<Command> getCommands() {
-		return commands;
-	}
-
-	public static MempoolAdd create(ImmutableList<Command> commands) {
-		Objects.requireNonNull(commands);
-		return new MempoolAdd(commands);
-	}
-
-	public static MempoolAdd create(Command command) {
-		Objects.requireNonNull(command);
-		return new MempoolAdd(ImmutableList.of(command));
->>>>>>> 21711ecc
+	public static MempoolAdd create(List<Txn> txns) {
+		Objects.requireNonNull(txns);
+		return new MempoolAdd(txns);
 	}
 
 	@Override
 	public int hashCode() {
-<<<<<<< HEAD
-		return Objects.hashCode(txn);
-=======
-		return Objects.hashCode(commands);
->>>>>>> 21711ecc
+		return Objects.hashCode(txns);
 	}
 
 	@Override
@@ -82,19 +58,11 @@
 		}
 
 		MempoolAdd other = (MempoolAdd) o;
-<<<<<<< HEAD
-		return Objects.equals(this.txn, other.txn);
-=======
-		return Objects.equals(this.commands, other.commands);
->>>>>>> 21711ecc
+		return Objects.equals(this.txns, other.txns);
 	}
 
 	@Override
 	public String toString() {
-<<<<<<< HEAD
-		return String.format("%s{cmd=%s}", this.getClass().getSimpleName(), this.txn);
-=======
-		return String.format("%s{cmds=%s}", this.getClass().getSimpleName(), this.commands);
->>>>>>> 21711ecc
+		return String.format("%s{txns=%s}", this.getClass().getSimpleName(), this.txns);
 	}
 }