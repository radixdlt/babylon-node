--- conflicted
+++ resolved
@@ -161,51 +161,6 @@
 		);
 	}
 
-<<<<<<< HEAD
-=======
-	@Override
-	public void sendGetEpochRequest(BFTNode node, long epoch) {
-		final GetEpochRequestMessage epochRequest = new GetEpochRequestMessage(this.self, this.magic, epoch);
-		final Optional<PeerWithSystem> peerMaybe = this.addressBook.peer(node.getKey().euid());
-		peerMaybe.ifPresentOrElse(
-			p -> this.messageCentral.send(p, epochRequest),
-			() -> log.warn("{}: Peer {} not in address book when sending GetEpochRequest", this.self, node)
-		);
-	}
-
-	@Override
-	public void sendGetEpochResponse(BFTNode node, VerifiedLedgerHeaderAndProof ancestor) {
-		final GetEpochResponseMessage epochResponseMessage = new GetEpochResponseMessage(this.self, this.magic, ancestor);
-		final Optional<PeerWithSystem> peerMaybe = this.addressBook.peer(node.getKey().euid());
-		peerMaybe.ifPresentOrElse(
-			p -> this.messageCentral.send(p, epochResponseMessage),
-			() -> log.warn("{}: Peer {} not in address book when sending GetEpochResponse", this.self, node)
-		);
-	}
-
-	@Override
-	public Flowable<GetEpochRequest> epochRequests() {
-		return this.createFlowable(
-			GetEpochRequestMessage.class,
-			(peer, msg) -> new GetEpochRequest(msg.getAuthor(), msg.getEpoch())
-		);
-	}
-
-	@Override
-	public Flowable<GetEpochResponse> epochResponses() {
-		return this.createFlowable(
-			GetEpochResponseMessage.class,
-			(peer, msg) -> new GetEpochResponse(msg.getAuthor(), msg.getAncestor())
-		);
-	}
-
-	private <T extends Message, U> Flowable<U> createFlowable(Class<T> c, BiFunction<Peer, T, U> mapper) {
-		return this.messageCentral.messagesOf(c)
-			.toFlowable(BackpressureStrategy.BUFFER)
-			.map(m -> mapper.apply(m.getPeer(), m.getMessage()));
-	}
-
->>>>>>> 46979a28
 	private <T extends Message, U> Flowable<U> createFlowable(
 		Class<T> c,
 		Predicate<MessageFromPeer<?>> filter,
