/*
 * (C) Copyright 2021 Radix DLT Ltd
 *
 * Radix DLT Ltd licenses this file to you under the Apache License,
 * Version 2.0 (the "License"); you may not use this file except in
 * compliance with the License.  You may obtain a copy of the
 * License at
 *
 *  http://www.apache.org/licenses/LICENSE-2.0
 *
 * Unless required by applicable law or agreed to in writing,
 * software distributed under the License is distributed on an
 * "AS IS" BASIS, WITHOUT WARRANTIES OR CONDITIONS OF ANY KIND,
 * either express or implied.  See the License for the specific
 * language governing permissions and limitations under the License.
 */

package com.radixdlt.client.service;

import com.google.common.hash.HashCode;
import com.google.inject.Inject;
import com.radixdlt.atom.TxAction;
import com.radixdlt.atom.TxLowLevelBuilder;
import com.radixdlt.atom.Txn;
import com.radixdlt.atom.actions.BurnToken;
import com.radixdlt.atommodel.tokens.TokenDefinitionUtils;
import com.radixdlt.client.api.PreparedTransaction;
import com.radixdlt.client.api.TransactionAction;
import com.radixdlt.crypto.ECDSASignature;
import com.radixdlt.engine.RadixEngine;
import com.radixdlt.environment.EventDispatcher;
import com.radixdlt.identifiers.AID;
import com.radixdlt.identifiers.Rri;
import com.radixdlt.mempool.MempoolAdd;
import com.radixdlt.mempool.MempoolAddSuccess;
import com.radixdlt.statecomputer.LedgerAndBFTProof;
import com.radixdlt.utils.UInt256;
import com.radixdlt.utils.functional.Result;

import java.util.List;
import java.util.Objects;
import java.util.concurrent.CompletableFuture;
import java.util.concurrent.ExecutionException;
import java.util.stream.Collectors;
import java.util.stream.Stream;

public final class SubmissionService {
	private final UInt256 fixedFee = UInt256.TEN.pow(TokenDefinitionUtils.SUB_UNITS_POW_10 - 3).multiply(UInt256.from(50));
	private final RadixEngine<LedgerAndBFTProof> radixEngine;
	private final EventDispatcher<MempoolAdd> mempoolAddEventDispatcher;

	@Inject
	public SubmissionService(
		RadixEngine<LedgerAndBFTProof> radixEngine,
		EventDispatcher<MempoolAdd> mempoolAddEventDispatcher
	) {
		this.radixEngine = radixEngine;
		this.mempoolAddEventDispatcher = mempoolAddEventDispatcher;
	}

	public Result<PreparedTransaction> prepareTransaction(List<TransactionAction> steps) {
		var addresses = steps.stream().map(TransactionAction::getFrom)
			.filter(Objects::nonNull)
			.collect(Collectors.toSet());

		if (addresses.size() != 1) {
			return Result.fail("Source addresses for all actions must be the same");
		}

		var address = addresses.iterator().next();

		try {
<<<<<<< HEAD
			var transaction = stateComputer.getEngine()
				.construct(address, toActionsAndFee(steps))
=======
			var transaction = radixEngine
				.construct(address, toActions(steps))
				.burn(Rri.NATIVE_TOKEN, fixedFee)
>>>>>>> f0b1a8f0
				.buildForExternalSign()
				.map(this::toPreparedTx);

			return Result.ok(transaction);
		} catch (Exception e) {
			return Result.fail(e.getMessage());
		}
	}

	private List<TxAction> toActionsAndFee(List<TransactionAction> steps) {
		return Stream.concat(
			steps.stream().map(TransactionAction::toAction),
			Stream.of(new BurnToken(Rri.NATIVE_TOKEN, fixedFee))
		).collect(Collectors.toList());
	}

	public Result<AID> calculateTxId(byte[] blob, ECDSASignature recoverable) {
		return Result.ok(TxLowLevelBuilder.newBuilder(blob).sig(recoverable).build())
			.map(Txn::getId);
	}

	public Result<AID> submitTx(byte[] blob, ECDSASignature recoverable, AID txId) {
		var txn = TxLowLevelBuilder.newBuilder(blob).sig(recoverable).build();
		if (!txn.getId().equals(txId)) {
			return Result.fail("Provided txID does not match provided transaction");
		}

		var completableFuture = new CompletableFuture<MempoolAddSuccess>();
		var mempoolAdd = MempoolAdd.create(txn, completableFuture);
		this.mempoolAddEventDispatcher.dispatch(mempoolAdd);

		try {
			var success = completableFuture.get();
			return Result.ok(success.getTxn().getId());
		} catch (ExecutionException e) {
			return Result.fail(e);
		} catch (InterruptedException e) {
			throw new IllegalStateException(e);
		}
	}

	private PreparedTransaction toPreparedTx(byte[] first, HashCode second) {
		return PreparedTransaction.create(first, second.asBytes(), fixedFee);
	}
}<|MERGE_RESOLUTION|>--- conflicted
+++ resolved
@@ -70,14 +70,8 @@
 		var address = addresses.iterator().next();
 
 		try {
-<<<<<<< HEAD
-			var transaction = stateComputer.getEngine()
+			var transaction = radixEngine
 				.construct(address, toActionsAndFee(steps))
-=======
-			var transaction = radixEngine
-				.construct(address, toActions(steps))
-				.burn(Rri.NATIVE_TOKEN, fixedFee)
->>>>>>> f0b1a8f0
 				.buildForExternalSign()
 				.map(this::toPreparedTx);
 
