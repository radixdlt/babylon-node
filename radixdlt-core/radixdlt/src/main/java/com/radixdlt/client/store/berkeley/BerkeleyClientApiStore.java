/*
 * (C) Copyright 2021 Radix DLT Ltd
 *
 * Radix DLT Ltd licenses this file to you under the Apache License,
 * Version 2.0 (the "License"); you may not use this file except in
 * compliance with the License.  You may obtain a copy of the
 * License at
 *
 *  http://www.apache.org/licenses/LICENSE-2.0
 *
 * Unless required by applicable law or agreed to in writing,
 * software distributed under the License is distributed on an
 * "AS IS" BASIS, WITHOUT WARRANTIES OR CONDITIONS OF ANY KIND,
 * either express or implied.  See the License for the specific
 * language governing permissions and limitations under the License.
 */

package com.radixdlt.client.store.berkeley;

import com.radixdlt.api.construction.TxnParser;
import com.radixdlt.atom.actions.BurnToken;
import com.radixdlt.atom.actions.CreateFixedToken;
import com.radixdlt.atom.actions.CreateMutableToken;
import com.radixdlt.atom.actions.MintToken;
import com.radixdlt.atom.actions.TransferToken;
import com.radixdlt.client.Rri;
import com.radixdlt.constraintmachine.ConstraintMachine;
import com.radixdlt.constraintmachine.REParsedAction;
import com.radixdlt.engine.RadixEngineException;
import com.radixdlt.utils.UInt384;
import org.apache.logging.log4j.LogManager;
import org.apache.logging.log4j.Logger;

import com.google.inject.Inject;
import com.google.inject.name.Named;
import com.radixdlt.atom.Txn;
import com.radixdlt.atommodel.system.SystemParticle;
import com.radixdlt.client.api.TxHistoryEntry;
import com.radixdlt.client.store.ClientApiStore;
import com.radixdlt.client.store.ClientApiStoreException;
import com.radixdlt.client.store.TokenBalance;
import com.radixdlt.client.store.TokenDefinitionRecord;
import com.radixdlt.client.store.TransactionParser;
import com.radixdlt.constraintmachine.Particle;
import com.radixdlt.constraintmachine.REParsedTxn;
import com.radixdlt.counters.SystemCounters;
import com.radixdlt.counters.SystemCounters.CounterType;
import com.radixdlt.environment.EventProcessor;
import com.radixdlt.environment.ScheduledEventDispatcher;
import com.radixdlt.identifiers.AID;
import com.radixdlt.identifiers.REAddr;
import com.radixdlt.identifiers.RadixAddress;
import com.radixdlt.serialization.Serialization;
import com.radixdlt.statecomputer.AtomsCommittedToLedger;
import com.radixdlt.store.DatabaseEnvironment;
import com.radixdlt.store.berkeley.BerkeleyLedgerEntryStore;
import com.radixdlt.utils.functional.Failure;
import com.radixdlt.utils.functional.Result;
import com.sleepycat.je.Database;
import com.sleepycat.je.DatabaseConfig;
import com.sleepycat.je.DatabaseEntry;
import com.sleepycat.je.OperationStatus;

import java.nio.charset.StandardCharsets;
import java.time.Instant;
import java.util.ArrayList;
import java.util.List;
import java.util.Optional;
import java.util.concurrent.atomic.AtomicLong;
import java.util.concurrent.atomic.AtomicReference;
import java.util.function.Predicate;
import java.util.function.Supplier;
import java.util.stream.Stream;

import io.netty.buffer.ByteBuf;
import io.netty.buffer.Unpooled;
import io.reactivex.rxjava3.core.Observable;
import io.reactivex.rxjava3.disposables.CompositeDisposable;

import static com.google.common.primitives.UnsignedBytes.lexicographicalComparator;
import static com.radixdlt.counters.SystemCounters.CounterType.COUNT_APIDB_BALANCE_BYTES_READ;
import static com.radixdlt.counters.SystemCounters.CounterType.COUNT_APIDB_BALANCE_BYTES_WRITE;
import static com.radixdlt.counters.SystemCounters.CounterType.COUNT_APIDB_BALANCE_READ;
import static com.radixdlt.counters.SystemCounters.CounterType.COUNT_APIDB_BALANCE_TOTAL;
import static com.radixdlt.counters.SystemCounters.CounterType.COUNT_APIDB_BALANCE_WRITE;
import static com.radixdlt.counters.SystemCounters.CounterType.COUNT_APIDB_FLUSH_COUNT;
import static com.radixdlt.counters.SystemCounters.CounterType.COUNT_APIDB_QUEUE_SIZE;
import static com.radixdlt.counters.SystemCounters.CounterType.COUNT_APIDB_TOKEN_BYTES_READ;
import static com.radixdlt.counters.SystemCounters.CounterType.COUNT_APIDB_TOKEN_BYTES_WRITE;
import static com.radixdlt.counters.SystemCounters.CounterType.COUNT_APIDB_TOKEN_READ;
import static com.radixdlt.counters.SystemCounters.CounterType.COUNT_APIDB_TOKEN_TOTAL;
import static com.radixdlt.counters.SystemCounters.CounterType.COUNT_APIDB_TOKEN_WRITE;
import static com.radixdlt.counters.SystemCounters.CounterType.COUNT_APIDB_TRANSACTION_BYTES_READ;
import static com.radixdlt.counters.SystemCounters.CounterType.COUNT_APIDB_TRANSACTION_BYTES_WRITE;
import static com.radixdlt.counters.SystemCounters.CounterType.COUNT_APIDB_TRANSACTION_READ;
import static com.radixdlt.counters.SystemCounters.CounterType.COUNT_APIDB_TRANSACTION_TOTAL;
import static com.radixdlt.counters.SystemCounters.CounterType.COUNT_APIDB_TRANSACTION_WRITE;
import static com.radixdlt.counters.SystemCounters.CounterType.ELAPSED_APIDB_BALANCE_READ;
import static com.radixdlt.counters.SystemCounters.CounterType.ELAPSED_APIDB_BALANCE_WRITE;
import static com.radixdlt.counters.SystemCounters.CounterType.ELAPSED_APIDB_FLUSH_TIME;
import static com.radixdlt.counters.SystemCounters.CounterType.ELAPSED_APIDB_TOKEN_READ;
import static com.radixdlt.counters.SystemCounters.CounterType.ELAPSED_APIDB_TOKEN_WRITE;
import static com.radixdlt.counters.SystemCounters.CounterType.ELAPSED_APIDB_TRANSACTION_READ;
import static com.radixdlt.counters.SystemCounters.CounterType.ELAPSED_APIDB_TRANSACTION_WRITE;
import static com.radixdlt.serialization.DsonOutput.Output;
import static com.radixdlt.serialization.SerializationUtils.restore;

public class BerkeleyClientApiStore implements ClientApiStore {
	private static final Logger log = LogManager.getLogger();

	private static final String EXECUTED_TRANSACTIONS_DB = "radix.executed_transactions_db";
	private static final String ADDRESS_BALANCE_DB = "radix.address.balance_db";
	private static final String SUPPLY_BALANCE_DB = "radix.supply.balance_db";
	private static final String TOKEN_DEFINITION_DB = "radix.token_definition_db";
	private static final long DEFAULT_FLUSH_INTERVAL = 100L;
	private static final int KEY_BUFFER_INITIAL_CAPACITY = 1024;
	private static final int TIMESTAMP_SIZE = Long.BYTES + Integer.BYTES;
	private static final Instant NOW = Instant.ofEpochMilli(Instant.now().toEpochMilli());

	private final DatabaseEnvironment dbEnv;
	private final BerkeleyLedgerEntryStore store;
	private final Serialization serialization;
	private final SystemCounters systemCounters;
	private final ScheduledEventDispatcher<ScheduledQueueFlush> scheduledFlushEventDispatcher;
	private final StackingCollector<AtomsCommittedToLedger> txCollector = StackingCollector.create();
	private final Observable<AtomsCommittedToLedger> ledgerCommitted;
	private final AtomicLong inputCounter = new AtomicLong();
	private final CompositeDisposable disposable = new CompositeDisposable();
	private final AtomicReference<Instant> currentTimestamp = new AtomicReference<>(NOW);
	private final byte universeMagic;
	private final TxnParser txnParser;
	private final TransactionParser transactionParser;
	private final ConstraintMachine constraintMachine;

	private Database transactionHistory;
	private Database tokenDefinitions;
	private Database addressBalances;
	private Database supplyBalances;

	@Inject
	public BerkeleyClientApiStore(
		DatabaseEnvironment dbEnv,
		ConstraintMachine constraintMachine,
		TxnParser txnParser,
		BerkeleyLedgerEntryStore store,
		Serialization serialization,
		SystemCounters systemCounters,
		ScheduledEventDispatcher<ScheduledQueueFlush> scheduledFlushEventDispatcher,
		Observable<AtomsCommittedToLedger> ledgerCommitted,
		TransactionParser transactionParser,
		@Named("magic") int universeMagic
	) {
		this.dbEnv = dbEnv;
		this.constraintMachine = constraintMachine;
		this.txnParser = txnParser;
		this.store = store;
		this.serialization = serialization;
		this.systemCounters = systemCounters;
		this.scheduledFlushEventDispatcher = scheduledFlushEventDispatcher;
		this.ledgerCommitted = ledgerCommitted;
		this.universeMagic = (byte) (universeMagic & 0xFF);
		this.transactionParser = transactionParser;

		open();
	}

	@Override
	public Result<REAddr> parseRri(String rri) {
		return Rri.parseFunctional(rri)
			.flatMap(p -> getTokenDefinition(p.getSecond())
				.flatMap(t -> Result.ok(p.getSecond()).filter(i -> t.getSymbol().equals(p.getFirst()), "symbol does not match"))
			);
	}

	@Override
	public Result<List<TokenBalance>> getTokenBalances(RadixAddress address) {
		try (var cursor = addressBalances.openCursor(null, null)) {
			var key = asKey(address);
			var data = entry();
			var status = readBalance(() -> cursor.getSearchKeyRange(key, data, null), data);

			if (status != OperationStatus.SUCCESS) {
				return Result.ok(List.of());
			}

			var list = new ArrayList<TokenBalance>();

			do {
				restore(serialization, data.getData(), BalanceEntry.class)
					.onFailureDo(
						() -> log.error("Error deserializing existing balance while scanning DB for address {}", address)
					)
					.toOptional()
					.filter(Predicate.not(BalanceEntry::isStake))
					.filter(entry -> entry.getOwner().equals(address))
					.map(TokenBalance::from)
					.ifPresent(list::add);

				status = readBalance(() -> cursor.getNext(key, data, null), data);
			}
			while (status == OperationStatus.SUCCESS);

			return Result.ok(list);
		}
	}

	@Override
	public Result<UInt384> getTokenSupply(REAddr rri) {
		try (var cursor = supplyBalances.openCursor(null, null)) {
			var key = asKey(rri);
			var data = entry();

			var status = readBalance(() -> cursor.getSearchKeyRange(key, data, null), data);

			if (status == OperationStatus.NOTFOUND) {
				return Result.ok(UInt384.ZERO);
			}

			if (status != OperationStatus.SUCCESS) {
				return Result.fail("Unknown RRI " + rri.toString());
			}

			return restore(serialization, data.getData(), BalanceEntry.class)
				.onSuccess(entry -> log.trace("Stored token supply balance: {}", entry))
				.map(BalanceEntry::getAmount);
		}
	}

	@Override
	public Result<TokenDefinitionRecord> getTokenDefinition(REAddr rri) {
		try (var cursor = tokenDefinitions.openCursor(null, null)) {
			var key = asKey(rri);
			var data = entry();

			var status = withTime(
				() -> cursor.getSearchKeyRange(key, data, null),
				() -> addTokenReadBytes(data),
				ELAPSED_APIDB_TOKEN_READ
			);

<<<<<<< HEAD
			if (status != OperationStatus.SUCCESS) {
				return Result.fail("Unknown RRI " + rri.toString());
			}
=======
			do {
				if (status != OperationStatus.SUCCESS) {
					return Result.fail("Unknown RRI " + rri.toString());
				}

				var definition = restore(serialization, data.getData(), TokenDefinitionRecord.class)
					.filter(def -> def.rri().equals(rri), "Name not matched");
>>>>>>> c8288b7e

			var definition = restore(serialization, data.getData(), TokenDefinitionRecord.class);
			if (definition.isSuccess()) {
				return definition;
			}

			return Result.fail("Unknown error getting RRI " + rri.toString());
		}
	}

	@Override
	public Result<TxHistoryEntry> getTransaction(AID txId) {
		return retrieveTx(txId)
			.flatMap(txn -> extractCreator(txn, universeMagic)
				.map(Result::ok)
				.orElseGet(() -> Result.fail("Unable to restore creator from transaction {0}", txn.getId()))
				.flatMap(creator -> lookupTransactionInHistory(creator, txn)));
	}

	private void storeCollected() {
		synchronized (txCollector) {
			log.trace("Storing collected transactions started");

			var count = withTime(
				() -> txCollector.consumeCollected(this::storeTransactionBatch),
				() -> systemCounters.increment(COUNT_APIDB_FLUSH_COUNT),
				ELAPSED_APIDB_FLUSH_TIME
			);

			inputCounter.addAndGet(-count);

			log.trace("Storing collected transactions finished. {} transactions processed", count);
		}
	}

	private Result<TxHistoryEntry> lookupTransactionInHistory(RadixAddress creator, Txn txn) {
		var key = asKey(creator, Instant.EPOCH);
		var data = entry();

		try (var cursor = transactionHistory.openCursor(null, null)) {
			var status = readTxHistory(() -> cursor.getSearchKeyRange(key, data, null), data);

			if (status != OperationStatus.SUCCESS) {
				return errorTxNotFound(txn);
			}

			do {
				if (AID.fromBytes(data.getData()).fold(__ -> false, aid -> aid.equals(txn.getId()))) {
					return Result.ok(txn)
						.flatMap(txnParser::parseTxn)
						.flatMap(t -> transactionParser.parse(t, instantFromKey(key)));
				}

				status = readTxHistory(() -> cursor.getNext(key, data, null), data);
			}
			while (status == OperationStatus.SUCCESS);
		}
		return errorTxNotFound(txn);
	}

	private Result<TxHistoryEntry> errorTxNotFound(Txn txn) {
		return Result.fail("Transaction with id {0} not found", txn.getId());
	}

	@Override
	public Result<List<TxHistoryEntry>> getTransactionHistory(RadixAddress address, int size, Optional<Instant> ptr) {
		if (size <= 0) {
			return Result.fail("Invalid size specified: {0}", size);
		}

		var instant = ptr.orElse(Instant.EPOCH);
		var key = asKey(address, instant);
		var data = entry();

		try (var cursor = transactionHistory.openCursor(null, null)) {
			var status = readTxHistory(() -> cursor.getSearchKeyRange(key, data, null), data);

			if (status != OperationStatus.SUCCESS) {
				return Result.ok(List.of());
			}

			// skip first entry if it's the same as the cursor
			if (instantFromKey(key).equals(instant)) {
				status = readTxHistory(() -> cursor.getNext(key, data, null), data);

				if (status != OperationStatus.SUCCESS) {
					return Result.ok(List.of());
				}
			}

			var list = new ArrayList<TxHistoryEntry>();

			do {
				AID.fromBytes(data.getData())
					.flatMap(this::retrieveTx)
					.onFailure(this::reportError)
					.flatMap(txnParser::parseTxn)
					.flatMap(txn -> transactionParser.parse(txn, instantFromKey(key)))
					.onSuccess(list::add);

				status = readTxHistory(() -> cursor.getNext(key, data, null), data);
			}
			while (status == OperationStatus.SUCCESS && list.size() < size);

			return Result.ok(list);
		}
	}

	@Override
	public EventProcessor<ScheduledQueueFlush> queueFlushProcessor() {
		return flush -> {
			storeCollected();
			scheduledFlushEventDispatcher.dispatch(ScheduledQueueFlush.create(), DEFAULT_FLUSH_INTERVAL);
		};
	}

	public void close() {
		disposable.dispose();
		storeCollected();

		safeClose(transactionHistory);
		safeClose(tokenDefinitions);
		safeClose(addressBalances);
		safeClose(supplyBalances);
	}

	private Instant instantFromKey(DatabaseEntry key) {
		var buf = Unpooled.wrappedBuffer(key.getData(), key.getSize() - TIMESTAMP_SIZE, TIMESTAMP_SIZE);
		return Instant.ofEpochSecond(buf.readLong(), buf.readInt());
	}

	private Result<Txn> retrieveTx(AID id) {
		return store.get(id)
			.map(Result::ok)
			.orElseGet(() -> Result.fail("Unable to retrieve transaction by ID {0} ", id));
	}

	private <T> T readBalance(Supplier<T> supplier, DatabaseEntry data) {
		return withTime(supplier, () -> addBalanceReadBytes(data), ELAPSED_APIDB_BALANCE_READ);
	}

	private <T> T writeBalance(Supplier<T> supplier, DatabaseEntry data) {
		return withTime(supplier, () -> addBalanceWriteBytes(data), ELAPSED_APIDB_BALANCE_WRITE);
	}

	private <T> T readTxHistory(Supplier<T> supplier, DatabaseEntry data) {
		return withTime(supplier, () -> addTxHistoryReadBytes(data), ELAPSED_APIDB_TRANSACTION_READ);
	}


	private void addBalanceReadBytes(DatabaseEntry data) {
		systemCounters.add(COUNT_APIDB_BALANCE_BYTES_READ, data.getSize());
		systemCounters.increment(COUNT_APIDB_BALANCE_READ);
		systemCounters.increment(COUNT_APIDB_BALANCE_TOTAL);
	}

	private void addBalanceWriteBytes(DatabaseEntry data) {
		systemCounters.add(COUNT_APIDB_BALANCE_BYTES_WRITE, data.getSize());
		systemCounters.increment(COUNT_APIDB_BALANCE_WRITE);
		systemCounters.increment(COUNT_APIDB_BALANCE_TOTAL);
	}

	private void addTokenReadBytes(DatabaseEntry data) {
		systemCounters.add(COUNT_APIDB_TOKEN_BYTES_READ, data.getSize());
		systemCounters.increment(COUNT_APIDB_TOKEN_READ);
		systemCounters.increment(COUNT_APIDB_TOKEN_TOTAL);
	}

	private void addTokenWriteBytes(DatabaseEntry data) {
		systemCounters.add(COUNT_APIDB_TOKEN_BYTES_WRITE, data.getSize());
		systemCounters.increment(COUNT_APIDB_TOKEN_WRITE);
		systemCounters.increment(COUNT_APIDB_TOKEN_TOTAL);
	}

	private void addTxHistoryReadBytes(DatabaseEntry data) {
		systemCounters.add(COUNT_APIDB_TRANSACTION_BYTES_READ, data.getSize());
		systemCounters.increment(COUNT_APIDB_TRANSACTION_READ);
		systemCounters.increment(COUNT_APIDB_TRANSACTION_TOTAL);
	}

	private void addTxHistoryWriteBytes(DatabaseEntry data) {
		systemCounters.add(COUNT_APIDB_TRANSACTION_BYTES_WRITE, data.getSize());
		systemCounters.increment(COUNT_APIDB_TRANSACTION_WRITE);
		systemCounters.increment(COUNT_APIDB_TRANSACTION_TOTAL);
	}

	private <T> T withTime(Supplier<T> supplier, Runnable postAction, CounterType elapsedCounter) {
		final var start = System.nanoTime();
		try {
			return supplier.get();
		} finally {
			final var elapsed = (System.nanoTime() - start + 500L) / 1000L;
			this.systemCounters.add(elapsedCounter, elapsed);
			postAction.run();
		}
	}

	private void open() {
		try {
			// This SuppressWarnings here is valid, as ownership of the underlying
			// resource is not changed here, the resource is just accessed.
			@SuppressWarnings("resource")
			var env = dbEnv.getEnvironment();
			var uniqueConfig = createUniqueConfig();

			addressBalances = env.openDatabase(null, ADDRESS_BALANCE_DB, uniqueConfig);
			supplyBalances = env.openDatabase(null, SUPPLY_BALANCE_DB, uniqueConfig);
			tokenDefinitions = env.openDatabase(null, TOKEN_DEFINITION_DB, uniqueConfig);
			transactionHistory = env.openDatabase(null, EXECUTED_TRANSACTIONS_DB, uniqueConfig);

			if (System.getProperty("db.check_integrity", "1").equals("1")) {
				//TODO: Implement recovery, basically should be the same as fresh DB handling
			}

			if (addressBalances.count() == 0) {
				//Fresh DB, rebuild from log
				rebuildDatabase();
			}

			scheduledFlushEventDispatcher.dispatch(ScheduledQueueFlush.create(), DEFAULT_FLUSH_INTERVAL);

			disposable.add(ledgerCommitted.subscribe(this::newBatch));

		} catch (Exception e) {
			throw new ClientApiStoreException("Error while opening databases", e);
		}
	}

	private DatabaseConfig createUniqueConfig() {
		return new DatabaseConfig()
			.setAllowCreate(true)
			.setTransactional(true)
			.setKeyPrefixing(true)
			.setBtreeComparator(lexicographicalComparator());
	}

	private void reportError(Failure failure) {
		log.error(failure.message());
	}

	private void safeClose(Database database) {
		if (database != null) {
			database.close();
		}
	}

	private void rebuildDatabase() {
		log.info("Database rebuilding is started");
		store.forEach(txn -> txnParser.parseTxn(txn).onSuccess(this::processRETransaction));
		log.info("Database rebuilding is finished successfully");
	}

	private void newBatch(AtomsCommittedToLedger transactions) {
		txCollector.push(transactions);
		systemCounters.set(COUNT_APIDB_QUEUE_SIZE, inputCounter.addAndGet(transactions.getTxns().size()));
	}

	private void storeTransactionBatch(AtomsCommittedToLedger act) {
		act.getParsedTxs().forEach(this::processRETransaction);
	}

	private void processRETransaction(REParsedTxn reTxn) {
		extractTimestamp(reTxn.upSubstates());

		reTxn.getUser().ifPresentOrElse(
			p -> {
				var addr = new RadixAddress(universeMagic, p);
				storeSingleTransaction(reTxn.getTxn().getId(), addr);
				reTxn.getActions().forEach(a -> storeAction(addr, a));
			},
			() -> reTxn.getActions().forEach(a -> storeAction(null, a))
		);
	}

	private void storeAction(RadixAddress user, REParsedAction action) {
		if (action.getTxAction() instanceof TransferToken) {
			var transferToken = (TransferToken) action.getTxAction();
			var entry0 = BalanceEntry.create(
				user,
				null,
				transferToken.rri(),
				UInt384.from(transferToken.amount()),
				true
			);
			var entry1 = BalanceEntry.create(
				transferToken.to(),
				null,
				transferToken.rri(),
				UInt384.from(transferToken.amount()),
				false
			);
			storeBalanceEntry(entry0);
			storeBalanceEntry(entry1);
		} else if (action.getTxAction() instanceof BurnToken) {
			var burnToken = (BurnToken) action.getTxAction();
			var entry0 = BalanceEntry.create(
				user,
				null,
				burnToken.rri(),
				UInt384.from(burnToken.amount()),
				true
			);
			var entry1 = BalanceEntry.create(
				null,
				null,
				burnToken.rri(),
				UInt384.from(burnToken.amount()),
				true
			);
			storeBalanceEntry(entry0);
			storeBalanceEntry(entry1);
		} else if (action.getTxAction() instanceof MintToken) {
			var mintToken = (MintToken) action.getTxAction();
			var entry0 = BalanceEntry.create(
				mintToken.to(),
				null,
				mintToken.rri(),
				UInt384.from(mintToken.amount()),
				false
			);
			var entry1 = BalanceEntry.create(
				null,
				null,
				mintToken.rri(),
				UInt384.from(mintToken.amount()),
				false
			);
			storeBalanceEntry(entry0);
			storeBalanceEntry(entry1);
		} else if (action.getTxAction() instanceof CreateMutableToken) {
			var createMutableToken = (CreateMutableToken) action.getTxAction();
			var record = TokenDefinitionRecord.from(user, createMutableToken);
			storeTokenDefinition(record);
		} else if (action.getTxAction() instanceof CreateFixedToken) {
			var createFixedToken = (CreateFixedToken) action.getTxAction();
			var record = TokenDefinitionRecord.from(user, createFixedToken);
			storeTokenDefinition(record);
		}
	}

	private void extractTimestamp(Stream<Particle> upParticles) {
		upParticles.filter(SystemParticle.class::isInstance)
			.map(SystemParticle.class::cast)
			.findFirst()
			.map(SystemParticle::asInstant)
			.ifPresent(currentTimestamp::set);
	}

	private Optional<RadixAddress> extractCreator(Txn tx, byte universeMagic) {
		try {
			var result = constraintMachine.statelessVerify(tx);
			return result.getRecovered().map(pk -> new RadixAddress(universeMagic, pk));
		} catch (RadixEngineException e) {
			throw new IllegalStateException();
		}
	}

	private void storeSingleTransaction(AID id, RadixAddress creator) {
		//Note: since Java 9 the Clock.systemUTC() produces values with real nanosecond resolution.
		var key = asKey(creator, currentTimestamp.get());
		var data = entry(id.getBytes());

		var status = withTime(
			() -> transactionHistory.put(null, key, data),
			() -> addTxHistoryWriteBytes(data),
			ELAPSED_APIDB_TRANSACTION_WRITE
		);

		if (status != OperationStatus.SUCCESS) {
			log.error("Error while storing transaction {} for {}", id, creator);
		}
	}


	private void storeTokenDefinition(TokenDefinitionRecord tokenDefinition) {
		var key = asKey(tokenDefinition.rri());
		var value = serializeTo(entry(), tokenDefinition);
		var status = withTime(
			() -> tokenDefinitions.putNoOverwrite(null, key, value),
			() -> addTokenWriteBytes(value),
			ELAPSED_APIDB_TOKEN_WRITE
		);

		if (status != OperationStatus.SUCCESS) {
			log.error("Error while storing token definition {}", tokenDefinition.asJson());
		}
	}

	private void storeBalanceEntry(BalanceEntry entry) {
		var key = entry.isSupply() ? asKey(entry.getRri()) : asKey(entry);
		mergeBalances(key, entry(), entry);
	}

	private void mergeBalances(DatabaseEntry key, DatabaseEntry value, BalanceEntry balanceEntry) {
		var database = balanceEntry.isSupply() ? supplyBalances : addressBalances;
		var oldValue = entry();
		var status = readBalance(() -> database.get(null, key, oldValue, null), oldValue);

		if (status == OperationStatus.NOTFOUND) {
			serializeTo(value, balanceEntry);
		} else if (status == OperationStatus.SUCCESS) {
			// Merge with existing balance
			restore(serialization, oldValue.getData(), BalanceEntry.class)
				.map(existingBalance -> existingBalance.add(balanceEntry))
				.onSuccess(entry -> serializeTo(value, entry))
				.onFailure(this::reportError);
		}

		status = writeBalance(() -> database.put(null, key, value), value);

		if (status != OperationStatus.SUCCESS) {
			log.error("Error while calculating merged balance {}", balanceEntry);
		}
	}

	private DatabaseEntry serializeTo(DatabaseEntry value, Object entry) {
		value.setData(serialization.toDson(entry, Output.ALL));
		return value;
	}

	private static DatabaseEntry asKey(BalanceEntry balanceEntry) {
		var address = buffer().writeBytes(balanceEntry.getOwner().toByteArray());
		var buf = address.writeBytes(balanceEntry.getRri().toString().getBytes(StandardCharsets.UTF_8));

		if (balanceEntry.isStake()) {
			buf.writeBytes(balanceEntry.getDelegate().toByteArray());
		}

		return entry(buf);
	}

	private static DatabaseEntry asKey(REAddr rri) {
		return entry(rri.toString().getBytes(StandardCharsets.UTF_8));
	}

	private static DatabaseEntry asKey(RadixAddress radixAddress) {
		return entry(buffer().writeBytes(radixAddress.toByteArray()));
	}

	private static DatabaseEntry asKey(RadixAddress radixAddress, Instant timestamp) {
		return entry(buffer()
						 .writeBytes(radixAddress.toByteArray())
						 .writeLong(timestamp.getEpochSecond())
						 .writeInt(timestamp.getNano()));
	}

	private static ByteBuf buffer() {
		return Unpooled.buffer(KEY_BUFFER_INITIAL_CAPACITY);
	}

	private static DatabaseEntry entry(byte[] data) {
		return new DatabaseEntry(data);
	}

	private static DatabaseEntry entry(ByteBuf buf) {
		return new DatabaseEntry(buf.array(), 0, buf.readableBytes());
	}

	private static DatabaseEntry entry() {
		return new DatabaseEntry();
	}
}<|MERGE_RESOLUTION|>--- conflicted
+++ resolved
@@ -238,19 +238,9 @@
 				ELAPSED_APIDB_TOKEN_READ
 			);
 
-<<<<<<< HEAD
 			if (status != OperationStatus.SUCCESS) {
 				return Result.fail("Unknown RRI " + rri.toString());
 			}
-=======
-			do {
-				if (status != OperationStatus.SUCCESS) {
-					return Result.fail("Unknown RRI " + rri.toString());
-				}
-
-				var definition = restore(serialization, data.getData(), TokenDefinitionRecord.class)
-					.filter(def -> def.rri().equals(rri), "Name not matched");
->>>>>>> c8288b7e
 
 			var definition = restore(serialization, data.getData(), TokenDefinitionRecord.class);
 			if (definition.isSuccess()) {
