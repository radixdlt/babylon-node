/*
 * (C) Copyright 2021 Radix DLT Ltd
 *
 * Radix DLT Ltd licenses this file to you under the Apache License,
 * Version 2.0 (the "License"); you may not use this file except in
 * compliance with the License.  You may obtain a copy of the
 * License at
 *
 *  http://www.apache.org/licenses/LICENSE-2.0
 *
 * Unless required by applicable law or agreed to in writing,
 * software distributed under the License is distributed on an
 * "AS IS" BASIS, WITHOUT WARRANTIES OR CONDITIONS OF ANY KIND,
 * either express or implied.  See the License for the specific
 * language governing permissions and limitations under the License.
 */

package com.radixdlt.client.store.berkeley;

import org.apache.logging.log4j.LogManager;
import org.apache.logging.log4j.Logger;

import com.google.inject.Inject;
<<<<<<< HEAD
import com.radixdlt.constraintmachine.ParsedInstruction;
=======
import com.radixdlt.atom.Atom;
import com.radixdlt.atom.SpunParticle;
import com.radixdlt.atommodel.tokens.StakedTokensParticle;
import com.radixdlt.atommodel.tokens.TokenDefinitionParticle;
>>>>>>> 6c4e343a
import com.radixdlt.atommodel.tokens.TransferrableTokensParticle;
import com.radixdlt.atommodel.tokens.UnallocatedTokensParticle;
import com.radixdlt.client.store.ClientApiStore;
import com.radixdlt.client.store.ClientApiStoreException;
import com.radixdlt.client.store.TokenBalance;
import com.radixdlt.client.store.TokenDefinitionRecord;
import com.radixdlt.constraintmachine.Particle;
import com.radixdlt.constraintmachine.Spin;
import com.radixdlt.counters.SystemCounters;
import com.radixdlt.counters.SystemCounters.CounterType;
import com.radixdlt.environment.EventProcessor;
import com.radixdlt.environment.ScheduledEventDispatcher;
import com.radixdlt.identifiers.RRI;
import com.radixdlt.identifiers.RadixAddress;
import com.radixdlt.serialization.DeserializeException;
import com.radixdlt.serialization.Serialization;
import com.radixdlt.statecomputer.AtomsCommittedToLedger;
import com.radixdlt.store.DatabaseEnvironment;
import com.radixdlt.store.berkeley.BerkeleyLedgerEntryStore;
import com.radixdlt.utils.RadixConstants;
import com.radixdlt.utils.UInt256;
import com.radixdlt.utils.functional.Result;
import com.sleepycat.je.Database;
import com.sleepycat.je.DatabaseConfig;
import com.sleepycat.je.DatabaseEntry;
import com.sleepycat.je.OperationStatus;

import java.util.ArrayList;
import java.util.List;
import java.util.Optional;
import java.util.concurrent.atomic.AtomicLong;
import java.util.function.Predicate;
import java.util.function.Supplier;

import io.reactivex.rxjava3.core.Observable;
import io.reactivex.rxjava3.disposables.CompositeDisposable;
import io.reactivex.rxjava3.schedulers.Schedulers;

import static com.google.common.primitives.UnsignedBytes.lexicographicalComparator;
import static com.radixdlt.counters.SystemCounters.CounterType.COUNT_APIDB_BALANCE_BYTES_READ;
import static com.radixdlt.counters.SystemCounters.CounterType.COUNT_APIDB_BALANCE_BYTES_WRITE;
import static com.radixdlt.counters.SystemCounters.CounterType.COUNT_APIDB_BALANCE_READ;
import static com.radixdlt.counters.SystemCounters.CounterType.COUNT_APIDB_BALANCE_TOTAL;
import static com.radixdlt.counters.SystemCounters.CounterType.COUNT_APIDB_BALANCE_WRITE;
import static com.radixdlt.counters.SystemCounters.CounterType.COUNT_APIDB_PARTICLE_FLUSH_COUNT;
import static com.radixdlt.counters.SystemCounters.CounterType.COUNT_APIDB_PARTICLE_QUEUE_SIZE;
import static com.radixdlt.counters.SystemCounters.CounterType.COUNT_APIDB_TOKEN_BYTES_READ;
import static com.radixdlt.counters.SystemCounters.CounterType.COUNT_APIDB_TOKEN_BYTES_WRITE;
import static com.radixdlt.counters.SystemCounters.CounterType.COUNT_APIDB_TOKEN_READ;
import static com.radixdlt.counters.SystemCounters.CounterType.COUNT_APIDB_TOKEN_TOTAL;
import static com.radixdlt.counters.SystemCounters.CounterType.COUNT_APIDB_TOKEN_WRITE;
import static com.radixdlt.counters.SystemCounters.CounterType.ELAPSED_APIDB_BALANCE_READ;
import static com.radixdlt.counters.SystemCounters.CounterType.ELAPSED_APIDB_BALANCE_WRITE;
import static com.radixdlt.counters.SystemCounters.CounterType.ELAPSED_APIDB_PARTICLE_FLUSH_TIME;
import static com.radixdlt.counters.SystemCounters.CounterType.ELAPSED_APIDB_TOKEN_READ;
import static com.radixdlt.counters.SystemCounters.CounterType.ELAPSED_APIDB_TOKEN_WRITE;
import static com.radixdlt.serialization.DsonOutput.Output;

public class BerkeleyClientApiStore implements ClientApiStore {
	private static final Logger log = LogManager.getLogger();

	private static final String EXECUTED_TRANSACTIONS_DB = "radix.executed_transactions_db";
	private static final String BALANCE_DB = "radix.balance_db";
	private static final String TOKEN_DEFINITION_DB = "radix.token_definition_db";
	private static final long DEFAULT_FLUSH_INTERVAL = 100L;

	private final DatabaseEnvironment dbEnv;
	private final BerkeleyLedgerEntryStore store;
	private final Serialization serialization;
	private final SystemCounters systemCounters;
	private final ScheduledEventDispatcher<ScheduledParticleFlush> scheduledFlushEventDispatcher;
<<<<<<< HEAD
	private final StackingCollector<ParsedInstruction> particleCollector = StackingCollector.create();
=======
	private final Observable<AtomsCommittedToLedger> ledgerCommitted;
	private final StackingCollector<SpunParticle> particleCollector = StackingCollector.create();
	private final AtomicLong inputCounter = new AtomicLong();
	private final CompositeDisposable disposable = new CompositeDisposable();
>>>>>>> 6c4e343a

	private Database executedTransactionsDatabase;
	private Database tokenDefinitionDatabase;
	private Database balanceDatabase;

	@Inject
	public BerkeleyClientApiStore(
		DatabaseEnvironment dbEnv,
		BerkeleyLedgerEntryStore store,
		Serialization serialization,
		SystemCounters systemCounters,
		ScheduledEventDispatcher<ScheduledParticleFlush> scheduledFlushEventDispatcher,
		Observable<AtomsCommittedToLedger> ledgerCommitted
	) {
		this.dbEnv = dbEnv;
		this.store = store;
		this.serialization = serialization;
		this.systemCounters = systemCounters;
		this.scheduledFlushEventDispatcher = scheduledFlushEventDispatcher;
		this.ledgerCommitted = ledgerCommitted;

		open();
	}

	@Override
	public Result<List<TokenBalance>> getTokenBalances(RadixAddress address) {
		try (var cursor = balanceDatabase.openCursor(null, null)) {
			var key = asKey(address.toString());
			var data = entry();

			var status = readBalance(() -> cursor.getSearchKeyRange(key, data, null), data);

			if (status != OperationStatus.SUCCESS) {
				return Result.ok(List.of());
			}

			var list = new ArrayList<TokenBalance>();

			do {
				var entry = deserializeBalanceEntry(data.getData());

				if (!entry.isSuccess()) {
					log.error("Error deserializing existing balance while scanning DB for address {}", address);
				} else {
					entry.toOptional()
						.filter(Predicate.not(BalanceEntry::isSupply))
						.filter(Predicate.not(BalanceEntry::isStake))
						.map(TokenBalance::from)
						.ifPresent(list::add);
				}

				status = readBalance(() -> cursor.getNext(key, data, null), data);
			}
			while (status == OperationStatus.SUCCESS);

			return Result.ok(list);
		}
	}

	@Override
	public void storeCollectedParticles() {
		synchronized (particleCollector) {
			log.debug("Storing collected particles started");

			var count = withTime(
				() -> particleCollector.consumeCollected(this::storeSingleParticle),
				() -> systemCounters.increment(COUNT_APIDB_PARTICLE_FLUSH_COUNT),
				ELAPSED_APIDB_PARTICLE_FLUSH_TIME
			);

			inputCounter.addAndGet(-count);

			log.debug("Storing collected particles finished. {} particles processed", count);
		}
	}

	@Override
	public Result<UInt256> getTokenSupply(RRI rri) {
		try (var cursor = balanceDatabase.openCursor(null, null)) {
			var key = asKey(rri.toString());
			var data = entry();

			var status = readBalance(() -> cursor.getSearchKeyRange(key, data, null), data);

			if (status != OperationStatus.SUCCESS) {
				return Result.fail("Unknown RRI " + rri.toString());
			}

			return deserializeBalanceEntry(data.getData())
				.map(BalanceEntry::getAmount)
				.map(UInt256.MAX_VALUE::subtract);
		}
	}

	@Override
	public Result<TokenDefinitionRecord> getTokenDefinition(RRI rri) {
		try (var cursor = tokenDefinitionDatabase.openCursor(null, null)) {
			var key = asKey(rri.toString());
			var data = entry();

			var status = withTime(
				() -> cursor.getSearchKeyRange(key, data, null),
				() -> addTokenReadBytes(data),
				ELAPSED_APIDB_TOKEN_READ
			);

			if (status != OperationStatus.SUCCESS) {
				return Result.fail("Unknown RRI " + rri.toString());
			}

			return deserializeTokenDefinition(data.getData());
		}
	}

	@Override
	public EventProcessor<ScheduledParticleFlush> particleFlushProcessor() {
		return flush -> {
			storeCollectedParticles();
			scheduledFlushEventDispatcher.dispatch(ScheduledParticleFlush.create(), DEFAULT_FLUSH_INTERVAL);
		};
	}

	public void close() {
		disposable.dispose();
		storeCollectedParticles();

		safeClose(executedTransactionsDatabase);
		safeClose(balanceDatabase);
	}

	private <T> T readBalance(Supplier<T> supplier, DatabaseEntry data) {
		return withTime(supplier, () -> addBalanceReadBytes(data), ELAPSED_APIDB_BALANCE_READ);
	}

	private <T> T writeBalance(Supplier<T> supplier, DatabaseEntry data) {
		return withTime(supplier, () -> addBalanceWriteBytes(data), ELAPSED_APIDB_BALANCE_WRITE);
	}

	private void addBalanceReadBytes(DatabaseEntry data) {
		systemCounters.add(COUNT_APIDB_BALANCE_BYTES_READ, data.getSize());
		systemCounters.increment(COUNT_APIDB_BALANCE_READ);
		systemCounters.increment(COUNT_APIDB_BALANCE_TOTAL);
	}

	private void addBalanceWriteBytes(DatabaseEntry data) {
		systemCounters.add(COUNT_APIDB_BALANCE_BYTES_WRITE, data.getSize());
		systemCounters.increment(COUNT_APIDB_BALANCE_WRITE);
		systemCounters.increment(COUNT_APIDB_BALANCE_TOTAL);
	}

	private void addTokenReadBytes(DatabaseEntry data) {
		systemCounters.add(COUNT_APIDB_TOKEN_BYTES_READ, data.getSize());
		systemCounters.increment(COUNT_APIDB_TOKEN_READ);
		systemCounters.increment(COUNT_APIDB_TOKEN_TOTAL);
	}

	private void addTokenWriteBytes(DatabaseEntry data) {
		systemCounters.add(COUNT_APIDB_TOKEN_BYTES_WRITE, data.getSize());
		systemCounters.increment(COUNT_APIDB_TOKEN_WRITE);
		systemCounters.increment(COUNT_APIDB_TOKEN_TOTAL);
	}

	private <T> T withTime(Supplier<T> supplier, Runnable postAction, CounterType elapsedCounter) {
		final var start = System.nanoTime();
		try {
			return supplier.get();
		} finally {
			final var elapsed = (System.nanoTime() - start + 500L) / 1000L;
			this.systemCounters.add(elapsedCounter, elapsed);
			postAction.run();
		}
	}

	private Result<BalanceEntry> deserializeBalanceEntry(byte[] data) {
		try {
			return Result.ok(serialization.fromDson(data, BalanceEntry.class));
		} catch (DeserializeException e) {
			return Result.fail("Unable to deserialize balance entry from DB.");
		}
	}

	private Result<TokenDefinitionRecord> deserializeTokenDefinition(byte[] data) {
		try {
			return Result.ok(serialization.fromDson(data, TokenDefinitionRecord.class));
		} catch (DeserializeException e) {
			return Result.fail("Unable to deserialize token definition from DB.");
		}
	}

	private void open() {
		var config = new DatabaseConfig()
			.setAllowCreate(true)
			.setTransactional(true)
			.setKeyPrefixing(true)
			.setBtreeComparator(lexicographicalComparator());

		try {
			// This SuppressWarnings here is valid, as ownership of the underlying
			// resource is not changed here, the resource is just accessed.
			@SuppressWarnings("resource")
			var env = dbEnv.getEnvironment();
			balanceDatabase = env.openDatabase(null, BALANCE_DB, config);
			executedTransactionsDatabase = env.openDatabase(null, EXECUTED_TRANSACTIONS_DB, config);
			tokenDefinitionDatabase = env.openDatabase(null, TOKEN_DEFINITION_DB, config);

			if (System.getProperty("db.check_integrity", "1").equals("1")) {
				//TODO: Implement recovery, basically should be the same as fresh DB handling
			}

			if (executedTransactionsDatabase.count() == 0) {
				//Fresh DB, rebuild from log
				rebuildDatabase();
			}

			scheduledFlushEventDispatcher.dispatch(ScheduledParticleFlush.create(), DEFAULT_FLUSH_INTERVAL);

			disposable.add(ledgerCommitted
							   .observeOn(Schedulers.io())
							   .subscribe(this::processCommittedAtoms));

		} catch (Exception e) {
			throw new ClientApiStoreException("Error while opening databases", e);
		}
	}

	private void processCommittedAtoms(AtomsCommittedToLedger atomsCommittedToLedger) {
		atomsCommittedToLedger.getAtoms().forEach(cmd -> {
			try {
				serialization.fromDson(cmd.getPayload(), Atom.class)
					.uniqueInstructions()
					.map(instruction -> SpunParticle.of(instruction.getParticle(), instruction.getNextSpin()))
					.forEach(this::newParticle);
			} catch (DeserializeException e) {
				log.error("Error while deserializing atom committed to ledger. Skipping atom.", e);
			}
		});
	}

	private void safeClose(Database database) {
		if (database != null) {
			database.close();
		}
	}

	private void rebuildDatabase() {
		log.info("Database rebuilding is started");

		store.forEach(this::storeSingleParticle);

		log.info("Database rebuilding is finished successfully");
	}

	private void newParticle(ParsedInstruction particle) {
		particleCollector.push(particle);
		systemCounters.set(COUNT_APIDB_PARTICLE_QUEUE_SIZE, inputCounter.incrementAndGet());
	}

<<<<<<< HEAD
	private void storeSingleParticle(ParsedInstruction parsedInstruction) {
		if (parsedInstruction.getSpin() == Spin.DOWN) {
			storeSingleDownParticle(parsedInstruction.getParticle());
		} else {
			storeSingleUpParticle(parsedInstruction.getParticle());
=======
	private void storeSingleParticle(SpunParticle spunParticle) {
		if (spunParticle.getParticle() instanceof TokenDefinitionParticle) {
			storeTokenDefinition(spunParticle.getParticle());
		} else {
			//Store balance and supply
			if (spunParticle.getSpin() == Spin.DOWN) {
				storeSingleDownParticle(spunParticle.getParticle());
			} else {
				storeSingleUpParticle(spunParticle.getParticle());
			}
		}
	}

	private void storeTokenDefinition(Particle particle) {
		TokenDefinitionRecord.from(particle)
			.onSuccess(this::storeTokenDefinition)
			.onFailure(failure -> log.error("Unable to store token definition: {}", failure.message()));
	}

	private void storeTokenDefinition(TokenDefinitionRecord tokenDefinition) {
		var key = asKey(tokenDefinition.toKey());
		var value = serializeToEntry(entry(), tokenDefinition);
		var status = withTime(
			() -> tokenDefinitionDatabase.putNoOverwrite(null, key, value),
			() -> addTokenWriteBytes(value),
			ELAPSED_APIDB_TOKEN_WRITE
		);

		if (status != OperationStatus.SUCCESS) {
			log.error("Error while storing token definition {}", tokenDefinition.asJson());
>>>>>>> 6c4e343a
		}
	}

	private void storeSingleUpParticle(Particle particle) {
		toBalanceEntry(particle).ifPresent(balanceEntry -> {
			var key = asKey(balanceEntry.toKey());
			var value = serializeToEntry(entry(), balanceEntry);

			mergeBalances(key, value, balanceEntry.negate());
		});
	}

	private void storeSingleDownParticle(Particle particle) {
		toBalanceEntry(particle).ifPresent(balanceEntry -> {
			var key = asKey(balanceEntry.toKey());

			mergeBalances(key, entry(), balanceEntry);
		});
	}

	private void mergeBalances(DatabaseEntry key, DatabaseEntry value, BalanceEntry balanceEntry) {
		var oldValue = entry();
		var status = readBalance(() -> balanceDatabase.get(null, key, oldValue, null), oldValue);

		if (status == OperationStatus.NOTFOUND) {
			// Negate the supply value
			serializeToEntry(value, balanceEntry.negate());
		} else if (status == OperationStatus.SUCCESS) {
			// Merge with existing balance
			var success = deserializeBalanceEntry(oldValue.getData())
				.map(existingBalance -> existingBalance.subtract(balanceEntry))
				.onSuccess(entry -> serializeToEntry(value, entry))
				.isSuccess();

			if (!success) {
				log.error("Error deserializing existing balance for {}", balanceEntry);
			}
		}

		status = writeBalance(() -> balanceDatabase.put(null, key, value), value);

		if (status != OperationStatus.SUCCESS) {
			log.error("Error while calculating merged balance {}", balanceEntry);
		}
	}

	private DatabaseEntry serializeToEntry(DatabaseEntry value, Object entry) {
		value.setData(serialization.toDson(entry, Output.ALL));
		return value;
	}

	private static DatabaseEntry asKey(String key) {
		return entry(key.getBytes(RadixConstants.STANDARD_CHARSET));
	}

	private Optional<BalanceEntry> toBalanceEntry(Particle p) {
		if (p instanceof StakedTokensParticle) {
			var a = (StakedTokensParticle) p;
			return Optional.of(BalanceEntry.create(
				a.getAddress(),
				a.getDelegateAddress(),
				a.getTokDefRef(),
				a.getGranularity(),
				a.getAmount()
			));
		} else if (p instanceof TransferrableTokensParticle) {
			var a = (TransferrableTokensParticle) p;
			return Optional.of(BalanceEntry.create(
				a.getAddress(),
				null,
				a.getTokDefRef(),
				a.getGranularity(),
				a.getAmount()
			));
		} else if (p instanceof UnallocatedTokensParticle) {
			var a = (UnallocatedTokensParticle) p;
			return Optional.of(BalanceEntry.create(
				a.getAddress(),
				null,
				a.getTokDefRef(),
				a.getGranularity(),
				a.getAmount()
			));
		}

		return Optional.empty();
	}

	static DatabaseEntry entry(byte[] data) {
		return new DatabaseEntry(data);
	}

	private static DatabaseEntry entry() {
		return new DatabaseEntry();
	}
}<|MERGE_RESOLUTION|>--- conflicted
+++ resolved
@@ -21,14 +21,9 @@
 import org.apache.logging.log4j.Logger;
 
 import com.google.inject.Inject;
-<<<<<<< HEAD
 import com.radixdlt.constraintmachine.ParsedInstruction;
-=======
-import com.radixdlt.atom.Atom;
-import com.radixdlt.atom.SpunParticle;
 import com.radixdlt.atommodel.tokens.StakedTokensParticle;
 import com.radixdlt.atommodel.tokens.TokenDefinitionParticle;
->>>>>>> 6c4e343a
 import com.radixdlt.atommodel.tokens.TransferrableTokensParticle;
 import com.radixdlt.atommodel.tokens.UnallocatedTokensParticle;
 import com.radixdlt.client.store.ClientApiStore;
@@ -100,14 +95,10 @@
 	private final Serialization serialization;
 	private final SystemCounters systemCounters;
 	private final ScheduledEventDispatcher<ScheduledParticleFlush> scheduledFlushEventDispatcher;
-<<<<<<< HEAD
 	private final StackingCollector<ParsedInstruction> particleCollector = StackingCollector.create();
-=======
 	private final Observable<AtomsCommittedToLedger> ledgerCommitted;
-	private final StackingCollector<SpunParticle> particleCollector = StackingCollector.create();
 	private final AtomicLong inputCounter = new AtomicLong();
 	private final CompositeDisposable disposable = new CompositeDisposable();
->>>>>>> 6c4e343a
 
 	private Database executedTransactionsDatabase;
 	private Database tokenDefinitionDatabase;
@@ -334,16 +325,9 @@
 	}
 
 	private void processCommittedAtoms(AtomsCommittedToLedger atomsCommittedToLedger) {
-		atomsCommittedToLedger.getAtoms().forEach(cmd -> {
-			try {
-				serialization.fromDson(cmd.getPayload(), Atom.class)
-					.uniqueInstructions()
-					.map(instruction -> SpunParticle.of(instruction.getParticle(), instruction.getNextSpin()))
-					.forEach(this::newParticle);
-			} catch (DeserializeException e) {
-				log.error("Error while deserializing atom committed to ledger. Skipping atom.", e);
-			}
-		});
+		atomsCommittedToLedger.getParsedTxs().stream()
+			.flatMap(tx -> tx.instructions().stream())
+			.forEach(this::newParticle);
 	}
 
 	private void safeClose(Database database) {
@@ -365,22 +349,15 @@
 		systemCounters.set(COUNT_APIDB_PARTICLE_QUEUE_SIZE, inputCounter.incrementAndGet());
 	}
 
-<<<<<<< HEAD
 	private void storeSingleParticle(ParsedInstruction parsedInstruction) {
-		if (parsedInstruction.getSpin() == Spin.DOWN) {
-			storeSingleDownParticle(parsedInstruction.getParticle());
-		} else {
-			storeSingleUpParticle(parsedInstruction.getParticle());
-=======
-	private void storeSingleParticle(SpunParticle spunParticle) {
-		if (spunParticle.getParticle() instanceof TokenDefinitionParticle) {
-			storeTokenDefinition(spunParticle.getParticle());
+		if (parsedInstruction.getParticle() instanceof TokenDefinitionParticle) {
+			storeTokenDefinition(parsedInstruction.getParticle());
 		} else {
 			//Store balance and supply
-			if (spunParticle.getSpin() == Spin.DOWN) {
-				storeSingleDownParticle(spunParticle.getParticle());
+			if (parsedInstruction.getSpin() == Spin.DOWN) {
+				storeSingleDownParticle(parsedInstruction.getParticle());
 			} else {
-				storeSingleUpParticle(spunParticle.getParticle());
+				storeSingleUpParticle(parsedInstruction.getParticle());
 			}
 		}
 	}
@@ -402,7 +379,6 @@
 
 		if (status != OperationStatus.SUCCESS) {
 			log.error("Error while storing token definition {}", tokenDefinition.asJson());
->>>>>>> 6c4e343a
 		}
 	}
 
