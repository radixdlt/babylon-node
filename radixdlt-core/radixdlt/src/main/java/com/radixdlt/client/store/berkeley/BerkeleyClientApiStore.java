--- conflicted
+++ resolved
@@ -192,12 +192,7 @@
 					)
 					.toOptional()
 					.filter(Predicate.not(BalanceEntry::isStake))
-<<<<<<< HEAD
 					.filter(entry -> entry.getOwner().equals(address.getPublicKey()))
-					.map(TokenBalance::from)
-=======
-					.filter(entry -> entry.getOwner().equals(address))
->>>>>>> 136c7118
 					.ifPresent(list::add);
 
 				status = readBalance(() -> cursor.getNext(key, data, null), data);
