--- conflicted
+++ resolved
@@ -123,14 +123,9 @@
 		//   .toWindowedSet(initialValidatorSet, RegisteredValidatorParticle.class, p -> p.getAddress(), 2)
 		//   .build();
 
-<<<<<<< HEAD
-		radixEngine.addStateReducer(new ValidatorsReducer());
-		radixEngine.addStateReducer(new StakesReducer(stakeToken));
+		radixEngine.addStateReducer(new ValidatorsReducer(), true);
+		radixEngine.addStateReducer(new StakesReducer(stakeToken), true);
 
-=======
-		radixEngine.addStateReducer(new ValidatorsReducer(() -> initialRegisteredValidators), true);
-		radixEngine.addStateReducer(new StakesReducer(stakeToken, () -> initialStakes), true);
->>>>>>> b6380fa5
 		// TODO: should use different mechanism for constructing system atoms but this is good enough for now
 		radixEngine.addStateReducer(new LastSystemParticleReducer(), true);
 
