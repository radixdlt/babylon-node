/*
 * (C) Copyright 2021 Radix DLT Ltd
 *
 * Radix DLT Ltd licenses this file to you under the Apache License,
 * Version 2.0 (the "License"); you may not use this file except in
 * compliance with the License.  You may obtain a copy of the
 * License at
 *
 * http://www.apache.org/licenses/LICENSE-2.0
 *
 * Unless required by applicable law or agreed to in writing,
 * software distributed under the License is distributed on an
 * "AS IS" BASIS, WITHOUT WARRANTIES OR CONDITIONS OF ANY KIND,
 * either express or implied.  See the License for the specific
 * language governing permissions and limitations under the License.
 *
 */

package com.radixdlt.statecomputer.forks;

import com.google.common.collect.ImmutableList;
import com.google.inject.AbstractModule;
import com.google.inject.TypeLiteral;
import com.google.inject.multibindings.OptionalBinder;
import java.util.function.UnaryOperator;

/**
 * For testing only, only tests the latest state computer configuration
 */
public class RadixEngineForksLatestOnlyModule extends AbstractModule {
	private final RERulesConfig config;

	public RadixEngineForksLatestOnlyModule(RERulesConfig config) {
		this.config = config;
	}

	public RadixEngineForksLatestOnlyModule() {
		this(RERulesConfig.testingDefault());
	}

	@Override
	protected void configure() {
		OptionalBinder.newOptionalBinder(binder(), new TypeLiteral<UnaryOperator<ImmutableList<ForkBuilder>>>() { })
			.setBinding()
<<<<<<< HEAD
			.toInstance(m -> {
				final var latestFork = m.get(m.size() - 1)
					.withMinEpoch(0L)
					.withExecutePredicate(ForksPredicates.atEpoch(0L))
					.withEngineRules(config);
				return ImmutableList.of(latestFork);
			});
=======
			.toInstance(m ->
				Set.of(m.stream()
					.max(Comparator.comparingLong(ForkConfig::getEpoch))
					.map(f -> new ForkConfig(0L, f.getName(), f.getVersion(), config))
					.orElseThrow())
			);
>>>>>>> 76e842bf
	}
}<|MERGE_RESOLUTION|>--- conflicted
+++ resolved
@@ -30,19 +30,18 @@
 public class RadixEngineForksLatestOnlyModule extends AbstractModule {
 	private final RERulesConfig config;
 
+	public RadixEngineForksLatestOnlyModule() {
+		this(RERulesConfig.testingDefault());
+	}
+
 	public RadixEngineForksLatestOnlyModule(RERulesConfig config) {
 		this.config = config;
-	}
-
-	public RadixEngineForksLatestOnlyModule() {
-		this(RERulesConfig.testingDefault());
 	}
 
 	@Override
 	protected void configure() {
 		OptionalBinder.newOptionalBinder(binder(), new TypeLiteral<UnaryOperator<ImmutableList<ForkBuilder>>>() { })
 			.setBinding()
-<<<<<<< HEAD
 			.toInstance(m -> {
 				final var latestFork = m.get(m.size() - 1)
 					.withMinEpoch(0L)
@@ -50,13 +49,5 @@
 					.withEngineRules(config);
 				return ImmutableList.of(latestFork);
 			});
-=======
-			.toInstance(m ->
-				Set.of(m.stream()
-					.max(Comparator.comparingLong(ForkConfig::getEpoch))
-					.map(f -> new ForkConfig(0L, f.getName(), f.getVersion(), config))
-					.orElseThrow())
-			);
->>>>>>> 76e842bf
 	}
 }