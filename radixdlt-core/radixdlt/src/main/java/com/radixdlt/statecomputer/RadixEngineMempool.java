--- conflicted
+++ resolved
@@ -43,12 +43,8 @@
 import com.radixdlt.mempool.MempoolFullException;
 import com.radixdlt.mempool.MempoolRejectedException;
 import com.radixdlt.atom.Atom;
-<<<<<<< HEAD
-=======
 import com.radixdlt.mempool.MempoolRelayCommands;
 import com.radixdlt.mempool.MempoolRelayTrigger;
-import com.radixdlt.serialization.DeserializeException;
->>>>>>> 21711ecc
 import com.radixdlt.serialization.DsonOutput;
 import com.radixdlt.utils.Pair;
 
@@ -68,15 +64,9 @@
  */
 @Singleton
 public final class RadixEngineMempool implements Mempool<ParsedTransaction> {
-<<<<<<< HEAD
-	private final ConcurrentHashMap<Txn, Atom> data = new ConcurrentHashMap<>();
+	private final ConcurrentHashMap<Txn, MempoolAtom> data = new ConcurrentHashMap<>();
 	private final Map<SubstateId, Set<Txn>> particleIndex = new HashMap<>();
-	private final int maxSize;
-=======
-	private final ConcurrentHashMap<Command, MempoolAtom> data = new ConcurrentHashMap<>();
-	private final Map<SubstateId, Set<Command>> particleIndex = new HashMap<>();
 	private final MempoolConfig mempoolConfig;
->>>>>>> 21711ecc
 	private final SystemCounters counters;
 	private final RadixEngine<LedgerAndBFTProof> radixEngine;
 	private EventDispatcher<MempoolRelayCommands> mempoolRelayCommandsEventDispatcher;
@@ -98,20 +88,8 @@
 	}
 
 	@Override
-<<<<<<< HEAD
 	public void add(Txn txn) throws MempoolRejectedException {
-		if (this.data.size() >= this.maxSize) {
-=======
-	public void add(Command command) throws MempoolRejectedException {
-		Atom atom;
-		try {
-			atom = DefaultSerialization.getInstance().fromDson(command.getPayload(), Atom.class);
-		} catch (DeserializeException e) {
-			throw new MempoolRejectedException("Deserialize failure.");
-		}
-
 		if (this.data.size() >= this.mempoolConfig.maxSize()) {
->>>>>>> 21711ecc
 			throw new MempoolFullException(
 				String.format("Mempool full: %s of %s items", this.data.size(), this.mempoolConfig.maxSize())
 			);
@@ -132,11 +110,7 @@
 			radixEngine.deleteBranches();
 		}
 
-<<<<<<< HEAD
-		this.data.put(txn, parsedTransactions.get(0).getAtom());
-=======
-		this.data.put(command, MempoolAtom.create(atom, System.currentTimeMillis(), Optional.empty()));
->>>>>>> 21711ecc
+		this.data.put(txn, MempoolAtom.create(parsedTransactions.get(0).getAtom(), System.currentTimeMillis(), Optional.empty()));
 
 		for (var instruction : parsedTransactions.get(0).instructions()) {
 			if (instruction.getSpin() == Spin.DOWN) {
@@ -176,17 +150,10 @@
 				for (var txn : txns) {
 					var toRemove = data.remove(txn);
 					// TODO: Cleanup
-<<<<<<< HEAD
-					if (toRemove != null && !atomIds.contains(atomIdOf(toRemove))) {
+					if (toRemove != null && !atomIds.contains(atomIdOf(toRemove.getAtom()))) {
 						removed.add(Pair.of(txn, new RadixEngineMempoolException(
 							new RadixEngineException(
 								txn,
-=======
-					if (toRemove != null && !atomIds.contains(atomIdOf(toRemove.getAtom()))) {
-						removed.add(Pair.of(cmd, new RadixEngineMempoolException(
-							new RadixEngineException(
-								toRemove.getAtom(),
->>>>>>> 21711ecc
 								RadixEngineErrorCode.CM_ERROR,
 								"Mempool evicted",
 								DataPointer.ofAtom()
