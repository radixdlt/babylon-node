/* Copyright 2021 Radix Publishing Ltd incorporated in Jersey (Channel Islands).
 *
 * Licensed under the Radix License, Version 1.0 (the "License"); you may not use this
 * file except in compliance with the License. You may obtain a copy of the License at:
 *
 * radixfoundation.org/licenses/LICENSE-v1
 *
 * The Licensor hereby grants permission for the Canonical version of the Work to be
 * published, distributed and used under or by reference to the Licensor’s trademark
 * Radix ® and use of any unregistered trade names, logos or get-up.
 *
 * The Licensor provides the Work (and each Contributor provides its Contributions) on an
 * "AS IS" BASIS, WITHOUT WARRANTIES OR CONDITIONS OF ANY KIND, either express or implied,
 * including, without limitation, any warranties or conditions of TITLE, NON-INFRINGEMENT,
 * MERCHANTABILITY, or FITNESS FOR A PARTICULAR PURPOSE.
 *
 * Whilst the Work is capable of being deployed, used and adopted (instantiated) to create
 * a distributed ledger it is your responsibility to test and validate the code, together
 * with all logic and performance of that code under all foreseeable scenarios.
 *
 * The Licensor does not make or purport to make and hereby excludes liability for all
 * and any representation, warranty or undertaking in any form whatsoever, whether express
 * or implied, to any entity or person, including any representation, warranty or
 * undertaking, as to the functionality security use, value or other characteristics of
 * any distributed ledger nor in respect the functioning or value of any tokens which may
 * be created stored or transferred using the Work. The Licensor does not warrant that the
 * Work or any use of the Work complies with any law or regulation in any territory where
 * it may be implemented or used or that it will be appropriate for any specific purpose.
 *
 * Neither the licensor nor any current or former employees, officers, directors, partners,
 * trustees, representatives, agents, advisors, contractors, or volunteers of the Licensor
 * shall be liable for any direct or indirect, special, incidental, consequential or other
 * losses of any kind, in tort, contract or otherwise (including but not limited to loss
 * of revenue, income or profits, or loss of use or data, or loss of reputation, or loss
 * of any economic or other opportunity of whatsoever nature or howsoever arising), arising
 * out of or in connection with (without limitation of any use, misuse, of any ledger system
 * or use made or its functionality or any performance or operation of any code or protocol
 * caused by bugs or programming or logic errors or otherwise);
 *
 * A. any offer, purchase, holding, use, sale, exchange or transmission of any
 * cryptographic keys, tokens or assets created, exchanged, stored or arising from any
 * interaction with the Work;
 *
 * B. any failure in a transmission or loss of any token or assets keys or other digital
 * artefacts due to errors in transmission;
 *
 * C. bugs, hacks, logic errors or faults in the Work or any communication;
 *
 * D. system software or apparatus including but not limited to losses caused by errors
 * in holding or transmitting tokens by any third-party;
 *
 * E. breaches or failure of security including hacker attacks, loss or disclosure of
 * password, loss of private key, unauthorised use or misuse of such passwords or keys;
 *
 * F. any losses including loss of anticipated savings or other benefits resulting from
 * use of the Work or any changes to the Work (however implemented).
 *
 * You are solely responsible for; testing, validating and evaluation of all operation
 * logic, functionality, security and appropriateness of using the Work for any commercial
 * or non-commercial purpose and for any reproduction or redistribution by You of the
 * Work. You assume all risks associated with Your use of the Work and the exercise of
 * permissions under this License.
 */

package com.radixdlt.api.handler;

import com.google.inject.Inject;
import com.radixdlt.api.data.action.TransactionAction;
import com.radixdlt.api.service.ActionParserService;
import com.radixdlt.application.tokens.Amount;
import com.radixdlt.application.tokens.Bucket;
import com.radixdlt.application.tokens.ResourceInBucket;
import com.radixdlt.application.tokens.state.TokenResourceMetadata;
import com.radixdlt.atom.SubstateTypeId;
import com.radixdlt.atom.Txn;
import com.radixdlt.constraintmachine.SubstateIndex;
import com.radixdlt.constraintmachine.SystemMapKey;
import com.radixdlt.crypto.ECPublicKey;
import com.radixdlt.engine.RadixEngine;
import com.radixdlt.identifiers.AID;
import com.radixdlt.identifiers.AccountAddressing;
import com.radixdlt.identifiers.NodeAddressing;
import com.radixdlt.identifiers.REAddr;
import com.radixdlt.identifiers.ResourceAddressing;
import com.radixdlt.identifiers.ValidatorAddressing;
import com.radixdlt.ledger.VerifiedTxnsAndProof;
import com.radixdlt.networks.Addressing;
import com.radixdlt.networks.Network;
import com.radixdlt.serialization.DeserializeException;
import com.radixdlt.statecomputer.LedgerAndBFTProof;
import com.radixdlt.statecomputer.checkpoint.GenesisBuilder;
import com.radixdlt.statecomputer.forks.Forks;
import com.radixdlt.store.TxnIndex;
import com.radixdlt.store.berkeley.BerkeleyLedgerEntryStore;
import com.radixdlt.utils.Bytes;
import com.radixdlt.utils.Pair;
import com.radixdlt.utils.UInt256;
import com.radixdlt.utils.UInt384;
import com.radixdlt.utils.functional.Failure;
import com.radixdlt.utils.functional.Result;
import org.json.JSONObject;

import java.util.Arrays;
import java.util.Comparator;
import java.util.List;
import java.util.Map;
import java.util.concurrent.atomic.AtomicLong;
import java.util.function.Function;
import java.util.function.Predicate;
import java.util.regex.Pattern;
import java.util.stream.Collectors;

import static com.radixdlt.api.JsonRpcUtil.*;
import static com.radixdlt.api.data.ApiErrors.UNABLE_TO_PREPARE_TX;
import static com.radixdlt.utils.functional.Result.allOf;

public final class DeveloperHandler {
	private final GenesisBuilder genesisBuilder;
	private final RadixEngine<LedgerAndBFTProof> radixEngine;
	private final BerkeleyLedgerEntryStore engineStore;
	private final Addressing addressing;
	private final TxnIndex txnIndex;
	private final Forks forks;

	@Inject
	public DeveloperHandler(
		GenesisBuilder genesisBuilder,
		RadixEngine<LedgerAndBFTProof> radixEngine,
		BerkeleyLedgerEntryStore engineStore,
		Addressing addressing,
		TxnIndex txnIndex,
		Forks forks
	) {
		this.genesisBuilder = genesisBuilder;
		this.radixEngine = radixEngine;
		this.addressing = addressing;
		this.engineStore = engineStore;
		this.txnIndex = txnIndex;
		this.forks = forks;
	}

	private Result<VerifiedTxnsAndProof> build(String message, List<TransactionAction> steps) {
		var actions = steps.stream().flatMap(TransactionAction::toAction).collect(Collectors.toList());
		return Result.wrap(
			UNABLE_TO_PREPARE_TX,
			() -> {
				try {
					var txn = genesisBuilder.build(message, System.currentTimeMillis(), actions);
					var proof = genesisBuilder.generateGenesisProof(txn);
					return VerifiedTxnsAndProof.create(List.of(txn), proof);
				} catch (Exception e) {
					e.printStackTrace();
					throw e;
				}
			}
		);
	}

	public JSONObject handleGenesisConstruction(JSONObject request) {
		return withRequiredParameters(
			request,
			List.of("networkId", "actions", "message"),
			params -> {
				var message = params.getString("message");
				var addressing = Addressing.ofNetworkId(params.getInt("networkId"));
				var actionParserService = new ActionParserService(addressing, forks);

				return allOf(safeArray(params, "actions"))
					.flatMap(actions ->
						actionParserService.parse(actions).flatMap(steps -> this.build(message, steps))
							.map(p -> {
								var o = jsonObject();
								var txns = jsonArray();
								p.getTxns().forEach(txn -> txns.put(Bytes.toHexString(txn.getPayload())));
								var proof = p.getProof().asJSON(addressing);
								return o.put("txns", txns).put("proof", proof);
							})
					);
			});
	}

	private Function<Bucket, String> getKeyMapper(String groupBy) {
		switch (groupBy) {
			case "resource":
				return b -> {
					if (b.resourceAddr() == null) {
						return "stake-ownership";
					}

					var key = SystemMapKey.ofResourceData(b.resourceAddr(), SubstateTypeId.TOKEN_RESOURCE_METADATA.id());
					var meta = (TokenResourceMetadata) radixEngine.get(key).orElseThrow();
					return addressing.forResources().of(meta.getSymbol(), b.resourceAddr());
				};
			case "owner":
				return b -> b.getOwner() == null ? "null" : addressing.forAccounts().of(b.getOwner());
			case "validator":
				return b -> b.getValidatorKey() == null ? "null" : addressing.forValidators().of(b.getValidatorKey());
			default:
				throw new IllegalArgumentException("Invalid groupBy: " + groupBy);
		}
	}

	private Predicate<Bucket> getBucketPredicate(String type, byte[] value) {
		switch (type) {
			case "resource":
				return b -> Arrays.equals(b.resourceAddr().getBytes(), value);
			case "owner":
				return b -> Arrays.equals(b.getOwner().getBytes(), value);
			case "validator":
				return b -> Arrays.equals(b.getValidatorKey().getCompressedBytes(), value);
			default:
				throw new IllegalArgumentException("Invalid value type: " + type);
		}
	}

	public JSONObject handleQueryResourceState(JSONObject request) {
		return withRequiredParameters(
			request,
			List.of("prefix"),
			params -> {
				var keyMapper = getKeyMapper(params.has("groupBy") ? params.getString("groupBy") : "resource");
				final Predicate<Bucket> bucketPredicate;
				if (params.has("query")) {
					var query = params.getJSONObject("query");
					var type = query.getString("type");
					var value = Bytes.fromHexString(query.getString("value"));
					bucketPredicate = getBucketPredicate(type, value);
				} else {
					bucketPredicate = b -> true;
				}

				var hex = params.getString("prefix");
				var prefix = Bytes.fromHexString(hex);
				var index = SubstateIndex.create(prefix);
				if (!ResourceInBucket.class.isAssignableFrom(index.getSubstateClass())) {
					throw new IllegalArgumentException("Invalid resource index " + index.getSubstateClass());
				}
				var resultJson = jsonArray();
				var map = radixEngine.reduceResourcesWithSubstateCount(
					(SubstateIndex<ResourceInBucket>) index,
					r -> keyMapper.apply(r.bucket()),
					r -> bucketPredicate.test(r.bucket())
				);
				map.entrySet().stream()
					.sorted(Comparator.<Map.Entry<String, Pair<UInt384, Long>>, UInt384>comparing(e -> e.getValue().getFirst()).reversed())
					.forEach(e ->
						resultJson.put(jsonObject()
							.put("key", e.getKey())
							.put("amount", e.getValue().getFirst())
							.put("substateCount", e.getValue().getSecond())
						)
					);
				var totalSubstateCount = map.values().stream().mapToLong(Pair::getSecond).sum();
				var totalAmount = map.values().stream().map(Pair::getFirst).reduce(UInt384::add).orElse(UInt384.ZERO);
				return Result.ok(jsonObject()
					.put("entries", resultJson)
					.put("entryCount", map.size())
					.put("totalSubstateCount", totalSubstateCount)
					.put("totalAmount", totalAmount)
				);
			}
		);
	}

	public JSONObject handleLookupMappedSubstate(JSONObject request) {
		return withRequiredParameters(
			request,
			List.of("key"),
			params -> {
				var key = Bytes.fromHexString(params.getString("key"));
				var systemMapKey = SystemMapKey.create(key);
				var bytes = engineStore.get(systemMapKey).orElseThrow();
				return Result.ok(jsonObject()
					.put("id", Bytes.toHexString(bytes.getId()))
					.put("data", Bytes.toHexString(bytes.getData()))
				);
			});
	}

	public JSONObject handleScanSubstates(JSONObject request) {
		return withRequiredParameters(
			request,
			List.of("keyHexRegex", "valueHexRegex"),
			params -> {
				var keyHexRegex = params.getString("keyHexRegex");
				var keyPattern = Pattern.compile(keyHexRegex).asMatchPredicate();
				var valueHexRegex = params.getString("valueHexRegex");
				var limit = params.has("loadLimit") ? params.getLong("loadLimit") : 8;
				var valuePattern = Pattern.compile(valueHexRegex).asMatchPredicate();
				var found = jsonArray();
				var totalKeySize = new AtomicLong();
				var totalValueSize = new AtomicLong();
<<<<<<< HEAD
				var countByGroup = engineStore.scanner()
=======
				var stream = engineStore.scanner()
>>>>>>> d9c39988
					.map(r -> Pair.of(Bytes.toHexString(r.getId()), Bytes.toHexString(r.getData())))
					.filter(p -> keyPattern.test(p.getFirst()) && valuePattern.test(p.getSecond()))
					.peek(p -> {
						if (found.length() < limit) {
							found.put(p.getFirst() + ":" + p.getSecond());
						}
						totalKeySize.getAndAdd(p.getFirst().length() / 2);
						totalValueSize.getAndAdd(p.getSecond().length() / 2);
<<<<<<< HEAD
					})
=======
					});
				var countByGroup = stream
>>>>>>> d9c39988
					.collect(
						Collectors.groupingBy(
							p -> p.getSecond().length() > 0 ? p.getSecond().substring(0, 2) : "virtual-down",
							Collectors.counting()
						)
					);
<<<<<<< HEAD
=======
				stream.close();
>>>>>>> d9c39988

				var countByGroupJson = jsonObject();
				countByGroup.forEach(countByGroupJson::put);

				return Result.ok(jsonObject()
					.put("loaded", found)
					.put("countBySubstateType", countByGroupJson)
					.put("totalIdSize", totalKeySize.get())
					.put("totalDataSize", totalValueSize.get())
					.put("totalSize", totalKeySize.get() + totalValueSize.get())
					.put("totalCount", countByGroup.values().stream().mapToLong(l -> l).sum())
				);
			}
		);
	}

	public JSONObject handleLookupTransaction(JSONObject request) {
		return withRequiredParameters(
			request,
			List.of("txn"),
			params -> Result.wrap(
				e -> Failure.failure(-1, e.getMessage()),
				() -> {
					var txnHex = params.getString("txId");
					var txId = AID.from(txnHex);
					return txnIndex.get(txId)
						.map(txn -> jsonObject()
							.put("result", "found")
							.put("payload", Bytes.toHexString(txn.getPayload()))
						)
						.orElse(jsonObject().put("result", "notfound"));
				}
			)
		);
	}

	public JSONObject handleParseTxn(JSONObject request) {
		return withRequiredParameters(
			request,
			List.of("txn"),
			params -> Result.wrap(
				e -> Failure.failure(-1, e.getMessage()),
				() -> {
					var parser = radixEngine.getParser();
					var txnHex = params.getString("txn");
					var txn = Txn.create(Bytes.fromHexString(txnHex));
					var result = parser.parse(txn);
					var resultJson = jsonObject();
					var instructionsJson = jsonArray();
					resultJson.put("txId", txn.getId().toJson());
					resultJson.put("size", txn.getPayload().length);
					resultJson.put("instructions", instructionsJson);
					result.instructions().forEach(i -> {
						var buf = i.getDataByteBuffer();
						instructionsJson.put(jsonObject()
							.put("op", i.getMicroOp().toString())
							.put("data", i.getData() == null ? null : i.getData().toString())
							.put("data_raw", Bytes.toHexString(buf.array(), buf.position(), i.getDataLength()))
							.put("data_size", i.getDataLength())
						);
					});
					return resultJson;
				}
			)
		);
	}

	public JSONObject handleParseSubstate(JSONObject request) {
		return withRequiredParameters(
			request,
			List.of("data"),
			params -> Result.wrap(
				e -> Failure.failure(-1, e.getMessage()),
				() -> {
					var data = Bytes.fromHexString(params.getString("data"));
					var deserialization = radixEngine.getSubstateDeserialization();
					var substate = deserialization.deserialize(data);
					return jsonObject()
						.put("parsed", substate.toString());
				}
			)
		);
	}


	private static Pair<String, ECPublicKey> parseAddress(String type, String address) throws DeserializeException {
		switch (type) {
			case "account":
				return AccountAddressing.parseUnknownHrp(address).mapSecond(addr -> addr.publicKey().orElseThrow());
			case "node":
				return NodeAddressing.parseUnknownHrp(address);
			case "validator":
				return ValidatorAddressing.parseUnknownHrp(address);
			default:
				throw new IllegalArgumentException("type must be: [account|node|validator]");
		}
	}

	public JSONObject handleParseAddress(JSONObject request) {
		return withRequiredParameters(
			request,
			List.of("address", "type"),
			params -> Result.wrap(
				e -> Failure.failure(-1, e.getMessage()),
				() -> {
					var type = params.getString("type");
					if (type.equals("resource")) {
						var rri = params.getString("rri");
						var pair = ResourceAddressing.parseUnknownHrp(rri);
						return jsonObject()
							.put("hrp", pair.getFirst())
							.put("address", pair.getSecond().toString());
					} else {
						var address = params.getString("address");
						var pair = parseAddress(type, address);
						var hrp = pair.getFirst();
						var pubKey = pair.getSecond();
						return jsonObject()
							.put("hrp", hrp)
							.put("public_key", Bytes.toHexString(pubKey.getCompressedBytes()));
					}
				}
			)
		);
	}

	public JSONObject handleParseAmount(JSONObject request) {
		return withRequiredParameters(
			request,
			List.of("amount"),
			params -> Result.wrap(
				e -> Failure.failure(-1, e.getMessage()),
				() -> {
					var amountString = params.getString("amount");
					var amount = UInt256.from(amountString);
					return jsonObject()
						.put("parsed", Amount.ofSubunits(amount).toString());
				}
			)
		);
	}

	private static String createAddress(String type, Network network, ECPublicKey key) {
		switch (type) {
			case "account":
				return AccountAddressing.bech32(network.getAccountHrp()).of(REAddr.ofPubKeyAccount(key));
			case "node":
				return NodeAddressing.bech32(network.getNodeHrp()).of(key);
			case "validator":
				return ValidatorAddressing.bech32(network.getValidatorHrp()).of(key);
			default:
				throw new IllegalArgumentException("type must be: [account|node|validator]");
		}
	}

	public JSONObject handleCreateAddress(JSONObject request) {
		return withRequiredParameters(
			request,
			List.of("networkId", "type"),
			params -> Result.wrap(
				e -> Failure.failure(-1, e.getMessage()),
				() -> {
					var networkId = params.getInt("networkId");
					var network = Network.ofId(networkId).orElseThrow();
					var type = params.getString("type");
					final String address;
					if (type.equals("resource")) {
						var addrBytes = Bytes.fromHexString(params.getString("address"));
						var reAddr = REAddr.of(addrBytes);
						var symbol = params.getString("symbol");
						var suffix = network.getResourceHrpSuffix();
						address = ResourceAddressing.bech32(suffix).of(symbol, reAddr);
					} else {
						var publicKeyHex = params.getString("public_key");
						var publicKey = ECPublicKey.fromHex(publicKeyHex);
						address = createAddress(type, network, publicKey);
					}
					return jsonObject()
						.put("address", address);
				}
			)
		);
	}
}<|MERGE_RESOLUTION|>--- conflicted
+++ resolved
@@ -290,11 +290,7 @@
 				var found = jsonArray();
 				var totalKeySize = new AtomicLong();
 				var totalValueSize = new AtomicLong();
-<<<<<<< HEAD
-				var countByGroup = engineStore.scanner()
-=======
 				var stream = engineStore.scanner()
->>>>>>> d9c39988
 					.map(r -> Pair.of(Bytes.toHexString(r.getId()), Bytes.toHexString(r.getData())))
 					.filter(p -> keyPattern.test(p.getFirst()) && valuePattern.test(p.getSecond()))
 					.peek(p -> {
@@ -303,22 +299,15 @@
 						}
 						totalKeySize.getAndAdd(p.getFirst().length() / 2);
 						totalValueSize.getAndAdd(p.getSecond().length() / 2);
-<<<<<<< HEAD
-					})
-=======
 					});
 				var countByGroup = stream
->>>>>>> d9c39988
 					.collect(
 						Collectors.groupingBy(
 							p -> p.getSecond().length() > 0 ? p.getSecond().substring(0, 2) : "virtual-down",
 							Collectors.counting()
 						)
 					);
-<<<<<<< HEAD
-=======
 				stream.close();
->>>>>>> d9c39988
 
 				var countByGroupJson = jsonObject();
 				countByGroup.forEach(countByGroupJson::put);
