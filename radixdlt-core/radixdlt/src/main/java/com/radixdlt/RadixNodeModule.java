/*
 * (C) Copyright 2021 Radix DLT Ltd
 *
 * Radix DLT Ltd licenses this file to you under the Apache License,
 * Version 2.0 (the "License"); you may not use this file except in
 * compliance with the License.  You may obtain a copy of the
 * License at
 *
 *  http://www.apache.org/licenses/LICENSE-2.0
 *
 * Unless required by applicable law or agreed to in writing,
 * software distributed under the License is distributed on an
 * "AS IS" BASIS, WITHOUT WARRANTIES OR CONDITIONS OF ANY KIND,
 * either express or implied.  See the License for the specific
 * language governing permissions and limitations under the License.
 */

package com.radixdlt;

import com.google.inject.Scopes;
import com.google.inject.multibindings.Multibinder;
import com.radixdlt.api.Controller;
import com.radixdlt.api.NodeApiModule;

import com.radixdlt.api.UniverseController;
import com.radixdlt.api.faucet.FaucetModule;
import com.radixdlt.statecomputer.RadixEngineConfig;
import com.radixdlt.statecomputer.RadixEngineStateComputerModule;
import org.apache.logging.log4j.LogManager;
import org.apache.logging.log4j.Logger;
import com.radixdlt.statecomputer.transaction.EmptyTransactionCheckModule;
import com.radixdlt.statecomputer.transaction.TokenFeeModule;
import com.radixdlt.mempool.MempoolConfig;
import org.radix.universe.system.LocalSystem;

import com.google.inject.AbstractModule;
import com.google.inject.Provides;
import com.google.inject.Singleton;
import com.radixdlt.application.NodeApplicationModule;
import com.radixdlt.chaos.ChaosModule;
import com.radixdlt.client.ArchiveApiModule;
import com.radixdlt.consensus.bft.BFTNode;
import com.radixdlt.consensus.bft.PacemakerMaxExponent;
import com.radixdlt.consensus.bft.PacemakerRate;
import com.radixdlt.consensus.bft.PacemakerTimeout;
import com.radixdlt.consensus.bft.Self;
import com.radixdlt.consensus.sync.BFTSyncPatienceMillis;
import com.radixdlt.environment.rx.RxEnvironmentModule;
import com.radixdlt.keys.PersistedBFTKeyModule;
import com.radixdlt.mempool.MempoolReceiverModule;
import com.radixdlt.mempool.MempoolRelayerModule;
import com.radixdlt.middleware2.InfoSupplier;
import com.radixdlt.network.NetworkModule;
import com.radixdlt.network.addressbook.AddressBookModule;
import com.radixdlt.network.hostip.HostIp;
import com.radixdlt.network.hostip.HostIpModule;
import com.radixdlt.network.messaging.MessageCentralModule;
import com.radixdlt.network.transport.tcp.TCPConfiguration;
import com.radixdlt.network.transport.tcp.TCPTransportModule;
import com.radixdlt.network.transport.udp.UDPTransportModule;
import com.radixdlt.properties.RuntimeProperties;
import com.radixdlt.statecomputer.RadixEngineModule;
import com.radixdlt.statecomputer.RadixEngineValidatorComputersModule;
import com.radixdlt.statecomputer.checkpoint.RadixEngineCheckpointModule;
import com.radixdlt.store.DatabasePropertiesModule;
import com.radixdlt.store.PersistenceModule;
import com.radixdlt.sync.SyncConfig;
import com.radixdlt.universe.UniverseModule;

/**
 * Module which manages everything in a single node
 */
public final class RadixNodeModule extends AbstractModule {
	private static final Logger log = LogManager.getLogger();

	private final RuntimeProperties properties;

	public RadixNodeModule(RuntimeProperties properties) {
		this.properties = properties;
	}

	@Override
	protected void configure() {
		bind(RuntimeProperties.class).toInstance(properties);

		// Consensus configuration
		// These cannot be changed without introducing possibilities of
		// going out of sync with consensus.
		bindConstant().annotatedWith(BFTSyncPatienceMillis.class).to(properties.get("bft.sync.patience", 200));
		// Default values mean that pacemakers will sync if they are within 5 views of each other.
		// 5 consecutive failing views will take 1*(2^6)-1 seconds = 63 seconds.
		bindConstant().annotatedWith(PacemakerTimeout.class).to(3000L);
		bindConstant().annotatedWith(PacemakerRate.class).to(2.0);
		bindConstant().annotatedWith(PacemakerMaxExponent.class).to(6);

		// Mempool configuration
		var mempoolMaxSize = properties.get("mempool.maxSize", 10000);
		install(MempoolConfig.asModule(mempoolMaxSize, 5, 60000, 60000, 100));

		// Sync configuration
		final long syncPatience = properties.get("sync.patience", 5000L);
		bind(SyncConfig.class).toInstance(SyncConfig.of(syncPatience, 10, 3000L));

		// Radix Engine configuration
		// These cannot be changed without introducing possible forks with
		// the network.
		// TODO: Move these deeper into radix engine.
		install(RadixEngineConfig.asModule(1, 100, 100000, 50));

		// System (e.g. time, random)
		install(new SystemModule());

		install(new RxEnvironmentModule());

		install(new DispatcherModule());


		// Application
		install(new NodeApplicationModule());

		// API
		install(new NodeApiModule());
		if (properties.get("client_api.enable", false)) {
			log.info("Enabling high level API");
			install(new ArchiveApiModule());
		}
<<<<<<< HEAD
		if (properties.get("universe_api.enable", false)) {
			log.info("Enabling Universe API");
			var controllers = Multibinder.newSetBinder(binder(), Controller.class);
			controllers.addBinding().to(UniverseController.class).in(Scopes.SINGLETON);
		}
		if (properties.get("faucet.enable", false)) {
=======
		if (properties.get("faucet.enable", true)) {
>>>>>>> c4a1501a
			log.info("Enabling faucet API");
			install(new FaucetModule());
		}
		if (properties.get("chaos.enable", false)) {
			log.info("Enabling chaos API");
			install(new ChaosModule());
		}

		// Consensus
		install(new PersistedBFTKeyModule());
		install(new CryptoModule());
		install(new ConsensusModule());
		install(new ConsensusRunnerModule());

		// Ledger
		install(new LedgerModule());
		install(new MempoolReceiverModule());

		// Mempool Relay
		install(new MempoolRelayerModule());

		// Sync
		install(new SyncServiceModule());

		// Epochs - Consensus
		install(new EpochsConsensusModule());
		// Epochs - Ledger
		install(new EpochsLedgerUpdateModule());
		// Epochs - Sync
		install(new EpochsSyncModule());

		// State Computer
		install(new RadixEngineStateComputerModule());
		install(new RadixEngineModule());
		install(new RadixEngineValidatorComputersModule());
		install(new RadixEngineStoreModule());

		// Post constraint checkers - Fees, emptiness
		install(new EmptyTransactionCheckModule());
		install(new TokenFeeModule());

		// Checkpoints
		install(new RadixEngineCheckpointModule());
		install(new UniverseModule());

		// Storage
		install(new DatabasePropertiesModule());
		install(new PersistenceModule());
		install(new ConsensusRecoveryModule());
		install(new LedgerRecoveryModule());

		// System Info
		install(new SystemInfoModule());

		// Network
		install(new NetworkModule());
		install(new MessageCentralModule(properties));
		install(new UDPTransportModule(properties));
		install(new TCPTransportModule(properties));
		install(new AddressBookModule());
		install(new HostIpModule(properties));
	}

	@Provides
	@Singleton
	LocalSystem localSystem(
		@Self BFTNode self,
		InfoSupplier infoSupplier,
		HostIp hostIp,
		TCPConfiguration tcpConfiguration
	) {
		final var host = hostIp.hostIp().orElseThrow(() -> new IllegalStateException("Unable to determine host IP"));
		final var listenPort = tcpConfiguration.listenPort(30000);
		final var broadcastPort = tcpConfiguration.broadcastPort(listenPort); // defaults to listen port
		return LocalSystem.create(self, infoSupplier, host, broadcastPort);
	}
}<|MERGE_RESOLUTION|>--- conflicted
+++ resolved
@@ -124,16 +124,12 @@
 			log.info("Enabling high level API");
 			install(new ArchiveApiModule());
 		}
-<<<<<<< HEAD
 		if (properties.get("universe_api.enable", false)) {
 			log.info("Enabling Universe API");
 			var controllers = Multibinder.newSetBinder(binder(), Controller.class);
 			controllers.addBinding().to(UniverseController.class).in(Scopes.SINGLETON);
 		}
-		if (properties.get("faucet.enable", false)) {
-=======
 		if (properties.get("faucet.enable", true)) {
->>>>>>> c4a1501a
 			log.info("Enabling faucet API");
 			install(new FaucetModule());
 		}
