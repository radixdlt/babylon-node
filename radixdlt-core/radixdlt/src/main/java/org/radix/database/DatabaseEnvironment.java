--- conflicted
+++ resolved
@@ -1,176 +1,176 @@
-/*
- * (C) Copyright 2020 Radix DLT Ltd
- *
- * Radix DLT Ltd licenses this file to you under the Apache License,
- * Version 2.0 (the "License"); you may not use this file except in
- * compliance with the License.  You may obtain a copy of the
- * License at
- *
- *  http://www.apache.org/licenses/LICENSE-2.0
- *
- * Unless required by applicable law or agreed to in writing,
- * software distributed under the License is distributed on an
- * "AS IS" BASIS, WITHOUT WARRANTIES OR CONDITIONS OF ANY KIND,
- * either express or implied.  See the License for the specific
- * language governing permissions and limitations under the License.
- */
-
-package org.radix.database;
-
-import com.google.inject.Inject;
-import com.radixdlt.properties.RuntimeProperties;
-import com.radixdlt.utils.RadixConstants;
-import com.sleepycat.je.CacheMode;
-import com.sleepycat.je.Database;
-import com.sleepycat.je.DatabaseConfig;
-import com.sleepycat.je.DatabaseEntry;
-import com.sleepycat.je.Durability;
-import com.sleepycat.je.Environment;
-import com.sleepycat.je.EnvironmentConfig;
-import com.sleepycat.je.LockMode;
-import com.sleepycat.je.OperationStatus;
-<<<<<<< HEAD
-import com.sleepycat.je.Transaction;
-=======
-import com.radixdlt.store.Transaction;
-import org.apache.logging.log4j.LogManager;
-import org.apache.logging.log4j.Logger;
->>>>>>> c8fad943
-import org.bouncycastle.util.Arrays;
-
-import java.io.File;
-import java.util.concurrent.TimeUnit;
-import java.util.concurrent.locks.ReentrantLock;
-
-public final class DatabaseEnvironment {
-	private final ReentrantLock lock = new ReentrantLock(true);
-	private Database metaDatabase;
-	private Environment environment = null;
-
-	@Inject
-	public DatabaseEnvironment(RuntimeProperties properties) {
-		File dbhome = new File(properties.get("db.location", ".//RADIXDB"));
-		dbhome.mkdir();
-
-		System.setProperty("je.disable.java.adler32", "true");
-
-		EnvironmentConfig environmentConfig = new EnvironmentConfig();
-		environmentConfig.setTransactional(true);
-		environmentConfig.setAllowCreate(true);
-		environmentConfig.setLockTimeout(30, TimeUnit.SECONDS);
-		environmentConfig.setDurability(Durability.COMMIT_NO_SYNC);
-		environmentConfig.setConfigParam(EnvironmentConfig.LOG_FILE_MAX, "100000000");
-		environmentConfig.setConfigParam(EnvironmentConfig.LOG_FILE_CACHE_SIZE, "256");
-		environmentConfig.setConfigParam(EnvironmentConfig.ENV_RUN_CHECKPOINTER, "true");
-		environmentConfig.setConfigParam(EnvironmentConfig.ENV_RUN_CLEANER, "true");
-		environmentConfig.setConfigParam(EnvironmentConfig.ENV_RUN_EVICTOR, "true");
-		environmentConfig.setConfigParam(EnvironmentConfig.ENV_RUN_VERIFIER, "false");
-		environmentConfig.setConfigParam(EnvironmentConfig.TREE_MAX_EMBEDDED_LN, "0");
-
-		long minCacheSize = properties.get("db.cache_size.min", Math.max(50000000, (long) (Runtime.getRuntime().maxMemory() * 0.1)));
-		long maxCacheSize = properties.get("db.cache_size.max", (long) (Runtime.getRuntime().maxMemory() * 0.25));
-		long cacheSize = properties.get("db.cache_size", (long) (Runtime.getRuntime().maxMemory() * 0.125));
-		cacheSize = Math.max(cacheSize, minCacheSize);
-		cacheSize = Math.min(cacheSize, maxCacheSize);
-
-		environmentConfig.setCacheSize(cacheSize);
-		environmentConfig.setCacheMode(CacheMode.EVICT_LN);
-
-		this.environment = new Environment(dbhome, environmentConfig);
-
-		DatabaseConfig primaryConfig = new DatabaseConfig();
-		primaryConfig.setAllowCreate(true);
-		primaryConfig.setTransactional(true);
-
-		try {
-			this.metaDatabase = this.environment.openDatabase(null, "environment.meta_data", primaryConfig);
-		} catch (Exception ex) {
-			throw new RuntimeException("while opening database", ex);
-		}
-	}
-
-	public void stop() {
-		this.metaDatabase.close();
-		this.metaDatabase = null;
-
-		this.environment.close();
-		this.environment = null;
-	}
-
-	public void withLock(Runnable runnable) {
-		this.lock.lock();
-		try {
-			runnable.run();
-		} finally {
-			this.lock.unlock();
-		}
-	}
-
-	public Environment getEnvironment() {
-		if (this.environment == null) {
-			throw new IllegalStateException("environment is not started");
-		}
-
-		return this.environment;
-	}
-
-	public OperationStatus put(Transaction transaction, String resource, String key, byte[] value) {
-		return this.put(transaction, resource, new DatabaseEntry(key.getBytes()), new DatabaseEntry(value));
-	}
-
-	public OperationStatus put(Transaction transaction, String resource, String key, DatabaseEntry value) {
-		return this.put(transaction, resource, new DatabaseEntry(key.getBytes()), value);
-	}
-
-	public OperationStatus put(Transaction transaction, String resource, DatabaseEntry key, DatabaseEntry value) {
-		if (resource == null || resource.length() == 0) {
-			throw new IllegalArgumentException("Resource can not be null or empty");
-		}
-
-		if (key == null || key.getData() == null || key.getData().length == 0) {
-			throw new IllegalArgumentException("Key can not be null or empty");
-		}
-
-		if (value == null || value.getData() == null || value.getData().length == 0) {
-			throw new IllegalArgumentException("Value can not be null or empty");
-		}
-
-		// Create a key specific to the database //
-		key.setData(Arrays.concatenate(resource.getBytes(RadixConstants.STANDARD_CHARSET), key.getData()));
-
-		return this.metaDatabase.put((com.sleepycat.je.Transaction) transaction.unwrap(), key, value);
-	}
-
-	public byte[] get(String resource, String key) {
-		DatabaseEntry value = new DatabaseEntry();
-
-		if (this.get(resource, new DatabaseEntry(key.getBytes()), value) == OperationStatus.SUCCESS) {
-			return value.getData();
-		}
-
-		return null;
-	}
-
-	public OperationStatus get(String resource, String key, DatabaseEntry value) {
-		return this.get(resource, new DatabaseEntry(key.getBytes()), value);
-	}
-
-	public OperationStatus get(String resource, DatabaseEntry key, DatabaseEntry value) {
-		if (resource == null || resource.length() == 0) {
-			throw new IllegalArgumentException("Resource can not be null or empty");
-		}
-
-		if (key == null || key.getData() == null || key.getData().length == 0) {
-			throw new IllegalArgumentException("Key can not be null or empty");
-		}
-
-		if (value == null) {
-			throw new IllegalArgumentException("Value can not be null");
-		}
-
-		// Create a key specific to the database //
-		key.setData(Arrays.concatenate(resource.getBytes(RadixConstants.STANDARD_CHARSET), key.getData()));
-
-		return this.metaDatabase.get(null, key, value, LockMode.READ_UNCOMMITTED);
-	}
-}
+/*
+ * (C) Copyright 2020 Radix DLT Ltd
+ *
+ * Radix DLT Ltd licenses this file to you under the Apache License,
+ * Version 2.0 (the "License"); you may not use this file except in
+ * compliance with the License.  You may obtain a copy of the
+ * License at
+ *
+ *  http://www.apache.org/licenses/LICENSE-2.0
+ *
+ * Unless required by applicable law or agreed to in writing,
+ * software distributed under the License is distributed on an
+ * "AS IS" BASIS, WITHOUT WARRANTIES OR CONDITIONS OF ANY KIND,
+ * either express or implied.  See the License for the specific
+ * language governing permissions and limitations under the License.
+ */
+
+package org.radix.database;
+
+import com.google.inject.Inject;
+
+import com.radixdlt.properties.RuntimeProperties;
+import com.radixdlt.store.Transaction;
+import com.radixdlt.utils.RadixConstants;
+
+import com.sleepycat.je.CacheMode;
+import com.sleepycat.je.Database;
+import com.sleepycat.je.DatabaseConfig;
+import com.sleepycat.je.DatabaseEntry;
+import com.sleepycat.je.Durability;
+import com.sleepycat.je.Environment;
+import com.sleepycat.je.EnvironmentConfig;
+import com.sleepycat.je.LockMode;
+import com.sleepycat.je.OperationStatus;
+
+import org.apache.logging.log4j.LogManager;
+import org.apache.logging.log4j.Logger;
+
+import org.bouncycastle.util.Arrays;
+
+import java.io.File;
+import java.util.concurrent.TimeUnit;
+import java.util.concurrent.locks.ReentrantLock;
+
+public final class DatabaseEnvironment {
+	private final ReentrantLock lock = new ReentrantLock(true);
+	private Database metaDatabase;
+	private Environment environment = null;
+
+	@Inject
+	public DatabaseEnvironment(RuntimeProperties properties) {
+		File dbhome = new File(properties.get("db.location", ".//RADIXDB"));
+		dbhome.mkdir();
+
+		System.setProperty("je.disable.java.adler32", "true");
+
+		EnvironmentConfig environmentConfig = new EnvironmentConfig();
+		environmentConfig.setTransactional(true);
+		environmentConfig.setAllowCreate(true);
+		environmentConfig.setLockTimeout(30, TimeUnit.SECONDS);
+		environmentConfig.setDurability(Durability.COMMIT_NO_SYNC);
+		environmentConfig.setConfigParam(EnvironmentConfig.LOG_FILE_MAX, "100000000");
+		environmentConfig.setConfigParam(EnvironmentConfig.LOG_FILE_CACHE_SIZE, "256");
+		environmentConfig.setConfigParam(EnvironmentConfig.ENV_RUN_CHECKPOINTER, "true");
+		environmentConfig.setConfigParam(EnvironmentConfig.ENV_RUN_CLEANER, "true");
+		environmentConfig.setConfigParam(EnvironmentConfig.ENV_RUN_EVICTOR, "true");
+		environmentConfig.setConfigParam(EnvironmentConfig.ENV_RUN_VERIFIER, "false");
+		environmentConfig.setConfigParam(EnvironmentConfig.TREE_MAX_EMBEDDED_LN, "0");
+
+		long minCacheSize = properties.get("db.cache_size.min", Math.max(50000000, (long) (Runtime.getRuntime().maxMemory() * 0.1)));
+		long maxCacheSize = properties.get("db.cache_size.max", (long) (Runtime.getRuntime().maxMemory() * 0.25));
+		long cacheSize = properties.get("db.cache_size", (long) (Runtime.getRuntime().maxMemory() * 0.125));
+		cacheSize = Math.max(cacheSize, minCacheSize);
+		cacheSize = Math.min(cacheSize, maxCacheSize);
+
+		environmentConfig.setCacheSize(cacheSize);
+		environmentConfig.setCacheMode(CacheMode.EVICT_LN);
+
+		this.environment = new Environment(dbhome, environmentConfig);
+
+		DatabaseConfig primaryConfig = new DatabaseConfig();
+		primaryConfig.setAllowCreate(true);
+		primaryConfig.setTransactional(true);
+
+		try {
+			this.metaDatabase = this.environment.openDatabase(null, "environment.meta_data", primaryConfig);
+		} catch (Exception ex) {
+			throw new RuntimeException("while opening database", ex);
+		}
+	}
+
+	public void stop() {
+		this.metaDatabase.close();
+		this.metaDatabase = null;
+
+		this.environment.close();
+		this.environment = null;
+	}
+
+	public void withLock(Runnable runnable) {
+		this.lock.lock();
+		try {
+			runnable.run();
+		} finally {
+			this.lock.unlock();
+		}
+	}
+
+	public Environment getEnvironment() {
+		if (this.environment == null) {
+			throw new IllegalStateException("environment is not started");
+		}
+
+		return this.environment;
+	}
+
+	public OperationStatus put(Transaction transaction, String resource, String key, byte[] value) {
+		return this.put(transaction, resource, new DatabaseEntry(key.getBytes()), new DatabaseEntry(value));
+	}
+
+	public OperationStatus put(Transaction transaction, String resource, String key, DatabaseEntry value) {
+		return this.put(transaction, resource, new DatabaseEntry(key.getBytes()), value);
+	}
+
+	public OperationStatus put(Transaction transaction, String resource, DatabaseEntry key, DatabaseEntry value) {
+		if (resource == null || resource.length() == 0) {
+			throw new IllegalArgumentException("Resource can not be null or empty");
+		}
+
+		if (key == null || key.getData() == null || key.getData().length == 0) {
+			throw new IllegalArgumentException("Key can not be null or empty");
+		}
+
+		if (value == null || value.getData() == null || value.getData().length == 0) {
+			throw new IllegalArgumentException("Value can not be null or empty");
+		}
+
+		// Create a key specific to the database //
+		key.setData(Arrays.concatenate(resource.getBytes(RadixConstants.STANDARD_CHARSET), key.getData()));
+
+		return this.metaDatabase.put((com.sleepycat.je.Transaction) transaction.unwrap(), key, value);
+	}
+
+	public byte[] get(String resource, String key) {
+		DatabaseEntry value = new DatabaseEntry();
+
+		if (this.get(resource, new DatabaseEntry(key.getBytes()), value) == OperationStatus.SUCCESS) {
+			return value.getData();
+		}
+
+		return null;
+	}
+
+	public OperationStatus get(String resource, String key, DatabaseEntry value) {
+		return this.get(resource, new DatabaseEntry(key.getBytes()), value);
+	}
+
+	public OperationStatus get(String resource, DatabaseEntry key, DatabaseEntry value) {
+		if (resource == null || resource.length() == 0) {
+			throw new IllegalArgumentException("Resource can not be null or empty");
+		}
+
+		if (key == null || key.getData() == null || key.getData().length == 0) {
+			throw new IllegalArgumentException("Key can not be null or empty");
+		}
+
+		if (value == null) {
+			throw new IllegalArgumentException("Value can not be null");
+		}
+
+		// Create a key specific to the database //
+		key.setData(Arrays.concatenate(resource.getBytes(RadixConstants.STANDARD_CHARSET), key.getData()));
+
+		return this.metaDatabase.get(null, key, value, LockMode.READ_UNCOMMITTED);
+	}
+}