/*
 * (C) Copyright 2021 Radix DLT Ltd
 *
 * Radix DLT Ltd licenses this file to you under the Apache License,
 * Version 2.0 (the "License"); you may not use this file except in
 * compliance with the License.  You may obtain a copy of the
 * License at
 *
 * http://www.apache.org/licenses/LICENSE-2.0
 *
 * Unless required by applicable law or agreed to in writing,
 * software distributed under the License is distributed on an
 * "AS IS" BASIS, WITHOUT WARRANTIES OR CONDITIONS OF ANY KIND,
 * either express or implied.  See the License for the specific
 * language governing permissions and limitations under the License.
 *
 */

package com.radixdlt.atom;

import com.google.common.collect.Streams;
import com.google.common.hash.HashCode;
import com.radixdlt.atommodel.tokens.TokenDefinitionParticle;
import com.radixdlt.atommodel.tokens.StakedTokensParticle;
import com.radixdlt.atommodel.tokens.TokensParticle;
import com.radixdlt.atommodel.unique.UniqueParticle;
import com.radixdlt.atomos.RRIParticle;
import com.radixdlt.atomos.RriId;
import com.radixdlt.constraintmachine.Particle;
import com.radixdlt.crypto.ECDSASignature;
import com.radixdlt.identifiers.RRI;
import com.radixdlt.identifiers.RadixAddress;
import com.radixdlt.utils.Pair;
import com.radixdlt.utils.UInt256;

import java.util.Iterator;
import java.util.Optional;
import java.util.Spliterator;
import java.util.Spliterators;
import java.util.function.Consumer;
import java.util.function.Function;
import java.util.function.Predicate;
import java.util.stream.Stream;
import java.util.stream.StreamSupport;

/**
 * Creates a transaction from high level user actions
 */
public final class TxBuilder {
	private final TxLowLevelBuilder lowLevelBuilder;
	private final RadixAddress address;
	private final SubstateStore remoteSubstate;

	private TxBuilder(
		RadixAddress address,
		SubstateStore remoteSubstate
	) {
		this.address = address;
		this.lowLevelBuilder = TxLowLevelBuilder.newBuilder();
		this.remoteSubstate = remoteSubstate;
	}

	public static TxBuilder newBuilder(RadixAddress address, SubstateStore remoteSubstate) {
		return new TxBuilder(address, remoteSubstate);
	}

	public static TxBuilder newBuilder(RadixAddress address) {
		return new TxBuilder(address, SubstateStore.empty());
	}

	public static TxBuilder newSystemBuilder(SubstateStore remoteSubstate) {
		return new TxBuilder(null, remoteSubstate);
	}

	public static TxBuilder newSystemBuilder() {
		return new TxBuilder(null, SubstateStore.empty());
	}

	public TxLowLevelBuilder toLowLevelBuilder() {
		return lowLevelBuilder;
	}

	public void particleGroup() {
		lowLevelBuilder.particleGroup();
	}

	public void up(Particle particle) {
		lowLevelBuilder.up(particle);
	}

	private void virtualDown(Particle particle) {
		lowLevelBuilder.virtualDown(particle);
	}

	public void down(SubstateId substateId) {
		lowLevelBuilder.down(substateId);
	}

	private void localDown(int index) {
		lowLevelBuilder.localDown(index);
	}

	public void read(SubstateId substateId) {
		lowLevelBuilder.read(substateId);
	}

	public void localRead(int index) {
		lowLevelBuilder.localRead(index);
	}

	private SubstateCursor createRemoteSubstateCursor(Class<? extends Particle> particleClass) {
		return SubstateCursor.filter(
			remoteSubstate.openIndexedCursor(particleClass),
			s -> !lowLevelBuilder.remoteDownSubstate().contains(s.getId())
		);
	}

	private static <T> Stream<T> iteratorToStream(Iterator<T> iterator) {
		return StreamSupport.stream(
			Spliterators.spliteratorUnknownSize(
				iterator,
				Spliterator.ORDERED
			),
			 false
		);
	}

	// For mempool filler
	public <T extends Particle> Substate findSubstate(
		Class<T> particleClass,
		Predicate<T> particlePredicate,
		String errorMessage
	) throws TxBuilderException {
		try (var cursor = createRemoteSubstateCursor(particleClass)) {
			var substateRead = iteratorToStream(cursor)
				.filter(s -> particlePredicate.test(particleClass.cast(s.getParticle())))
				.findFirst();

			if (substateRead.isEmpty()) {
				throw new TxBuilderException(errorMessage);
			}

			return substateRead.get();
		}
	}

	public <T extends Particle> T find(
		Class<T> particleClass,
		Predicate<T> particlePredicate,
		String errorMessage
	) throws TxBuilderException {
		try (var cursor = createRemoteSubstateCursor(particleClass)) {
			var substateRead = Streams.concat(
				lowLevelBuilder.localUpSubstate().stream().map(LocalSubstate::getParticle),
				iteratorToStream(cursor)
			)
				.filter(particleClass::isInstance)
				.map(particleClass::cast)
				.filter(particlePredicate)
				.findFirst();
			if (substateRead.isEmpty()) {
				throw new TxBuilderException(errorMessage);
			}

			return substateRead.get();
		}
	}

	private <T extends Particle> T down(
		Class<T> particleClass,
		Optional<T> virtualParticle,
		String errorMessage
	) throws TxBuilderException {
		return down(particleClass, p -> true, virtualParticle, errorMessage);
	}

	private <T extends Particle> T down(
		Class<T> particleClass,
		Predicate<T> particlePredicate,
		String errorMessage
	) throws TxBuilderException {
		return down(particleClass, particlePredicate, Optional.empty(), errorMessage);
	}

	public <T extends Particle> T down(
		Class<T> particleClass,
		Predicate<T> particlePredicate,
		Optional<T> virtualParticle,
		String errorMessage
	) throws TxBuilderException {
		var localDown = lowLevelBuilder.localUpSubstate().stream()
			.filter(s -> {
				if (!particleClass.isInstance(s.getParticle())) {
					return false;
				}

				return particlePredicate.test(particleClass.cast(s.getParticle()));
			})
			.peek(s -> this.localDown(s.getIndex()))
			.map(LocalSubstate::getParticle)
			.map(particleClass::cast)
			.findFirst();

		if (localDown.isPresent()) {
			return localDown.get();
		}

		try (var cursor = createRemoteSubstateCursor(particleClass)) {
			var substateDown = iteratorToStream(cursor)
				.filter(s -> particlePredicate.test(particleClass.cast(s.getParticle())))
				.peek(s -> this.down(s.getId()))
				.map(Substate::getParticle)
				.map(particleClass::cast)
				.findFirst()
				.or(() -> {
					virtualParticle.ifPresent(this::virtualDown);
					return virtualParticle;
				});

			if (substateDown.isEmpty()) {
				throw new TxBuilderException(errorMessage + " (Substate not found)");
			}

			return substateDown.get();
		}
	}

	public <T extends Particle> T read(
		Class<T> particleClass,
		Predicate<T> particlePredicate,
		String errorMessage
	) throws TxBuilderException {
		var localDown = lowLevelBuilder.localUpSubstate().stream()
			.filter(s -> {
				if (!particleClass.isInstance(s.getParticle())) {
					return false;
				}

				return particlePredicate.test(particleClass.cast(s.getParticle()));
			})
			.peek(s -> this.localRead(s.getIndex()))
			.map(LocalSubstate::getParticle)
			.map(particleClass::cast)
			.findFirst();

		if (localDown.isPresent()) {
			return localDown.get();
		}


		try (var cursor = createRemoteSubstateCursor(particleClass)) {
			var substateDown = iteratorToStream(cursor)
				.filter(s -> particlePredicate.test(particleClass.cast(s.getParticle())))
				.peek(s -> this.read(s.getId()))
				.map(Substate::getParticle)
				.map(particleClass::cast)
				.findFirst();

			if (substateDown.isEmpty()) {
				throw new TxBuilderException(errorMessage + " (Substate not found)");
			}

			return substateDown.get();
		}
	}


	public interface Mapper<T extends Particle, U extends Particle> {
		U map(T t) throws TxBuilderException;
	}

	public interface Replacer<T extends Particle, U extends Particle> {
		void with(Mapper<T, U> mapper) throws TxBuilderException;
	}

	public <T extends Particle, U extends Particle> Replacer<T, U> swap(
		Class<T> particleClass,
		Predicate<T> particlePredicate,
		String errorMessage
	) throws TxBuilderException {
		T t = down(particleClass, particlePredicate, errorMessage);
		return replacer -> {
			U u = replacer.map(t);
			up(u);
		};
	}

	private <T extends Particle, U extends Particle> Replacer<T, U> swap(
		Class<T> particleClass,
		Optional<T> virtualParticle,
		String errorMessage
	) throws TxBuilderException {
		T t = down(particleClass, virtualParticle, errorMessage);
		return replacer -> {
			U u = replacer.map(t);
			up(u);
		};
	}

	public <T extends Particle, U extends Particle> Replacer<T, U> swap(
		Class<T> particleClass,
		Predicate<T> particlePredicate,
		Optional<T> virtualParticle,
		String errorMessage
	) throws TxBuilderException {
		T t = down(particleClass, particlePredicate, virtualParticle, errorMessage);
		return replacer -> {
			U u = replacer.map(t);
			up(u);
		};
	}

	public interface FungibleMapper<U extends Particle> {
		U map(UInt256 t) throws TxBuilderException;
	}

	public interface FungibleReplacer<U extends Particle> {
		void with(FungibleMapper<U> mapper) throws TxBuilderException;
	}

	private <T extends Particle> UInt256 downFungible(
		Class<T> particleClass,
		Predicate<T> particlePredicate,
		Function<T, UInt256> amountMapper,
		UInt256 amount,
		String errorMessage
	) throws TxBuilderException {
		UInt256 spent = UInt256.ZERO;
		while (spent.compareTo(amount) < 0) {
			var substateDown = down(
				particleClass,
				particlePredicate,
				errorMessage
			);

			spent = spent.add(amountMapper.apply(substateDown));
		}

		return spent.subtract(amount);
	}

	public <T extends Particle> void deallocateFungible(
		Class<T> particleClass,
		Predicate<T> particlePredicate,
		Function<T, UInt256> amountMapper,
		FungibleMapper<T> remainderMapper,
		UInt256 amount,
		String errorMessage
	) throws TxBuilderException {
		var remainder = downFungible(particleClass, particlePredicate, amountMapper, amount, errorMessage);
		if (!remainder.isZero()) {
			up(remainderMapper.map(remainder));
		}
	}

	public <T extends Particle, U extends Particle> FungibleReplacer<U> swapFungible(
		Class<T> particleClass,
		Predicate<T> particlePredicate,
		Function<T, UInt256> amountMapper,
		FungibleMapper<T> remainderMapper,
		UInt256 amount,
		String errorMessage
	) {
		return mapper -> {
			var substateUp = mapper.map(amount);
			up(substateUp);
			var remainder = downFungible(
				particleClass,
				particlePredicate.and(p -> !p.equals(substateUp)), // HACK to allow mempool filler to do it's thing
				amountMapper,
				amount,
				errorMessage
			);
			if (!remainder.isZero()) {
				up(remainderMapper.map(remainder));
			}
		};
	}


	public Optional<RadixAddress> getAddress() {
		return Optional.ofNullable(address);
	}

	public RadixAddress getAddressOrFail(String errorMessage) throws TxBuilderException {
		if (address == null) {
			throw new TxBuilderException(errorMessage);
		}
		return address;
	}


	public void assertHasAddress(String message) throws TxBuilderException {
		if (address == null) {
			throw new TxBuilderException(message);
		}
	}

	public void assertIsSystem(String message) throws TxBuilderException {
		if (address != null) {
			throw new TxBuilderException(message);
		}
	}

	public TxBuilder mutex(String id) throws TxBuilderException {
		assertHasAddress("Must have address");

		final var rri = RRI.of(address, id);
		final var rriId = RriId.fromRri(rri);
		swap(
			RRIParticle.class,
			p -> p.getRri().equals(rri),
			Optional.of(new RRIParticle(rri)),
			"RRI not available"
		).with(r -> new UniqueParticle(rriId));

		particleGroup();

		return this;
	}

	public TxBuilder createFixedToken(FixedTokenDefinition tokenDefinition) throws TxBuilderException {
		assertHasAddress("Must have address");

		final var tokenRRI = RRI.of(address, tokenDefinition.getSymbol());
		final var rriId = RriId.fromRri(tokenRRI);

		down(
			RRIParticle.class,
			p -> p.getRri().equals(tokenRRI),
			Optional.of(new RRIParticle(tokenRRI)),
			"RRI not available"
		);

		up(new TokenDefinitionParticle(
			tokenRRI,
			tokenDefinition.getName(),
			tokenDefinition.getDescription(),
			tokenDefinition.getIconUrl(),
			tokenDefinition.getTokenUrl(),
			tokenDefinition.getSupply()
		));

		up(new TokensParticle(
			address,
			tokenDefinition.getSupply(),
			rriId)
		);

		particleGroup();

		return this;
	}

	public TxBuilder createMutableToken(MutableTokenDefinition tokenDefinition) throws TxBuilderException {
		assertHasAddress("Must have address");

		final var tokenRRI = RRI.of(address, tokenDefinition.getSymbol());
		down(
			RRIParticle.class,
			p -> p.getRri().equals(tokenRRI),
			Optional.of(new RRIParticle(tokenRRI)),
			"RRI not available"
		);
		up(new TokenDefinitionParticle(
			tokenRRI,
			tokenDefinition.getName(),
			tokenDefinition.getDescription(),
			tokenDefinition.getIconUrl(),
			tokenDefinition.getTokenUrl(),
			null
		));
		particleGroup();

		return this;
	}

	public TxBuilder mint(RRI rri, RadixAddress to, UInt256 amount) throws TxBuilderException {
		final var rriId = RriId.fromRri(rri);
		read(
			TokenDefinitionParticle.class,
			p -> p.getRriId().equals(rriId),
			"Could not find mutable token rri " + rri
		);
		up(new TokensParticle(to, amount, rriId));
		particleGroup();

		return this;
	}

	public TxBuilder transfer(RRI rri, RadixAddress to, UInt256 amount) throws TxBuilderException {
		final var rriId = RriId.fromRri(rri);
		swapFungible(
			TokensParticle.class,
			p -> p.getRriId().equals(rriId) && p.getAddress().equals(address),
			TokensParticle::getAmount,
			amt -> new TokensParticle(address, amt, rriId),
			amount,
			"Not enough balance for transfer."
		).with(amt -> new TokensParticle(to, amount, rriId));

		particleGroup();

		return this;
	}

	public TxBuilder burn(RRI rri, UInt256 amount) throws TxBuilderException {
		final var rriId = RriId.fromRri(rri);

		deallocateFungible(
			TokensParticle.class,
			p -> p.getRriId().equals(rriId) && p.getAddress().equals(address),
			TokensParticle::getAmount,
			amt -> new TokensParticle(address, amt, rriId),
			amount,
			"Not enough balance to for burn."
		);

		particleGroup();

		return this;
	}

	public TxBuilder stakeTo(RadixAddress delegateAddress, UInt256 amount) throws TxBuilderException {
		assertHasAddress("Must have an address.");

		swapFungible(
			TokensParticle.class,
			p -> p.getRriId().isNativeToken() && p.getAddress().equals(address),
			TokensParticle::getAmount,
			amt -> new TokensParticle(address, amt, RriId.nativeToken()),
			amount,
			"Not enough balance for staking."
		).with(amt -> new StakedTokensParticle(delegateAddress, address, amt));

		particleGroup();

		return this;
	}

<<<<<<< HEAD
=======
	public TxBuilder moveStake(RadixAddress from, RadixAddress to, UInt256 amount) throws TxBuilderException {
		assertHasAddress("Must have an address.");

		swapFungible(
			StakedTokensParticle.class,
			p -> p.getAddress().equals(address),
			StakedTokensParticle::getAmount,
			amt -> new StakedTokensParticle(from, address, amt),
			amount,
			"Not enough staked."
		).with(amt -> new StakedTokensParticle(to, address, amt));

		particleGroup();

		return this;
	}

	public TxBuilder message(Optional<String> message) {
		message.ifPresent(lowLevelBuilder::message);

		return this;
	}

>>>>>>> f5625aec
	public Txn signAndBuild(
		Function<HashCode, ECDSASignature> signer,
		Consumer<SubstateStore> upSubstateConsumer
	) {
		var txn = lowLevelBuilder.signAndBuild(signer);
		SubstateStore upSubstate = c -> SubstateCursor.concat(
			createRemoteSubstateCursor(c),
			() -> SubstateCursor.wrapIterator(lowLevelBuilder.localUpSubstate().stream()
				.filter(l -> c.isInstance(l.getParticle()))
				.map(l -> Substate.create(l.getParticle(), SubstateId.ofSubstate(txn.getId(), l.getIndex())))
				.iterator())
		);
		upSubstateConsumer.accept(upSubstate);

		return txn;
	}

	public Txn signAndBuild(Function<HashCode, ECDSASignature> signer) {
		return lowLevelBuilder.signAndBuild(signer);
	}

	public Txn buildWithoutSignature() {
		return lowLevelBuilder.buildWithoutSignature();
	}

	public Pair<byte[], HashCode> buildForExternalSign() {
		return lowLevelBuilder.buildForExternalSign();
	}
}<|MERGE_RESOLUTION|>--- conflicted
+++ resolved
@@ -538,32 +538,12 @@
 		return this;
 	}
 
-<<<<<<< HEAD
-=======
-	public TxBuilder moveStake(RadixAddress from, RadixAddress to, UInt256 amount) throws TxBuilderException {
-		assertHasAddress("Must have an address.");
-
-		swapFungible(
-			StakedTokensParticle.class,
-			p -> p.getAddress().equals(address),
-			StakedTokensParticle::getAmount,
-			amt -> new StakedTokensParticle(from, address, amt),
-			amount,
-			"Not enough staked."
-		).with(amt -> new StakedTokensParticle(to, address, amt));
-
-		particleGroup();
-
-		return this;
-	}
-
 	public TxBuilder message(Optional<String> message) {
 		message.ifPresent(lowLevelBuilder::message);
 
 		return this;
 	}
 
->>>>>>> f5625aec
 	public Txn signAndBuild(
 		Function<HashCode, ECDSASignature> signer,
 		Consumer<SubstateStore> upSubstateConsumer
