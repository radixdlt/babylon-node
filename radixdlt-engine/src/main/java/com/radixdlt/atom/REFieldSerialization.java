--- conflicted
+++ resolved
@@ -215,38 +215,17 @@
 		}
 	}
 
-	public static void serializeString(ByteBuffer buf, String s) {
-<<<<<<< HEAD
-		serializeBytes(buf, s.getBytes(RadixConstants.STANDARD_CHARSET));
-	}
-
-	public static String deserializeString(ByteBuffer buf) {
-		return new String(deserializeBytes(buf), RadixConstants.STANDARD_CHARSET);
-	}
-
-	public static void serializeBytes(ByteBuffer buf, byte[] bytes) {
-		if (bytes.length > 255) {
-			throw new IllegalArgumentException("bytes cannot be longer than 255");
-		}
-		final var len = (byte) bytes.length;
-		buf.put(len);
+	public static void serializeFixedLengthBytes(ByteBuffer buf, byte[] bytes) {
 		buf.put(bytes);
 	}
 
-	public static byte[] deserializeBytes(ByteBuffer buf) {
-		final var len = Byte.toUnsignedInt(buf.get());
-		final var dest = new byte[len];
+	public static byte[] deserializeFixedLengthBytes(ByteBuffer buf, int length) {
+		final var dest = new byte[length];
 		buf.get(dest);
 		return dest;
 	}
 
-	public static void serializeFixedLengthBytes(ByteBuffer buf, byte[] bytes) {
-		buf.put(bytes);
-	}
-
-	public static byte[] deserializeFixedLengthBytes(ByteBuffer buf, int length) {
-		final var dest = new byte[length];
-=======
+	public static void serializeString(ByteBuffer buf, String s) {
 		var sBytes = s.getBytes(RadixConstants.STANDARD_CHARSET);
 		if (sBytes.length > 255) {
 			throw new IllegalArgumentException("string cannot be greater than 255 chars");
@@ -259,9 +238,8 @@
 	public static String deserializeString(ByteBuffer buf) throws DeserializeException {
 		var len = REFieldSerialization.deserializeUnsignedShort(buf, 0, 255);
 		var dest = new byte[len];
->>>>>>> b62ac1d9
 		buf.get(dest);
-		return dest;
+		return new String(dest, RadixConstants.STANDARD_CHARSET);
 	}
 
 	public static String deserializeUrl(ByteBuffer buf) throws DeserializeException {
