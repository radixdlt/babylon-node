/* Copyright 2021 Radix Publishing Ltd incorporated in Jersey (Channel Islands).
 *
 * Licensed under the Radix License, Version 1.0 (the "License"); you may not use this
 * file except in compliance with the License. You may obtain a copy of the License at:
 *
 * radixfoundation.org/licenses/LICENSE-v1
 *
 * The Licensor hereby grants permission for the Canonical version of the Work to be
 * published, distributed and used under or by reference to the Licensor’s trademark
 * Radix ® and use of any unregistered trade names, logos or get-up.
 *
 * The Licensor provides the Work (and each Contributor provides its Contributions) on an
 * "AS IS" BASIS, WITHOUT WARRANTIES OR CONDITIONS OF ANY KIND, either express or implied,
 * including, without limitation, any warranties or conditions of TITLE, NON-INFRINGEMENT,
 * MERCHANTABILITY, or FITNESS FOR A PARTICULAR PURPOSE.
 *
 * Whilst the Work is capable of being deployed, used and adopted (instantiated) to create
 * a distributed ledger it is your responsibility to test and validate the code, together
 * with all logic and performance of that code under all foreseeable scenarios.
 *
 * The Licensor does not make or purport to make and hereby excludes liability for all
 * and any representation, warranty or undertaking in any form whatsoever, whether express
 * or implied, to any entity or person, including any representation, warranty or
 * undertaking, as to the functionality security use, value or other characteristics of
 * any distributed ledger nor in respect the functioning or value of any tokens which may
 * be created stored or transferred using the Work. The Licensor does not warrant that the
 * Work or any use of the Work complies with any law or regulation in any territory where
 * it may be implemented or used or that it will be appropriate for any specific purpose.
 *
 * Neither the licensor nor any current or former employees, officers, directors, partners,
 * trustees, representatives, agents, advisors, contractors, or volunteers of the Licensor
 * shall be liable for any direct or indirect, special, incidental, consequential or other
 * losses of any kind, in tort, contract or otherwise (including but not limited to loss
 * of revenue, income or profits, or loss of use or data, or loss of reputation, or loss
 * of any economic or other opportunity of whatsoever nature or howsoever arising), arising
 * out of or in connection with (without limitation of any use, misuse, of any ledger system
 * or use made or its functionality or any performance or operation of any code or protocol
 * caused by bugs or programming or logic errors or otherwise);
 *
 * A. any offer, purchase, holding, use, sale, exchange or transmission of any
 * cryptographic keys, tokens or assets created, exchanged, stored or arising from any
 * interaction with the Work;
 *
 * B. any failure in a transmission or loss of any token or assets keys or other digital
 * artefacts due to errors in transmission;
 *
 * C. bugs, hacks, logic errors or faults in the Work or any communication;
 *
 * D. system software or apparatus including but not limited to losses caused by errors
 * in holding or transmitting tokens by any third-party;
 *
 * E. breaches or failure of security including hacker attacks, loss or disclosure of
 * password, loss of private key, unauthorised use or misuse of such passwords or keys;
 *
 * F. any losses including loss of anticipated savings or other benefits resulting from
 * use of the Work or any changes to the Work (however implemented).
 *
 * You are solely responsible for; testing, validating and evaluation of all operation
 * logic, functionality, security and appropriateness of using the Work for any commercial
 * or non-commercial purpose and for any reproduction or redistribution by You of the
 * Work. You assume all risks associated with Your use of the Work and the exercise of
 * permissions under this License.
 */

package com.radixdlt.engine;

import static com.radixdlt.atom.TxAction.*;

import com.google.common.base.Stopwatch;
import com.radixdlt.application.system.construction.FeeReserveCompleteException;
import com.radixdlt.application.tokens.ResourceInBucket;
import com.radixdlt.atom.CloseableCursor;
import com.radixdlt.atom.REConstructor;
import com.radixdlt.atom.SubstateId;
import com.radixdlt.atom.SubstateStore;
import com.radixdlt.atom.TxAction;
import com.radixdlt.atom.TxBuilder;
import com.radixdlt.atom.TxBuilderException;
import com.radixdlt.atom.Txn;
import com.radixdlt.atom.TxnConstructionRequest;
import com.radixdlt.constraintmachine.ConstraintMachine;
import com.radixdlt.constraintmachine.ConstraintMachineConfig;
import com.radixdlt.constraintmachine.ExecutionContext;
import com.radixdlt.constraintmachine.Particle;
import com.radixdlt.constraintmachine.PermissionLevel;
import com.radixdlt.constraintmachine.REProcessedTxn;
import com.radixdlt.constraintmachine.RawSubstateBytes;
import com.radixdlt.constraintmachine.SubstateDeserialization;
import com.radixdlt.constraintmachine.SubstateIndex;
import com.radixdlt.constraintmachine.SubstateSerialization;
import com.radixdlt.constraintmachine.SystemMapKey;
import com.radixdlt.constraintmachine.VirtualSubstateDeserialization;
import com.radixdlt.constraintmachine.exceptions.AuthorizationException;
import com.radixdlt.constraintmachine.exceptions.ConstraintMachineException;
import com.radixdlt.crypto.ECPublicKey;
import com.radixdlt.engine.parser.ParsedTxn;
import com.radixdlt.engine.parser.REParser;
import com.radixdlt.engine.parser.exceptions.TxnParseException;
import com.radixdlt.identifiers.REAddr;
import com.radixdlt.serialization.DeserializeException;
import com.radixdlt.store.EngineStore;
import com.radixdlt.store.TransientEngineStore;
import com.radixdlt.utils.UInt256;
import com.radixdlt.utils.UInt384;
import java.util.ArrayList;
import java.util.HashMap;
import java.util.List;
import java.util.Map;
import java.util.Objects;
import java.util.Optional;
import java.util.Set;
import java.util.concurrent.TimeUnit;
import java.util.concurrent.atomic.AtomicReference;
import java.util.function.BiFunction;
import java.util.function.Function;
import java.util.function.Predicate;
import org.apache.logging.log4j.LogManager;
import org.apache.logging.log4j.Logger;

/** Top Level Class for the Radix Engine, a real-time, shardable, distributed state machine. */
public final class RadixEngine<M> {
  private static final Logger logger = LogManager.getLogger();
  private final EngineStore<M> engineStore;
  private final Object stateUpdateEngineLock = new Object();
  private final List<RadixEngineBranch<M>> branches = new ArrayList<>();
  private final int maxMessageLen;

  private REParser parser;
  private SubstateSerialization serialization;
  private PostProcessor<M> postProcessor;
  private REConstructor actionConstructors;
  private ConstraintMachine constraintMachine;

  // Used only in tests
  public RadixEngine(
      REParser parser,
      SubstateSerialization serialization,
      REConstructor actionConstructors,
      ConstraintMachine constraintMachine,
      EngineStore<M> engineStore) {
    this(
        parser,
        serialization,
        actionConstructors,
        constraintMachine,
        engineStore,
<<<<<<< HEAD
        PostProcessor.empty());
=======
        BatchVerifier.empty(),
        255);
>>>>>>> 82286bb1
  }

  public RadixEngine(
      REParser parser,
      SubstateSerialization serialization,
      REConstructor actionConstructors,
      ConstraintMachine constraintMachine,
      EngineStore<M> engineStore,
<<<<<<< HEAD
      PostProcessor<M> postProcessor) {
=======
      BatchVerifier<M> batchVerifier,
      int maxMessageLen) {
>>>>>>> 82286bb1
    this.parser = Objects.requireNonNull(parser);
    this.serialization = Objects.requireNonNull(serialization);
    this.actionConstructors = Objects.requireNonNull(actionConstructors);
    this.constraintMachine = Objects.requireNonNull(constraintMachine);
    this.engineStore = Objects.requireNonNull(engineStore);
<<<<<<< HEAD
    this.postProcessor = postProcessor;
=======
    this.batchVerifier = batchVerifier;
    this.maxMessageLen = maxMessageLen;
>>>>>>> 82286bb1
  }

  public void replaceConstraintMachine(
      ConstraintMachineConfig constraintMachineConfig,
      SubstateSerialization serialization,
      REConstructor actionToConstructorMap,
      PostProcessor<M> postProcessor,
      REParser parser) {
    synchronized (stateUpdateEngineLock) {
      this.constraintMachine =
          new ConstraintMachine(
              constraintMachineConfig.getProcedures(),
              constraintMachineConfig.getDeserialization(),
              constraintMachineConfig.getVirtualSubstateDeserialization(),
              constraintMachineConfig.getMeter());
      this.actionConstructors = actionToConstructorMap;
      this.postProcessor = postProcessor;
      this.parser = parser;
      this.serialization = serialization;
    }
  }

  /** A cheap radix engine branch which is purely transient */
  public static class RadixEngineBranch<M> {
    private final RadixEngine<M> engine;
    private boolean deleted = false;

    private RadixEngineBranch(
        REParser parser,
        SubstateSerialization serialization,
        REConstructor actionToConstructorMap,
        ConstraintMachine constraintMachine,
        EngineStore<M> parentStore,
        int maxMessageLen) {
      var transientEngineStore = new TransientEngineStore<>(parentStore);

      this.engine =
          new RadixEngine<>(
              parser,
              serialization,
              actionToConstructorMap,
              constraintMachine,
              transientEngineStore,
<<<<<<< HEAD
              PostProcessor.empty());
=======
              BatchVerifier.empty(),
              maxMessageLen);
>>>>>>> 82286bb1
    }

    private void delete() {
      deleted = true;
    }

    private void assertNotDeleted() {
      if (deleted) {
        throw new IllegalStateException("Radix engine branch is deleted");
      }
    }

    public RadixEngineResult<M> execute(List<Txn> txns) throws RadixEngineException {
      assertNotDeleted();
      return engine.execute(txns);
    }

    public RadixEngineResult<M> execute(List<Txn> txns, boolean skipAuthorization)
        throws RadixEngineException {
      assertNotDeleted();
      return engine.execute(txns, null, PermissionLevel.USER, skipAuthorization);
    }

    public RadixEngineResult<M> execute(List<Txn> txns, PermissionLevel permissionLevel)
        throws RadixEngineException {
      assertNotDeleted();
      return engine.execute(txns, null, permissionLevel);
    }

    public TxBuilder construct(TxnConstructionRequest request) throws TxBuilderException {
      assertNotDeleted();
      return engine.construct(request);
    }
  }

  public void deleteBranches() {
    synchronized (stateUpdateEngineLock) {
      branches.forEach(RadixEngineBranch::delete);
      branches.clear();
    }
  }

  public RadixEngineBranch<M> transientBranch() {
    synchronized (stateUpdateEngineLock) {
      RadixEngineBranch<M> branch =
          new RadixEngineBranch<>(
              this.parser,
              this.serialization,
              this.actionConstructors,
              this.constraintMachine,
              this.engineStore,
              this.maxMessageLen);

      branches.add(branch);

      return branch;
    }
  }

  private Optional<ECPublicKey> getSignedByKey(ParsedTxn parsedTxn, ExecutionContext context)
      throws AuthorizationException {
    if (!context.skipAuthorization() && context.permissionLevel() != PermissionLevel.SYSTEM) {
      var payloadHashAndSigMaybe = parsedTxn.getPayloadHashAndSig();
      if (payloadHashAndSigMaybe.isPresent()) {
        var payloadHashAndSig = payloadHashAndSigMaybe.get();
        var hash = payloadHashAndSig.getFirst();
        var sig = payloadHashAndSig.getSecond();
        var pubKey =
            ECPublicKey.recoverFrom(hash, sig)
                .orElseThrow(() -> new AuthorizationException("Invalid signature"));
        // TODO: do we still need this verify?
        if (!pubKey.verify(hash, sig)) {
          throw new AuthorizationException("Invalid signature");
        }

        return Optional.of(pubKey);
      }
    }

    return Optional.empty();
  }

  private REProcessedTxn verify(
      EngineStore.EngineStoreInTransaction<M> engineStoreInTransaction,
      Txn txn,
      ExecutionContext context)
      throws AuthorizationException, TxnParseException, ConstraintMachineException {

    var parsedTxn = parser.parse(txn);
    var signedByKey = getSignedByKey(parsedTxn, context);
    signedByKey.ifPresent(context::setKey);

    context.setDisableResourceAllocAndDestroy(parsedTxn.disableResourceAllocAndDestroy());

    var stateUpdates =
        constraintMachine.verify(engineStoreInTransaction, context, parsedTxn.instructions());

    return new REProcessedTxn(
        parsedTxn, signedByKey.orElse(null), stateUpdates, context.getEvents());
  }

  public RadixEngineResult<M> execute(List<Txn> txns) throws RadixEngineException {
    return execute(txns, null, PermissionLevel.USER);
  }

  public RadixEngineResult<M> execute(List<Txn> txns, M meta, PermissionLevel permissionLevel)
      throws RadixEngineException {
    return execute(txns, meta, permissionLevel, false);
  }

  /**
   * Atomically stores the given atom into the store. If the atom has any conflicts or dependency
   * issues the atom will not be stored.
   *
   * @param txns transactions to execute
   * @param permissionLevel permission level to execute on
   * @throws RadixEngineException on state conflict or dependency issues
   */
  public RadixEngineResult<M> execute(
      List<Txn> txns, M meta, PermissionLevel permissionLevel, boolean skipAuthorization)
      throws RadixEngineException {
    synchronized (stateUpdateEngineLock) {
      if (!branches.isEmpty()) {
        throw new IllegalStateException(
            String.format(
                "%s transient branches still exist. Must delete branches before storing additional"
                    + " atoms.",
                branches.size()));
      }
      return engineStore.transaction(
          store -> executeInternal(store, txns, meta, permissionLevel, skipAuthorization));
    }
  }

  private RadixEngineResult<M> executeInternal(
      EngineStore.EngineStoreInTransaction<M> engineStoreInTransaction,
      List<Txn> txns,
      M meta,
      PermissionLevel permissionLevel,
      boolean skipAuthorization)
      throws RadixEngineException {
    var processedTxns = new ArrayList<REProcessedTxn>();

    // FIXME: This is quite the hack to increase sigsLeft for execution on noncommits (e.g. mempool)
    // FIXME: Should probably just change metering
    var sigsLeft = meta != null ? 0 : 1000; // Start with 0
    var storageStopwatch = Stopwatch.createUnstarted();
    var verificationStopwatch = Stopwatch.createUnstarted();

    for (int i = 0; i < txns.size(); i++) {
      var txn = txns.get(i);

      verificationStopwatch.start();
      var context = new ExecutionContext(txn, permissionLevel, skipAuthorization, sigsLeft);
      final REProcessedTxn processedTxn;
      try {
        processedTxn = this.verify(engineStoreInTransaction, txn, context);
      } catch (TxnParseException | AuthorizationException | ConstraintMachineException e) {
        throw new RadixEngineException(i, txns.size(), txn, e);
      }
      verificationStopwatch.stop();

      // Carry sigs left to the next transaction
      sigsLeft = context.sigsLeft();

      storageStopwatch.start();
      try {
        engineStoreInTransaction.storeTxn(processedTxn);
      } catch (Exception e) {
        logger.error("Store of atom failed: " + processedTxn, e);
        throw e;
      }
      storageStopwatch.stop();

      processedTxns.add(processedTxn);
    }

    try {
      final var postProcessedMetadata = postProcessor.process(meta, engineStore, processedTxns);
      if (postProcessedMetadata != null) {
        engineStoreInTransaction.storeMetadata(postProcessedMetadata);
      }
      return RadixEngineResult.create(
          processedTxns,
          postProcessedMetadata,
          verificationStopwatch.elapsed(TimeUnit.MILLISECONDS),
          storageStopwatch.elapsed(TimeUnit.MILLISECONDS));
    } catch (PostProcessorException e) {
      logger.error("Invalid metadata: " + processedTxns);
      throw e;
    }
  }

  public interface TxBuilderExecutable {
    void execute(TxBuilder txBuilder) throws TxBuilderException;
  }

  public TxBuilder construct(TxBuilderExecutable executable) throws TxBuilderException {
    return construct(executable, Set.of());
  }

  private TxBuilder construct(TxBuilderExecutable executable, Set<SubstateId> avoid)
      throws TxBuilderException {
    synchronized (stateUpdateEngineLock) {
      SubstateStore filteredStore =
          new SubstateStore() {
            @Override
            public CloseableCursor<RawSubstateBytes> openIndexedCursor(SubstateIndex<?> index) {
              return engineStore
                  .openIndexedCursor(index)
                  .filter(i -> !avoid.contains(SubstateId.fromBytes(i.getId())));
            }

            @Override
            public Optional<RawSubstateBytes> get(SystemMapKey key) {
              return engineStore.get(key);
            }
          };

      var txBuilder =
          TxBuilder.newBuilder(
              filteredStore, constraintMachine.getDeserialization(), serialization, maxMessageLen);

      executable.execute(txBuilder);

      return txBuilder;
    }
  }

  // This method is used only in tests
  public TxBuilder construct(TxAction action) throws TxBuilderException {
    return construct(TxnConstructionRequest.create().action(action));
  }

  public TxBuilder construct(TxnConstructionRequest request) throws TxBuilderException {
    var feePayer = request.getFeePayer();

    if (feePayer.isPresent()) {
      return constructWithFees(request, feePayer.get());
    }

    return construct(
        txBuilder -> {
          if (request.isDisableResourceAllocAndDestroy()) {
            txBuilder.toLowLevelBuilder().disableResourceAllocAndDestroy();
          }
          for (var action : request.getActions()) {
            this.actionConstructors.construct(action, txBuilder);
          }

          var msg = request.getMsg();
          if (msg.isPresent()) {
            txBuilder.message(msg.get());
          }
        },
        request.getSubstatesToAvoid());
  }

  public TxBuilder constructWithFees(
      TxBuilderExecutable executable,
      boolean disableResourceAllocAndDestroy,
      REAddr feePayer,
      BiFunction<UInt256, UInt256, TxBuilderException> notEnoughFeesExceptionSupplier)
      throws TxBuilderException {
    int maxTries = 5;
    var perByteFee = this.actionConstructors.getPerByteFee().orElse(UInt256.ZERO);
    var feeGuess =
        new AtomicReference<>(perByteFee.multiply(UInt256.from(100))); // Close to minimum size
    for (int i = 0; i < maxTries; i++) {
      try {
        return construct(
            txBuilder -> {
              if (disableResourceAllocAndDestroy) {
                txBuilder.toLowLevelBuilder().disableResourceAllocAndDestroy();
              }

              txBuilder.putFeeReserve(
                  feePayer,
                  feeGuess.get(),
                  available -> notEnoughFeesExceptionSupplier.apply(feeGuess.get(), available));
              txBuilder.end();

              executable.execute(txBuilder);
              this.actionConstructors.construct(new FeeReserveComplete(feePayer), txBuilder);
            });
      } catch (FeeReserveCompleteException e) {
        feeGuess.set(e.getExpectedFee());
      }
    }

    throw new FeeConstructionException(maxTries);
  }

  private TxBuilder constructWithFees(TxnConstructionRequest request, REAddr feePayer)
      throws TxBuilderException {
    int maxTries = 5;
    var perByteFee = this.actionConstructors.getPerByteFee().orElse(UInt256.ZERO);
    var feeGuess =
        new AtomicReference<>(perByteFee.multiply(UInt256.from(100))); // Close to minimum size
    for (int i = 0; i < maxTries; i++) {
      try {
        return construct(
            txBuilder -> {
              if (request.isDisableResourceAllocAndDestroy()) {
                txBuilder.toLowLevelBuilder().disableResourceAllocAndDestroy();
              }

              this.actionConstructors.construct(
                  new FeeReservePut(feePayer, feeGuess.get()), txBuilder);
              for (var action : request.getActions()) {
                this.actionConstructors.construct(action, txBuilder);
              }
              var msg = request.getMsg();
              if (msg.isPresent()) {
                txBuilder.message(msg.get());
              }
              this.actionConstructors.construct(new FeeReserveComplete(feePayer), txBuilder);
            },
            request.getSubstatesToAvoid());
      } catch (FeeReserveCompleteException e) {
        feeGuess.set(e.getExpectedFee());
      }
    }

    throw new FeeConstructionException(maxTries);
  }

  public REParser getParser() {
    synchronized (stateUpdateEngineLock) {
      return parser;
    }
  }

  public SubstateSerialization getSubstateSerialization() {
    synchronized (stateUpdateEngineLock) {
      return serialization;
    }
  }

  public SubstateDeserialization getSubstateDeserialization() {
    synchronized (stateUpdateEngineLock) {
      return constraintMachine.getDeserialization();
    }
  }

  public VirtualSubstateDeserialization getVirtualSubstateDeserialization() {
    synchronized (stateUpdateEngineLock) {
      return constraintMachine.getVirtualDeserialization();
    }
  }

  public <V> V read(Function<RadixEngineReader<M>, V> readEngineStore) {
    synchronized (stateUpdateEngineLock) {
      return readEngineStore.apply(
          new RadixEngineReader<M>() {
            @Override
            public M getMetadata() {
              return engineStore.getMetadata();
            }

            @Override
            public Optional<Particle> get(SystemMapKey mapKey) {
              var deserialization = constraintMachine.getDeserialization();
              return engineStore
                  .get(mapKey)
                  .map(
                      raw -> {
                        try {
                          return deserialization.deserialize(raw.getData());
                        } catch (DeserializeException e) {
                          throw new IllegalStateException(e);
                        }
                      });
            }

            @Override
            public <K, T extends ResourceInBucket> Map<K, UInt384> reduceResources(
                Class<T> c, Function<T, K> keyMapper) {
              var deserialization = constraintMachine.getDeserialization();
              return reduce(
                  deserialization.index(c),
                  new HashMap<>(),
                  (m, t) -> {
                    m.merge(keyMapper.apply(t), UInt384.from(t.amount()), UInt384::add);
                    return m;
                  });
            }

            @Override
            public <K, T extends ResourceInBucket> Map<K, UInt384> reduceResources(
                SubstateIndex<T> index, Function<T, K> keyMapper, Predicate<T> predicate) {
              return reduce(
                  index,
                  new HashMap<>(),
                  (m, t) -> {
                    if (predicate.test(t)) {
                      m.merge(keyMapper.apply(t), UInt384.from(t.amount()), UInt384::add);
                    }
                    return m;
                  });
            }

            @SuppressWarnings("unchecked")
            private <U, T extends Particle> U reduce(
                SubstateIndex<T> i, U identity, BiFunction<U, T, U> accumulator) {
              var deserialization = constraintMachine.getDeserialization();
              var u = identity;
              try (var cursor = engineStore.openIndexedCursor(i)) {
                while (cursor.hasNext()) {
                  try {
                    var t = (T) deserialization.deserialize(cursor.next().getData());
                    u = accumulator.apply(u, t);
                  } catch (DeserializeException e) {
                    throw new IllegalStateException(e);
                  }
                }
              }
              return u;
            }

            @Override
            public <U, T extends Particle> U reduce(
                Class<T> c, U identity, BiFunction<U, T, U> accumulator) {
              var deserialization = constraintMachine.getDeserialization();
              var index = deserialization.index(c);
              return reduce(index, identity, accumulator);
            }
          });
    }
  }
}<|MERGE_RESOLUTION|>--- conflicted
+++ resolved
@@ -144,12 +144,8 @@
         actionConstructors,
         constraintMachine,
         engineStore,
-<<<<<<< HEAD
-        PostProcessor.empty());
-=======
-        BatchVerifier.empty(),
+        PostProcessor.empty(),
         255);
->>>>>>> 82286bb1
   }
 
   public RadixEngine(
@@ -158,23 +154,15 @@
       REConstructor actionConstructors,
       ConstraintMachine constraintMachine,
       EngineStore<M> engineStore,
-<<<<<<< HEAD
-      PostProcessor<M> postProcessor) {
-=======
-      BatchVerifier<M> batchVerifier,
+      PostProcessor<M> postProcessor,
       int maxMessageLen) {
->>>>>>> 82286bb1
     this.parser = Objects.requireNonNull(parser);
     this.serialization = Objects.requireNonNull(serialization);
     this.actionConstructors = Objects.requireNonNull(actionConstructors);
     this.constraintMachine = Objects.requireNonNull(constraintMachine);
     this.engineStore = Objects.requireNonNull(engineStore);
-<<<<<<< HEAD
     this.postProcessor = postProcessor;
-=======
-    this.batchVerifier = batchVerifier;
     this.maxMessageLen = maxMessageLen;
->>>>>>> 82286bb1
   }
 
   public void replaceConstraintMachine(
@@ -218,12 +206,8 @@
               actionToConstructorMap,
               constraintMachine,
               transientEngineStore,
-<<<<<<< HEAD
-              PostProcessor.empty());
-=======
-              BatchVerifier.empty(),
+              PostProcessor.empty(),
               maxMessageLen);
->>>>>>> 82286bb1
     }
 
     private void delete() {
