/*
 * (C) Copyright 2021 Radix DLT Ltd
 *
 * Radix DLT Ltd licenses this file to you under the Apache License,
 * Version 2.0 (the "License"); you may not use this file except in
 * compliance with the License.  You may obtain a copy of the
 * License at
 *
 * http://www.apache.org/licenses/LICENSE-2.0
 *
 * Unless required by applicable law or agreed to in writing,
 * software distributed under the License is distributed on an
 * "AS IS" BASIS, WITHOUT WARRANTIES OR CONDITIONS OF ANY KIND,
 * either express or implied.  See the License for the specific
 * language governing permissions and limitations under the License.
 *
 */

package com.radixdlt.atommodel.routines;

import com.google.common.reflect.TypeToken;
import com.radixdlt.atom.actions.MintToken;
import com.radixdlt.atommodel.tokens.TokenDefinitionParticle;
import com.radixdlt.atommodel.tokens.TokensParticle;
import com.radixdlt.atomos.ConstraintRoutine;
import com.radixdlt.atomos.Result;
import com.radixdlt.atomos.RoutineCalls;
import com.radixdlt.constraintmachine.InputOutputReducer;
import com.radixdlt.constraintmachine.PermissionLevel;
import com.radixdlt.constraintmachine.ReducerResult;
import com.radixdlt.constraintmachine.SignatureValidator;
import com.radixdlt.constraintmachine.SubstateWithArg;
import com.radixdlt.constraintmachine.TransitionProcedure;
import com.radixdlt.constraintmachine.TransitionToken;
import com.radixdlt.constraintmachine.VoidParticle;
import com.radixdlt.constraintmachine.VoidReducerState;
import com.radixdlt.store.ImmutableIndex;

public final class AllocateTokensRoutine implements ConstraintRoutine {
	@Override
	public void main(RoutineCalls calls) {
		calls.createTransition(
			new TransitionToken<>(
				VoidParticle.class,
				TokensParticle.class,
				TypeToken.of(VoidReducerState.class)
			),
			new TransitionProcedure<>() {
				@Override
				public Result precondition(
					SubstateWithArg<VoidParticle> in,
					TokensParticle outputParticle,
					VoidReducerState inputUsed,
					ImmutableIndex immutableIndex
				) {
					var p = immutableIndex.loadRri(null, outputParticle.getResourceAddr());
					if (p.isEmpty()) {
						return Result.error("Token does not exist.");
					}

					var particle = p.get();
					if (!(particle instanceof TokenDefinitionParticle)) {
						return Result.error("Rri is not a token");
					}

					var tokenDef = (TokenDefinitionParticle) particle;

					if (!tokenDef.isMutable()) {
						return Result.error("Can only mint mutable tokens.");
					}

					return Result.success();
				}

				@Override
				public PermissionLevel requiredPermissionLevel(
					SubstateWithArg<VoidParticle> i, TokensParticle o, ImmutableIndex index
				) {
					return o.getResourceAddr().isSystem() ? PermissionLevel.SYSTEM : PermissionLevel.USER;
				}

				@Override
				public InputOutputReducer<VoidParticle, TokensParticle, VoidReducerState>
				inputOutputReducer() {
<<<<<<< HEAD
					return (i, o, index, outputUsed) -> {
						var tokenDef = (TokenDefinitionParticle) index.loadRri(null, o.getRri()).orElseThrow();
						return ReducerResult.complete(
							new MintToken(tokenDef.getRri(), o.getHoldingAddr(), o.getAmount())
						);
					};
=======
					return (i, o, index, outputUsed) ->
						ReducerResult.complete(new MintToken(o.getResourceAddr(), o.getAddress(), o.getAmount()));
>>>>>>> 4ee051e7
				}

				@Override
				public SignatureValidator<VoidParticle, TokensParticle> signatureValidator() {
					return (i, o, index, publicKey) -> {
						var tokenDef = (TokenDefinitionParticle) index.loadRri(null, o.getResourceAddr()).orElseThrow();
						return publicKey.flatMap(p -> tokenDef.getMinter().map(p::equals)).orElse(false);
					};
				}
			}
		);
	}
}<|MERGE_RESOLUTION|>--- conflicted
+++ resolved
@@ -82,17 +82,8 @@
 				@Override
 				public InputOutputReducer<VoidParticle, TokensParticle, VoidReducerState>
 				inputOutputReducer() {
-<<<<<<< HEAD
-					return (i, o, index, outputUsed) -> {
-						var tokenDef = (TokenDefinitionParticle) index.loadRri(null, o.getRri()).orElseThrow();
-						return ReducerResult.complete(
-							new MintToken(tokenDef.getRri(), o.getHoldingAddr(), o.getAmount())
-						);
-					};
-=======
 					return (i, o, index, outputUsed) ->
-						ReducerResult.complete(new MintToken(o.getResourceAddr(), o.getAddress(), o.getAmount()));
->>>>>>> 4ee051e7
+						ReducerResult.complete(new MintToken(o.getResourceAddr(), o.getHoldingAddr(), o.getAmount()));
 				}
 
 				@Override
