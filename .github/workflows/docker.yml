--- conflicted
+++ resolved
@@ -145,11 +145,8 @@
       contents: read
       pull-requests: write
     steps:
-<<<<<<< HEAD
       - name: Dump context
         uses: crazy-max/ghaction-dump-context@516dbb0c760f39b4cdd750ae095f1688780f68f4
-=======
->>>>>>> 29ef0370
       - uses: actions/checkout@v2
         with:
           fetch-depth: 0
@@ -163,11 +160,7 @@
       - name: "Configure AWS credentials"
         uses: aws-actions/configure-aws-credentials@v1-node16
         with:
-<<<<<<< HEAD
           role-to-assume: arn:aws:iam::${{ secrets.GH_ACCOUNT_NUMBER }}:role/gh-dockerhub-releaser
-=======
-          role-to-assume: arn:aws:iam::308190735829:role/gh-dockerhub-releaser
->>>>>>> 29ef0370
           aws-region: eu-west-2
       - name: Read secrets from AWS Secrets Manager into environment variables
         uses: aws-actions/aws-secretsmanager-get-secrets@v1
@@ -182,24 +175,9 @@
           password: ${{env.DOCKERHUB_TOKEN}}
       - name: Docker meta
         id: meta
-<<<<<<< HEAD
         run: |
           echo "RELEASE_TAG=radixdlt/babylon-node:${{ github.event.release.tag_name }}"
           echo "RELEASE_TAG=radixdlt/babylon-node:${{ github.event.release.tag_name }}" >> $GITHUB_ENV
-=======
-        uses: docker/metadata-action@v4
-        with:
-          images: |
-            radixdlt/babylon-node
-          tags: |
-            type=ref,event=release
-            type=semver,pattern={{version}}
-            type=semver,pattern={{major}}.{{minor}}
-            type=semver,pattern={{major}}
-            type=sha
-          flavor: |
-            latest=false
->>>>>>> 29ef0370
       - name: Set up QEMU
         uses: docker/setup-qemu-action@v2
       - name: Set up Docker Buildx
@@ -211,13 +189,7 @@
           context: docker
           push: true
           platforms: linux/amd64,linux/arm64
-<<<<<<< HEAD
           tags: ${{ env.RELEASE_TAG }}
-
-=======
-          tags: ${{ steps.meta.outputs.tags }}
-          labels: ${{ steps.meta.outputs.labels }}
->>>>>>> 29ef0370
 
 # TEMPORARILY REMOVE EPHEMERAL TESTS
 # => Until we can change them to only run the "node" tests and not the transaction tests
