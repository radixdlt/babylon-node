/*
 * (C) Copyright 2020 Radix DLT Ltd
 *
 * Radix DLT Ltd licenses this file to you under the Apache License,
 * Version 2.0 (the "License"); you may not use this file except in
 * compliance with the License.  You may obtain a copy of the
 * License at
 *
 *  http://www.apache.org/licenses/LICENSE-2.0
 *
 * Unless required by applicable law or agreed to in writing,
 * software distributed under the License is distributed on an
 * "AS IS" BASIS, WITHOUT WARRANTIES OR CONDITIONS OF ANY KIND,
 * either express or implied.  See the License for the specific
 * language governing permissions and limitations under the License.
 */

plugins {
    id 'maven-publish'
    id 'com.adarshr.test-logger' version '2.1.0'
    id 'org.sonarqube' version '2.7.1'
    id 'com.palantir.git-version' version '0.12.3'
}

repositories {
    jcenter()
    maven { url "https://plugins.gradle.org/m2/" }
    mavenCentral()
    maven { url 'https://maven.pkg.github.com/radixdlt/maven-packages' }
    maven { url 'https://jitpack.io' }
}

def radixVersion() {
    def details = versionDetails()
    def version
    if (details.isCleanTag) {
        version = details.lastTag
    } else {
        version = details.branchName
        if (version == null) {
            version = "detached-head-${details.gitHash}"
        } else {
            version = version.replaceAll('/', '~')
        }
        version = "${version}-SNAPSHOT"
    }
    return version
}

group 'com.radixdlt'
version radixVersion()

apply plugin: 'java-library'
apply plugin: 'jacoco'
apply plugin: 'checkstyle'
apply plugin: 'org.sonarqube'
apply plugin: 'com.adarshr.test-logger'

sourceSets {
    integrationTest {
        java {
            compileClasspath += main.output + test.output
            runtimeClasspath += main.output + test.output
            srcDir file('src/integrationTest/java')
        }
        resources.srcDir file('src/integrationTest/resources')
    }
}

configurations {
    integrationTestCompile.extendsFrom testCompile
    integrationTestRuntime.extendsFrom testRuntime
}

compileJava {
    options.release = 11
    options.compilerArgs += '-proc:none'
}

compileTestJava {
    options.compilerArgs += '-proc:none'
}

compileIntegrationTestJava {
    options.compilerArgs += '-proc:none'
}
 
checkstyle {
    toolVersion '8.10.1'
    showViolations = true
}

checkstyleMain {
    configFile project.file('config/checkstyle/checkstyle.xml')
}

checkstyleTest {
    // Largely the same as the main file, but extended snake case allowed
    configFile project.file('config/checkstyle/checkstyle_test.xml')
}

checkstyleIntegrationTest {
    // Largely the same as the main file, but extended snake case allowed
    configFile project.file('config/checkstyle/checkstyle_test.xml')
}

test {
    systemProperty "java.security.egd", "file:/dev/urandom"
}

task integrationTest(type: Test) {
    testClassesDirs = sourceSets.integrationTest.output.classesDirs
    classpath = sourceSets.integrationTest.runtimeClasspath
}

integrationTest.mustRunAfter test

jacoco {
    toolVersion = "0.8.5"
}

jacocoTestReport {
    reports {
        xml.enabled true
        csv.enabled false
    }
}

dependencies {
<<<<<<< HEAD
    compile 'com.github.radixdlt:radixdlt-java-common:integration~switch-to-factory-methods-SNAPSHOT'
    testCompile group: 'junit', name: 'junit', version: '4.12'
    testCompile('org.objenesis:objenesis:2.4') { force = true } // make powermock 1.7.1 happy
    testCompile('org.javassist:javassist:3.21.0-GA') { force = true } // make powermock 1.7.1 happy
    testCompile 'org.powermock:powermock-module-junit4:1.7.4'
    testCompile 'nl.jqno.equalsverifier:equalsverifier:3.1.5'
    testCompile 'org.powermock:powermock-api-mockito2:1.7.4'
=======
    compile 'com.github.radixdlt:radixdlt-java-common:1.0-beta.7'
    testCompile('org.objenesis:objenesis:3.1') { force = true }
    testCompile('org.javassist:javassist:3.27.0-GA') { force = true }
    testCompile('net.bytebuddy:byte-buddy:1.10.13') { force = true }
    testCompile('net.bytebuddy:byte-buddy-agent:1.10.13') { force = true }
    testCompile 'org.powermock:powermock-module-junit4:2.0.7'
    testCompile 'org.powermock:powermock-api-mockito2:2.0.7'
    testCompile 'nl.jqno.equalsverifier:equalsverifier:3.4.2'
>>>>>>> f9ba3fa8
    testCompile 'org.hamcrest:hamcrest-library:1.3'
    testCompile 'org.assertj:assertj-core:3.11.1'
    testCompile('com.flipkart.zjsonpatch:zjsonpatch:0.4.5') {
        exclude group: 'com.fasterxml.jackson.core', module: 'jackson-core'
        exclude group: 'com.fasterxml.jackson.core', module: 'jackson-databind'
    }
}

publishing {
    repositories {
        maven {
            name = 'GitHubPackages'
            url = uri('https://maven.pkg.github.com/radixdlt/maven-packages')
            credentials {
                username = project.findProperty('gpr.user') ?: System.getenv('GPR_USER')
                password = project.findProperty('gpr.key') ?: System.getenv('GPR_TOKEN')
            }
        }
    }
    publications {
        gpr(MavenPublication) {
            from(components.java)
        }
    }
}<|MERGE_RESOLUTION|>--- conflicted
+++ resolved
@@ -127,16 +127,7 @@
 }
 
 dependencies {
-<<<<<<< HEAD
     compile 'com.github.radixdlt:radixdlt-java-common:integration~switch-to-factory-methods-SNAPSHOT'
-    testCompile group: 'junit', name: 'junit', version: '4.12'
-    testCompile('org.objenesis:objenesis:2.4') { force = true } // make powermock 1.7.1 happy
-    testCompile('org.javassist:javassist:3.21.0-GA') { force = true } // make powermock 1.7.1 happy
-    testCompile 'org.powermock:powermock-module-junit4:1.7.4'
-    testCompile 'nl.jqno.equalsverifier:equalsverifier:3.1.5'
-    testCompile 'org.powermock:powermock-api-mockito2:1.7.4'
-=======
-    compile 'com.github.radixdlt:radixdlt-java-common:1.0-beta.7'
     testCompile('org.objenesis:objenesis:3.1') { force = true }
     testCompile('org.javassist:javassist:3.27.0-GA') { force = true }
     testCompile('net.bytebuddy:byte-buddy:1.10.13') { force = true }
@@ -144,7 +135,6 @@
     testCompile 'org.powermock:powermock-module-junit4:2.0.7'
     testCompile 'org.powermock:powermock-api-mockito2:2.0.7'
     testCompile 'nl.jqno.equalsverifier:equalsverifier:3.4.2'
->>>>>>> f9ba3fa8
     testCompile 'org.hamcrest:hamcrest-library:1.3'
     testCompile 'org.assertj:assertj-core:3.11.1'
     testCompile('com.flipkart.zjsonpatch:zjsonpatch:0.4.5') {
