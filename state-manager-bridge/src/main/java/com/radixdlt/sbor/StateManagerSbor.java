--- conflicted
+++ resolved
@@ -141,12 +141,8 @@
     ECPublicKey.registerCodec(codecMap);
     ECDSASignature.registerCodec(codecMap);
     CommitRequest.registerCodec(codecMap);
-<<<<<<< HEAD
-    CompileManifestError.registerCodec(codecMap);
+    TransactionHeader.registerCodec(codecMap);
     CoreApiServerConfig.registerCodec(codecMap);
-=======
-    TransactionHeader.registerCodec(codecMap);
->>>>>>> 5b2f8432
   }
 
   public static void registerCodecsForExistingTypes(CodecMap codecMap) {
