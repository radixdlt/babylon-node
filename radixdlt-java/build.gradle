--- conflicted
+++ resolved
@@ -38,12 +38,7 @@
 }
 
 dependencies {
-<<<<<<< HEAD
-    api 'com.github.radixdlt:radixdlt-java-common:bugfix~RPNV1-309-SNAPSHOT'
-=======
     api 'com.github.radixdlt:radixdlt-java-common:1.0-beta.4'
->>>>>>> 9734489c
-
     api group: 'com.squareup.okhttp3', name: 'okhttp', version: '3.10.0'
     api group: 'com.squareup.okhttp3', name: 'logging-interceptor', version: '3.10.0'
     api group: 'io.reactivex.rxjava2', name: 'rxjava', version: '2.1.14'
