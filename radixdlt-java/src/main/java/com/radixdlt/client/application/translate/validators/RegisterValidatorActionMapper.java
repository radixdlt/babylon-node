/*
 * (C) Copyright 2020 Radix DLT Ltd
 *
 * Permission is hereby granted, free of charge, to any person obtaining a
 * copy of this software and associated documentation files (the “Software”),
 * to deal in the Software without restriction, including without limitation
 * the rights to use, copy, modify, merge, publish, distribute, sublicense,
 * and/or sell copies of the Software, and to permit persons to whom the
 * Software is furnished to do so, subject to the following conditions:
 *
 * The above copyright notice and this permission notice shall be
 * included in all copies or substantial portions of the Software.
 *
 * THE SOFTWARE IS PROVIDED “AS IS”, WITHOUT WARRANTY OF ANY KIND, EXPRESS
 * OR IMPLIED, INCLUDING BUT NOT LIMITED TO THE WARRANTIES OF MERCHANTABILITY,
 * FITNESS FOR A PARTICULAR PURPOSE AND NONINFRINGEMENT. IN NO EVENT SHALL
 * THE AUTHORS OR COPYRIGHT HOLDERS BE LIABLE FOR ANY CLAIM, DAMAGES OR OTHER
 * LIABILITY, WHETHER IN AN ACTION OF CONTRACT, TORT OR OTHERWISE, ARISING
 * FROM, OUT OF OR IN CONNECTION WITH THE SOFTWARE OR THE USE OR OTHER
 * DEALINGS IN THE SOFTWARE.
 */

package com.radixdlt.client.application.translate.validators;

import com.google.common.collect.ImmutableList;
import com.google.common.collect.ImmutableSet;
import com.radixdlt.client.application.translate.ShardedParticleStateId;
import com.radixdlt.client.application.translate.StageActionException;
import com.radixdlt.client.application.translate.StatefulActionToParticleGroupsMapper;
import com.radixdlt.client.atommodel.validators.RegisteredValidatorParticle;
import com.radixdlt.client.atommodel.validators.UnregisteredValidatorParticle;
import com.radixdlt.client.core.atoms.ParticleGroup;
import com.radixdlt.client.core.atoms.particles.Particle;
import com.radixdlt.client.core.atoms.particles.SpunParticle;

import java.util.List;
import java.util.Set;
import java.util.stream.Stream;

/**
 * Action mapper for {@link RegisterValidatorAction}s, implemented using {@link ValidatorRegistrationState}.
 */
public class RegisterValidatorActionMapper implements StatefulActionToParticleGroupsMapper<RegisterValidatorAction> {
	@Override
	public Set<ShardedParticleStateId> requiredState(RegisterValidatorAction action) {
		return ImmutableSet.of(
			ShardedParticleStateId.of(RegisteredValidatorParticle.class, action.getValidator()),
			ShardedParticleStateId.of(UnregisteredValidatorParticle.class, action.getValidator())
		);
	}

	@Override
	public List<ParticleGroup> mapToParticleGroups(RegisterValidatorAction action, Stream<Particle> store) throws StageActionException {
		ValidatorRegistrationState currentState = ValidatorRegistrationState.from(store, action.getValidator());
		return ImmutableList.of(ParticleGroup.of(
			SpunParticle.down(currentState.asParticle()),
<<<<<<< HEAD
			SpunParticle.up(currentState.register(action.getUrl()))
=======
			SpunParticle.up(currentState.register(action.getUrl(), action.getAllowedDelegators()))
>>>>>>> 87e377da
		));
	}

}
<|MERGE_RESOLUTION|>--- conflicted
+++ resolved
@@ -1,65 +1,61 @@
-/*
- * (C) Copyright 2020 Radix DLT Ltd
- *
- * Permission is hereby granted, free of charge, to any person obtaining a
- * copy of this software and associated documentation files (the “Software”),
- * to deal in the Software without restriction, including without limitation
- * the rights to use, copy, modify, merge, publish, distribute, sublicense,
- * and/or sell copies of the Software, and to permit persons to whom the
- * Software is furnished to do so, subject to the following conditions:
- *
- * The above copyright notice and this permission notice shall be
- * included in all copies or substantial portions of the Software.
- *
- * THE SOFTWARE IS PROVIDED “AS IS”, WITHOUT WARRANTY OF ANY KIND, EXPRESS
- * OR IMPLIED, INCLUDING BUT NOT LIMITED TO THE WARRANTIES OF MERCHANTABILITY,
- * FITNESS FOR A PARTICULAR PURPOSE AND NONINFRINGEMENT. IN NO EVENT SHALL
- * THE AUTHORS OR COPYRIGHT HOLDERS BE LIABLE FOR ANY CLAIM, DAMAGES OR OTHER
- * LIABILITY, WHETHER IN AN ACTION OF CONTRACT, TORT OR OTHERWISE, ARISING
- * FROM, OUT OF OR IN CONNECTION WITH THE SOFTWARE OR THE USE OR OTHER
- * DEALINGS IN THE SOFTWARE.
- */
-
-package com.radixdlt.client.application.translate.validators;
-
-import com.google.common.collect.ImmutableList;
-import com.google.common.collect.ImmutableSet;
-import com.radixdlt.client.application.translate.ShardedParticleStateId;
-import com.radixdlt.client.application.translate.StageActionException;
-import com.radixdlt.client.application.translate.StatefulActionToParticleGroupsMapper;
-import com.radixdlt.client.atommodel.validators.RegisteredValidatorParticle;
-import com.radixdlt.client.atommodel.validators.UnregisteredValidatorParticle;
-import com.radixdlt.client.core.atoms.ParticleGroup;
-import com.radixdlt.client.core.atoms.particles.Particle;
-import com.radixdlt.client.core.atoms.particles.SpunParticle;
-
-import java.util.List;
-import java.util.Set;
-import java.util.stream.Stream;
-
-/**
- * Action mapper for {@link RegisterValidatorAction}s, implemented using {@link ValidatorRegistrationState}.
- */
-public class RegisterValidatorActionMapper implements StatefulActionToParticleGroupsMapper<RegisterValidatorAction> {
-	@Override
-	public Set<ShardedParticleStateId> requiredState(RegisterValidatorAction action) {
-		return ImmutableSet.of(
-			ShardedParticleStateId.of(RegisteredValidatorParticle.class, action.getValidator()),
-			ShardedParticleStateId.of(UnregisteredValidatorParticle.class, action.getValidator())
-		);
-	}
-
-	@Override
-	public List<ParticleGroup> mapToParticleGroups(RegisterValidatorAction action, Stream<Particle> store) throws StageActionException {
-		ValidatorRegistrationState currentState = ValidatorRegistrationState.from(store, action.getValidator());
-		return ImmutableList.of(ParticleGroup.of(
-			SpunParticle.down(currentState.asParticle()),
-<<<<<<< HEAD
-			SpunParticle.up(currentState.register(action.getUrl()))
-=======
-			SpunParticle.up(currentState.register(action.getUrl(), action.getAllowedDelegators()))
->>>>>>> 87e377da
-		));
-	}
-
-}
+/*
+ * (C) Copyright 2020 Radix DLT Ltd
+ *
+ * Permission is hereby granted, free of charge, to any person obtaining a
+ * copy of this software and associated documentation files (the “Software”),
+ * to deal in the Software without restriction, including without limitation
+ * the rights to use, copy, modify, merge, publish, distribute, sublicense,
+ * and/or sell copies of the Software, and to permit persons to whom the
+ * Software is furnished to do so, subject to the following conditions:
+ *
+ * The above copyright notice and this permission notice shall be
+ * included in all copies or substantial portions of the Software.
+ *
+ * THE SOFTWARE IS PROVIDED “AS IS”, WITHOUT WARRANTY OF ANY KIND, EXPRESS
+ * OR IMPLIED, INCLUDING BUT NOT LIMITED TO THE WARRANTIES OF MERCHANTABILITY,
+ * FITNESS FOR A PARTICULAR PURPOSE AND NONINFRINGEMENT. IN NO EVENT SHALL
+ * THE AUTHORS OR COPYRIGHT HOLDERS BE LIABLE FOR ANY CLAIM, DAMAGES OR OTHER
+ * LIABILITY, WHETHER IN AN ACTION OF CONTRACT, TORT OR OTHERWISE, ARISING
+ * FROM, OUT OF OR IN CONNECTION WITH THE SOFTWARE OR THE USE OR OTHER
+ * DEALINGS IN THE SOFTWARE.
+ */
+
+package com.radixdlt.client.application.translate.validators;
+
+import com.google.common.collect.ImmutableList;
+import com.google.common.collect.ImmutableSet;
+import com.radixdlt.client.application.translate.ShardedParticleStateId;
+import com.radixdlt.client.application.translate.StageActionException;
+import com.radixdlt.client.application.translate.StatefulActionToParticleGroupsMapper;
+import com.radixdlt.client.atommodel.validators.RegisteredValidatorParticle;
+import com.radixdlt.client.atommodel.validators.UnregisteredValidatorParticle;
+import com.radixdlt.client.core.atoms.ParticleGroup;
+import com.radixdlt.client.core.atoms.particles.Particle;
+import com.radixdlt.client.core.atoms.particles.SpunParticle;
+
+import java.util.List;
+import java.util.Set;
+import java.util.stream.Stream;
+
+/**
+ * Action mapper for {@link RegisterValidatorAction}s, implemented using {@link ValidatorRegistrationState}.
+ */
+public class RegisterValidatorActionMapper implements StatefulActionToParticleGroupsMapper<RegisterValidatorAction> {
+	@Override
+	public Set<ShardedParticleStateId> requiredState(RegisterValidatorAction action) {
+		return ImmutableSet.of(
+			ShardedParticleStateId.of(RegisteredValidatorParticle.class, action.getValidator()),
+			ShardedParticleStateId.of(UnregisteredValidatorParticle.class, action.getValidator())
+		);
+	}
+
+	@Override
+	public List<ParticleGroup> mapToParticleGroups(RegisterValidatorAction action, Stream<Particle> store) throws StageActionException {
+		ValidatorRegistrationState currentState = ValidatorRegistrationState.from(store, action.getValidator());
+		return ImmutableList.of(ParticleGroup.of(
+			SpunParticle.down(currentState.asParticle()),
+			SpunParticle.up(currentState.register(action.getUrl(), action.getAllowedDelegators()))
+		));
+	}
+
+}