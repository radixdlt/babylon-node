--- conflicted
+++ resolved
@@ -507,13 +507,12 @@
 			pull(burnTokensAction.getTokenClassReference().getAddress());
 		}
 
-<<<<<<< HEAD
 		return Observable.concatArray(
 			//				Observable.just(uniquePropertyTranslator.map(uniqueProperty)),
 			transferTokensAction != null ? tokenBalanceStore.getState(transferTokensAction.getFrom())
 				.firstOrError().toObservable()
 				.map(s -> tokenTransferTranslator.map(transferTokensAction, s)) : Observable.empty(),
-			Observable.just(dataStoreTranslator.map(storeDataAction)),
+			Observable.just(sendMessageTranslator.map(sendMessageAction)),
 			Observable.just(tokenMapper.map(tokenCreation)),
 			Observable.just(mintTokensActionMapper.map(mintTokensAction)),
 			burnTokensAction != null ? tokenBalanceStore.getState(burnTokensAction.getTokenClassReference().getAddress())
@@ -521,23 +520,7 @@
 				.map(s -> burnTokensActionMapper.map(burnTokensAction, s)) : Observable.empty(),
 			Observable.just(
 				Collections.singletonList(SpunParticle.up(new TimestampParticle(System.currentTimeMillis())))
-=======
-		Single<List<SpunParticle>> atomParticles =
-			Observable.concatArray(
-//				Observable.just(uniquePropertyTranslator.map(uniqueProperty)),
-				transferTokensAction != null ? tokenBalanceStore.getState(transferTokensAction.getFrom())
-					.firstOrError().toObservable()
-					.map(s -> tokenTransferTranslator.map(transferTokensAction, s)) : Observable.empty(),
-				Observable.just(sendMessageTranslator.map(sendMessageAction)),
-				Observable.just(tokenMapper.map(tokenCreation)),
-				Observable.just(mintTokensActionMapper.map(mintTokensAction)),
-				burnTokensAction != null ? tokenBalanceStore.getState(burnTokensAction.getTokenClassReference().getAddress())
-					.firstOrError().toObservable()
-					.map(s -> burnTokensActionMapper.map(burnTokensAction, s)) : Observable.empty(),
-				Observable.just(
-					Collections.singletonList(SpunParticle.up(new TimestampParticle(System.currentTimeMillis())))
-				)
->>>>>>> 8f9e9d14
+
 			)
 		)
 			.<List<SpunParticle>>scanWith(
@@ -556,7 +539,7 @@
 	// TODO: make this more generic
 	private Result executeTransaction(
 		@Nullable TransferTokensAction transferTokensAction,
-		@Nullable StoreDataAction storeDataAction,
+		@Nullable SendMessageAction storeDataAction,
 		@Nullable CreateTokenAction tokenCreation,
 		@Nullable MintTokensAction mintTokensAction,
 		@Nullable BurnTokensAction burnTokensAction,
