/*
 * (C) Copyright 2020 Radix DLT Ltd
 *
 * Permission is hereby granted, free of charge, to any person obtaining a
 * copy of this software and associated documentation files (the “Software”),
 * to deal in the Software without restriction, including without limitation
 * the rights to use, copy, modify, merge, publish, distribute, sublicense,
 * and/or sell copies of the Software, and to permit persons to whom the
 * Software is furnished to do so, subject to the following conditions:
 *
 * The above copyright notice and this permission notice shall be
 * included in all copies or substantial portions of the Software.
 *
 * THE SOFTWARE IS PROVIDED “AS IS”, WITHOUT WARRANTY OF ANY KIND, EXPRESS
 * OR IMPLIED, INCLUDING BUT NOT LIMITED TO THE WARRANTIES OF MERCHANTABILITY,
 * FITNESS FOR A PARTICULAR PURPOSE AND NONINFRINGEMENT. IN NO EVENT SHALL
 * THE AUTHORS OR COPYRIGHT HOLDERS BE LIABLE FOR ANY CLAIM, DAMAGES OR OTHER
 * LIABILITY, WHETHER IN AN ACTION OF CONTRACT, TORT OR OTHERWISE, ARISING
 * FROM, OUT OF OR IN CONNECTION WITH THE SOFTWARE OR THE USE OR OTHER
 * DEALINGS IN THE SOFTWARE.
 */

package com.radixdlt.client.core.atoms;

import com.fasterxml.jackson.annotation.JsonProperty;
import com.google.common.collect.ImmutableList;
import com.google.common.collect.ImmutableMap;
import com.radixdlt.client.atommodel.accounts.RadixAddress;
import com.radixdlt.client.core.atoms.particles.Particle;
import com.radixdlt.client.core.atoms.particles.Spin;
import com.radixdlt.client.core.atoms.particles.SpunParticle;
import com.radixdlt.client.serialization.Serialize;
import com.radixdlt.crypto.ECDSASignature;
import com.radixdlt.crypto.Hash;
import com.radixdlt.identifiers.AID;
import com.radixdlt.identifiers.EUID;
import com.radixdlt.serialization.DsonOutput;
import com.radixdlt.serialization.SerializationException;
import com.radixdlt.serialization.SerializerConstants;
import com.radixdlt.serialization.SerializerDummy;
import com.radixdlt.serialization.SerializerId2;

<<<<<<< HEAD
import java.util.ArrayList;
import com.radixdlt.identifiers.RadixAddress;
import java.util.Collections;
import java.util.HashMap;
=======
>>>>>>> fc05fce8
import java.util.List;
import java.util.Map;
import java.util.Objects;
import java.util.Optional;
import java.util.Set;
import java.util.stream.Collectors;
import java.util.stream.Stream;

/**
 * An atom is the fundamental atomic unit of storage on the ledger (similar to a block
 * in a blockchain) and defines the actions that can be issued onto the ledger.
 */
@SerializerId2("radix.atom")
public final class Atom {
	public static final String METADATA_TIMESTAMP_KEY = "timestamp";
	public static final String METADATA_POW_NONCE_KEY = "powNonce";

	public static Atom create(ParticleGroup particleGroup, long timestamp) {
		return new Atom(
			ImmutableList.of(particleGroup),
			ImmutableMap.of(METADATA_TIMESTAMP_KEY, String.valueOf(timestamp)),
			ImmutableMap.of()
		);
	}

	public static Atom create(List<ParticleGroup> particleGroups, long timestamp) {
		return new Atom(
			ImmutableList.copyOf(particleGroups),
			ImmutableMap.of(METADATA_TIMESTAMP_KEY, String.valueOf(timestamp)),
			ImmutableMap.of()
		);
	}

	public static Atom create(List<ParticleGroup> particleGroups, Map<String, String> metaData) {
		return new Atom(
			ImmutableList.copyOf(particleGroups),
			ImmutableMap.copyOf(metaData),
			ImmutableMap.of()
		);
	}

	@JsonProperty("particleGroups")
	@DsonOutput(DsonOutput.Output.ALL)
	private final ImmutableList<ParticleGroup> particleGroups;

	@JsonProperty("signatures")
	@DsonOutput(value = {DsonOutput.Output.API, DsonOutput.Output.WIRE, DsonOutput.Output.PERSIST})
<<<<<<< HEAD
	private final Map<String, ECDSASignature> signatures = new HashMap<>();
=======
	private final ImmutableMap<String, ECSignature> signatures;
>>>>>>> fc05fce8

	@JsonProperty("metaData")
	@DsonOutput(DsonOutput.Output.ALL)
	private final ImmutableMap<String, String> metaData;

	@JsonProperty("version")
	@DsonOutput(DsonOutput.Output.ALL)
	private short version = 100;

	// Placeholder for the serializer ID
	@JsonProperty(SerializerConstants.SERIALIZER_NAME)
	// TODO serializer id for atoms is temporarily excluded from hash for compatibility with abstract atom
	@DsonOutput(value = {DsonOutput.Output.API, DsonOutput.Output.WIRE, DsonOutput.Output.PERSIST})
	private SerializerDummy serializer = SerializerDummy.DUMMY;

	private Atom() {
		this.metaData = null;
		this.signatures = null;
		this.particleGroups = null;
	}

	private Atom(
		ImmutableList<ParticleGroup> particleGroups,
		ImmutableMap<String, String> metaData,
		ImmutableMap<String, ECSignature> signatures
	) {
		Objects.requireNonNull(particleGroups, "particleGroups is required");
		Objects.requireNonNull(metaData, "metaData is required");
		Objects.requireNonNull(signatures, "signatures are required");

		this.particleGroups = particleGroups;
		this.metaData = metaData;
		this.signatures = signatures;
	}

<<<<<<< HEAD
	private Atom(
		List<ParticleGroup> particleGroups,
		Map<String, String> metaData,
		EUID signatureId,
		ECDSASignature signature
	) {
		this(particleGroups, metaData);

		Objects.requireNonNull(signatureId, "signatureId is required");
		Objects.requireNonNull(signature, "signature is required");

		this.signatures.put(signatureId.toString(), signature);
	}

	public Atom withSignature(ECDSASignature signature, EUID signatureId) {
=======
	// TODO: refactor to utilize an AtomBuilder
	public Atom addSignature(EUID signatureId, ECSignature signature) {
		ImmutableMap.Builder<String, ECSignature> builder = ImmutableMap.builder();
		signatures.forEach((id, sig) -> {
			if (!id.equals(signatureId.toString())) {
				builder.put(id, sig);
			}
		});
		builder.put(signatureId.toString(), signature);

>>>>>>> fc05fce8
		return new Atom(
			this.particleGroups,
			this.metaData,
			builder.build()
		);
	}

	private Set<Long> getShards() {
		return this.spunParticles()
			.map(SpunParticle<Particle>::getParticle)
			.map(Particle::getDestinations)
			.flatMap(Set::stream)
			.map(EUID::getShard)
			.collect(Collectors.toSet());
	}

	// HACK
	public Set<Long> getRequiredFirstShard() {
		if (this.spunParticles().anyMatch(s -> s.getSpin() == Spin.DOWN)) {
			return this.spunParticles()
				.filter(s -> s.getSpin() == Spin.DOWN)
				.flatMap(s -> s.getParticle().getShardables().stream())
				.map(RadixAddress::getUID)
				.map(EUID::getShard)
				.collect(Collectors.toSet());
		} else {
			return this.getShards();
		}
	}

	public Stream<ParticleGroup> particleGroups() {
		return this.particleGroups.stream();
	}

	public Stream<SpunParticle> spunParticles() {
		return this.particleGroups.stream().flatMap(ParticleGroup::spunParticles);
	}

	public Stream<Particle> particles(Spin spin) {
		return this.spunParticles().filter(s -> s.getSpin() == spin).map(SpunParticle::getParticle);
	}

	public Stream<RadixAddress> addresses() {
		return this.spunParticles()
			.map(SpunParticle<Particle>::getParticle)
			.map(Particle::getShardables)
			.flatMap(Set::stream)
			.distinct();
	}

	public boolean hasTimestamp() {
		return this.metaData.containsKey(METADATA_TIMESTAMP_KEY);
	}

	/**
	 * Convenience method to retrieve timestamp
	 *
	 * @return The timestamp in milliseconds since epoch
	 */
	public long getTimestamp() {
		// TODO Not happy with this error handling as it moves some validation work into the atom data. See RLAU-951
		try {
			return Long.parseLong(this.metaData.get(METADATA_TIMESTAMP_KEY));
		} catch (NumberFormatException e) {
			return Long.MIN_VALUE;
		}
	}

	public Map<String, ECDSASignature> getSignatures() {
		return this.signatures;
	}

	public Optional<ECDSASignature> getSignature(EUID uid) {
		return Optional.ofNullable(this.signatures).map(sigs -> sigs.get(uid.toString()));
	}

	public byte[] toDson() {
		try {
			return Serialize.getInstance().toDson(this, DsonOutput.Output.HASH);
		} catch (SerializationException e) {
			throw new IllegalStateException("Failed to serialize", e);
		}
	}

	public Hash getHash() {
		return new Hash(toDson());
	}

	public AID getAid() {
		return AID.from(getHash(), getShards());
	}

	/**
	 * Get the metadata associated with the atom
	 *
	 * @return an immutable map of the meta data
	 */
	public Map<String, String> getMetaData() {
		return this.metaData;
	}

	@Override
	public int hashCode() {
		return this.getHash().hashCode();
	}

	@Override
	public boolean equals(Object o) {
		if (!(o instanceof Atom)) {
			return false;
		}

		Atom atom = (Atom) o;
		return this.getHash().equals(atom.getHash());
	}

	@Override
	public String toString() {
		String particleGroupsStr = this.particleGroups.stream().map(ParticleGroup::toString).collect(Collectors.joining(","));
		return String.format("%s[%s:%s]", getClass().getSimpleName(), getAid(), particleGroupsStr);
	}
}<|MERGE_RESOLUTION|>--- conflicted
+++ resolved
@@ -40,13 +40,10 @@
 import com.radixdlt.serialization.SerializerDummy;
 import com.radixdlt.serialization.SerializerId2;
 
-<<<<<<< HEAD
 import java.util.ArrayList;
 import com.radixdlt.identifiers.RadixAddress;
 import java.util.Collections;
 import java.util.HashMap;
-=======
->>>>>>> fc05fce8
 import java.util.List;
 import java.util.Map;
 import java.util.Objects;
@@ -94,11 +91,7 @@
 
 	@JsonProperty("signatures")
 	@DsonOutput(value = {DsonOutput.Output.API, DsonOutput.Output.WIRE, DsonOutput.Output.PERSIST})
-<<<<<<< HEAD
-	private final Map<String, ECDSASignature> signatures = new HashMap<>();
-=======
 	private final ImmutableMap<String, ECSignature> signatures;
->>>>>>> fc05fce8
 
 	@JsonProperty("metaData")
 	@DsonOutput(DsonOutput.Output.ALL)
@@ -123,7 +116,7 @@
 	private Atom(
 		ImmutableList<ParticleGroup> particleGroups,
 		ImmutableMap<String, String> metaData,
-		ImmutableMap<String, ECSignature> signatures
+		ImmutableMap<String, ECDSASignature> signatures
 	) {
 		Objects.requireNonNull(particleGroups, "particleGroups is required");
 		Objects.requireNonNull(metaData, "metaData is required");
@@ -134,25 +127,8 @@
 		this.signatures = signatures;
 	}
 
-<<<<<<< HEAD
-	private Atom(
-		List<ParticleGroup> particleGroups,
-		Map<String, String> metaData,
-		EUID signatureId,
-		ECDSASignature signature
-	) {
-		this(particleGroups, metaData);
-
-		Objects.requireNonNull(signatureId, "signatureId is required");
-		Objects.requireNonNull(signature, "signature is required");
-
-		this.signatures.put(signatureId.toString(), signature);
-	}
-
-	public Atom withSignature(ECDSASignature signature, EUID signatureId) {
-=======
 	// TODO: refactor to utilize an AtomBuilder
-	public Atom addSignature(EUID signatureId, ECSignature signature) {
+	public Atom addSignature(EUID signatureId, ECDSASignature signature) {
 		ImmutableMap.Builder<String, ECSignature> builder = ImmutableMap.builder();
 		signatures.forEach((id, sig) -> {
 			if (!id.equals(signatureId.toString())) {
@@ -161,7 +137,6 @@
 		});
 		builder.put(signatureId.toString(), signature);
 
->>>>>>> fc05fce8
 		return new Atom(
 			this.particleGroups,
 			this.metaData,
