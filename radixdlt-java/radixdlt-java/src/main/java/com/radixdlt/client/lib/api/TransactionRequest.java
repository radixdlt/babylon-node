--- conflicted
+++ resolved
@@ -124,18 +124,13 @@
 			return this;
 		}
 
-<<<<<<< HEAD
-		public TransactionRequestBuilder updateValidator(
+		public TransactionRequestBuilder updateValidatorMetadata(
 			ValidatorAddress validator,
 			Optional<String> name,
 			Optional<String> url,
 			Optional<HashCode> forkVoteHash
 		) {
-			actions.add(new UpdateValidatorAction(validator, name.orElse(null), url.orElse(null), forkVoteHash.orElse(null)));
-=======
-		public TransactionRequestBuilder updateValidatorMetadata(ValidatorAddress validator, Optional<String> name, Optional<String> url) {
-			actions.add(new UpdateValidatorMetadataAction(validator, name.orElse(null), url.orElse(null)));
->>>>>>> 8a96e200
+			actions.add(new UpdateValidatorMetadataAction(validator, name.orElse(null), url.orElse(null), forkVoteHash.orElse(null)));
 			return this;
 		}
 
