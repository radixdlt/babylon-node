# Transaction

A transaction is the serialization of actions that are cryptographically signed and broadcast to the Radix Network. Transactions trigger ledger state transitions, considering blockchain as a [replicated state machine](https://en.wikipedia.org/wiki/State_machine_replication). 

In this documentation, we describe the structure of Radix transaction. If you'd like to understand how transactions are validated, please switch to [the validation doc](./validation.md).

## Basics

This section explains how values of primitive types are read and written.

Unless otherwise specified, the order of bytes is always [big endian](https://en.wikipedia.org/wiki/Endianness). 

### Boolean

A boolean value is encoded as a single byte:
- `0` represents false
- `1` represents true
- Other value are considered invalid

### Integers

| **Type** | **Length in Bytes** | **Description**          |
|----------|---------------------|--------------------------|
| `u8`     | 1                   | Unsigned 8-bit integer   |
| `u16`    | 2                   | Unsigned 16-bit integer  |
| `u32`    | 4                   | Unsigned 32-bit integer  |
| `u64`    | 8                   | Unsigned 64-bit integer  |
| `u256`   | 32                  | Unsigned 256-bit integer |

### Bytes

`bytes` is a byte array of variable length and is encoded as:
```
+-------------+-----------+
| length (u8) | raw_bytes |
+-------------+-----------+
```

### String

Strings are encoded as `bytes`, using `UTF-8` encoding.

### Hash

All hash values are of 32 bytes, and the hash algorithm being used is `sha_256_twice(x)`. To learn more about `SHA-256`, see [this wikipedia page](https://en.wikipedia.org/wiki/SHA-2).

### Public Key and Signature

In Radix, the [ECDSA scheme](https://en.wikipedia.org/wiki/Elliptic_Curve_Digital_Signature_Algorithm) is used for public-key authentication.

Public keys are always encoded in its compressed form (33 bytes).

An ECDSA signatures consists of:

```
+--------+--------------+--------------+
| v (u8) | r (32 bytes) | s (32 bytes) |
+--------+--------------+--------------+
```

### Address

Addresses are used to identify a particular entity and resource. The first byte of an address describes the type, followed by additional data depending on the type.

Currently, there are 4 types of addresses:
- `0x00` - System
- `0x01` - Radix native token
- `0x03 + lower_26_bytes(hash(public_key + symbol))` - A resource address
- `0x04 + public_key` - An account address

At api/user level, addresses are wrapped into user-friendly identifiers:

| **Type**  | **Mainnet**                       | **Testnet**                       | **Devnet**                        |
|-----------|-----------------------------------|-----------------------------------|-----------------------------------|
| Account   | `bech32("rdx", address)`          | `bech32("tdx", address)`          | `bech32("ddx", address)`          |
| Validator | `bech32("rv", public_key)`        | `bech32("tv", public_key)`        | `bech32("dv", public_key)`        |
| Resource  | `bech32(symbol + "_rr", address)` | `bech32(symbol + "_tr", address)` | `bech32(symbol + "_dr", address)` |

Bech32 encoding is specified [here](https://en.bitcoin.it/wiki/Bech32).

### Optional

Optional fields are encoded as:
- `0x00` for `None`
- `0x01 + <value>` for `Some`

## Substate

A substate is an object that is stored in the ledger state, which can be viewed as a map of substates indexed by substate ID.

### Substate ID

For physical substate, the ID is the concatenation of transaction ID and substate index (where the substate is defined).

```
+--------------+--------------+
| tx_id (hash) | index (u32)  |
+--------------+--------------+
```

Note that substate index is the number of the `UP` instruction in the transaction (e.g., if `index == 1`, it means the substate is created by the 2nd `UP` instruction)

For virtual substate, the ID is the hash of the serialization.

### Substate Type

Each substate is of a particular type and, when serialized, the first byte encodes the type info.

Currently, we have the following types:

| **Substate Type**                 | **Code** | **Description**                                                |
|-----------------------------------|----------|----------------------------------------------------------------|
| `VIRTUAL_PARENT`                  | `0x00`   | Virtual parent                                                 |
| `UNCLAIMED_READDR`                | `0x01`   | Unclaimed Radix Engine address                                 |
| `ROUND_DATA`                      | `0x02`   | BFT consensus round data                                       |
| `EPOCH_DATA`                      | `0x03`   | BFT consensus epoch data                                       |
| `TOKEN_RESOURCE`                  | `0x04`   | Token resource                                                 |
| `TOKEN_RESOURCE_METADATA`         | `0x05`   | Token resource metadata                                        |
| `TOKENS`                          | `0x06`   | Tokens                                                         |
| `PREPARED_STAKE`                  | `0x07`   | Prepared stake, will transition into stake ownership by system |
| `STAKE_OWNERSHIP`                 | `0x08`   | Stake ownership                                                |
| `PREPARED_UNSTAKE`                | `0x09`   | Prepared unstake                                               |
| `EXITTING_STAKE`                  | `0x0A`   | Existing stake                                                 |
| `VALIDATOR_META_DATA`             | `0x0B`   | Validator metadata, e.g. name and url                          |
| `VALIDATOR_STAKE_DATA`            | `0x0C`   | Validator stake data                                           |
| `VALIDATOR_BFT_DATA`              | `0x0D`   | Validator BFT data                                             |
| `VALIDATOR_ALLOW_DELEGATION_FLAG` | `0x0E`   | Validator allow delegation from others flag                    |
| `VALIDATOR_REGISTERED_FLAG_COPY`  | `0x0F`   | Validator registered flag copy                                 |
| `VALIDATOR_RAKE_COPY`             | `0x10`   | Validator rake (fee) copy                                      |
| `VALIDATOR_OWNER_COPY`            | `0x11`   | Validator owner copy                                           |

### Substate Schema

Substates are serialized and deserialized based on the following protocol:
- The first byte indicates the substate type
- The following bytes are the fields based on the order they appear on the tables below.

#### `VIRTUAL_PARENT`

| **Name**   | **Type** | **Description**      |
|------------|----------|----------------------|
| `reserved` | `u8`     | Reserved, always `0` |
| `data`     | `bytes`  | Data                 |

#### `UNCLAIMED_READDR`

| **Name**   | **Type**  | **Description**        |
|------------|-----------|------------------------|
| `reserved` | `u8`      | Reserved, always `0`   |
| `address`  | `address` | A Radix Engine address |

#### `ROUND_DATA`

| **Name**    | **Type** | **Description**      |
|-------------|----------|----------------------|
| `reserved`  | `u8`     | Reserved, always `0` |
| `view`      | `u64`    | The new view         |
| `timestamp` | `u64`    | The new timestamp    |

#### `EPOCH_DATA`

| **Name**   | **Type** | **Description**      |
|------------|----------|----------------------|
| `reserved` | `u8`     | Reserved, always `0` |
| `epoch`    | `u64`    | The new epoch        |

#### `TOKEN_RESOURCE`

| **Name**      | **Type**          | **Description**                              |
|---------------|-------------------|----------------------------------------------|
| `type`        | `u8`              | Reserved, always `0`                         |
| `resource`    | `address`         | The resource address                         |
| `granularity` | `u256`            | The token granularity, must be `1` as of now |
| `is_mutable`  | `opt<boolean>`    | (Optional) Whether it's mutable              |
| `miner`       | `opt<public_key>` | (Optional) The token owner public key        |

#### `TOKEN_RESOURCE_METADATA`

| **Name**      | **Type**  | **Description**       |
|---------------|-----------|-----------------------|
| `reserved`    | `u8`      | Reserved, always `0`  |
| `resource`    | `address` | The resource address  |
| `name`        | `string`  | The token name        |
| `description` | `string`  | The token description |
| `url`         | `string`  | An URL                |
| `icon_url`    | `string`  | An URL to an icon     |

#### `TOKENS`

| **Name**   | **Type**  | **Description**      |
|------------|-----------|----------------------|
| `reserved` | `u8`      | Reserved, always `0` |
| `owner`    | `address` | The owner address    |
| `resource` | `address` | The resource address |
| `amount`   | `u256`    | The amount           |

#### `PREPARED_STAKE`

| **Name**    | **Type**     | **Description**          |
|-------------|--------------|--------------------------|
| `reserved`  | `u8`         | Reserved, always `0`     |
| `validator` | `public_key` | The validator public key |
| `owner`     | `address`    | The owner address        |
| `amount`    | `u256`       | The stake amount         |

#### `STAKE_OWNERSHIP`

| **Name**    | **Type**     | **Description**          |
|-------------|--------------|--------------------------|
| `reserved`  | `u8`         | Reserved, always `0`     |
| `validator` | `public_key` | The validator public key |
| `owner`     | `address`    | The stake owner          |
| `amount`    | `u256`       | The stake amount         |

#### `PREPARED_UNSTAKE`

| **Name**    | **Type**     | **Description**          |
|-------------|--------------|--------------------------|
| `reserved`  | `u8`         | Reserved, always `0`     |
| `validator` | `public_key` | The validator public key |
| `owner`     | `u256`       | The owner                |
| `amount`    | `u256`       | The stake amount         |

#### `EXITING_STAKE`

| **Name**         | **Type**     | **Description**          |
|------------------|--------------|--------------------------|
| `reserved`       | `u8`         | Reserved, always `0`     |
| `epoch_unlocked` | `u64`        | The unlocking epoch      |
| `validator`      | `public_key` | The validator public key |
| `owner`          | `u256`       | The owner                |
| `amount`         | `u256`       | The stake amount         |

#### `VALIDATOR_META_DATA`

| **Name**         | **Type**     | **Description**                 |
|------------------|--------------|---------------------------------|
| `reserved`       | `u8`         | Reserved, always `0`            |
| `validator`      | `public_key` | The validator public key        |
| `name`           | `string`     | The validator name              |
| `url`            | `string`     | A link to the validator website |
| `fork_vote_hash` | `bytes`      | Validator's latest fork vote    |

#### `VALIDATOR_STAKE_DATA`

| **Name**          | **Type**     | **Description**                      |
|-------------------|--------------|--------------------------------------|
| `reserved`        | `u8`         | Reserved, always `0`                 |
| `is_registered`   | `bool`       | Whether this validator is registered |
| `amount`          | `u256`       | Total stake                          |
| `validator`       | `public_key` | Validator public key                 |
| `ownership`       | `u256`       | Total ownership                      |
| `rake_percentage` | `u32`        | Rake percentage                      |
| `owner`           | `address`    | Validator owner address              |

#### `VALIDATOR_BFT_DATA`

| **Name**              | **Type**     | **Description**              |
|-----------------------|--------------|------------------------------|
| `reserved`            | `u8`         | Reserved, always `0`         |
| `validator`           | `public_key` | Validator public key         |
| `proposals_completed` | `u64`        | Number of proposal completed |
| `proposals_missed`    | `u64`        | Number of proposal missed    |

#### `VALIDATOR_ALLOW_DELEGATION_FLAG`

| **Name**                | **Type**     | **Description**               |
|-------------------------|--------------|-------------------------------|
| `reserved`              | `u8`         | Reserved, always `0`          |
| `validator`             | `public_key` | Validator public key          |
| `is_delegation_allowed` | `bool`       | Whether delegation is allowed |

#### `VALIDATOR_REGISTERED_FLAG_COPY`

| **Name**        | **Type**     | **Description**                             |
|-----------------|--------------|---------------------------------------------|
| `reserved`      | `u8`         | Reserved, always `0`                        |
| `epoch_update`  | `opt<u64>`   | The effective epoch                         |
| `validator`     | `public_key` | Validator public key                        |
| `is_registered` | `bool`       | Whether this validator is registered active |

<<<<<<< HEAD
#### `PREPARED_REGISTERED_FLAG_UPDATE`

| **Name**         | **Type**     | **Description**                                |
|------------------|--------------|------------------------------------------------|
| `reserved`       | `u8`         | Reserved, always `0`                           |
| `validator`      | `public_key` | Validator public key                           |
| `is_registered`  | `bool`       | Whether this validator is registered as active |
| `fork_vote_hash` | `bytes`      | Validator's latest fork vote                   |

=======
>>>>>>> faa6f1c5
#### `VALIDATOR_RAKE_COPY`

| **Name**          | **Type**     | **Description**           |
|-------------------|--------------|---------------------------|
| `reserved`        | `u8`         | Reserved, always `0`      |
| `epoch_update`    | `opt<u64>`   | The effective epoch       |
| `validator`       | `public_key` | Validator public key      |
| `rake_percentage` | `u32`        | Validator rake percentage |

#### `VALIDATOR_OWNER_COPY`

| **Name**       | **Type**     | **Description**         |
|----------------|--------------|-------------------------|
| `reserved`     | `u8`         | Reserved, always `0`    |
| `epoch_update` | `opt<u64>`   | The effective epoch     |
| `validator`    | `public_key` | Validator public key    |
| `owner`        | `address`    | Validator owner address |

## Transaction Format

A transaction consists of an array of instructions. The hash output of its serialization is considered as **Transaction ID**.

Each instruction consists of
- One opcode (1 byte)
- One optional operand (of variable length)

The table below summarizes all opcodes.

| **Opcode**  | **Byte Value** | **Operand**                 | **Description**                               |
|-------------|----------------|-----------------------------|-----------------------------------------------|
| `END`       | `0x00`         | None                        | Mark the end of an action                     |
| `SYSCALL`   | `0x01`         | `call_data`                 | Make a system call                            |
| `UP`        | `0x02`         | `substate`                  | Boot up a new substate                        |
| `READ`      | `0x03`         | `substate_id`               | Read a remote substate                        |
| `LREAD`     | `0x04`         | `substate_index`            | Read a local substate                         |
| `VREAD`     | `0x05`         | `virtual_substate_id`       | Read a virtual substate                       |
| `LVREAD`    | `0x06`         | `local_virtual_substate_id` | Read a local virtual substate                 |
| `DOWN`      | `0x07`         | `substate_id`               | Spin down a remote substate                   |
| `LDOWN`     | `0x08`         | `substate_index`            | Spin down a local substate                    |
| `VDOWN`     | `0x09`         | `virtual_substate_id`       | Spin down a virtual substate                  |
| `LVDOWN`    | `0x0A`         | `local_virtual_substate_id` | Spin down a local virtual substate            |
| `SIG`       | `0x0B`         | `signature`                 | Provide a signature for prior instructions    |
| `MSG`       | `0x0C`         | `msg`                       | Record a message                              |
| `HEADER`    | `0x0D`         | `version + flags`           | Specify headers                               |
| `READINDEX` | `0x0E`         | `prefix`                    | Read all substates with the given prefix      |
| `DOWNINDEX` | `0x0F`         | `prefix`                    | Spin down all substates with the given prefix |

### Operand Format


| **Name**                    | **Description**                                                             |
|-----------------------------|-----------------------------------------------------------------------------|
| `call_data`                 | System call data (`bytes`) and the content must match function requirements |
| `substate`                  | Serialized substate                                                         |
| `substate_id`               | Substate ID                                                                 |
| `substate_index`            | Substate index (`u32`)                                                      |
| `virtual_substate_id`       | Virtual substate index (`bytes`)                                            |
| `local_virtual_substate_id` | Local virtual substate index (`bytes`)                                      |
| `substate`                  | Spin down a virtual substate                                                |
| `signature`                 | ECDSA Signature                                                             |
| `msg`                       | Message (`bytes`)                                                           |
| `version`                   | Header version (`u8`)                                                       |
| `flags`                     | Header flags (`u8`)                                                         |
| `prefix`                    | Substate prefix (`bytes`)                                                   |

## Error Handling

Any unrecognized entity in the raw transaction should result in a parsing exception.

Most of the data structures are of variable length. In case the required data is more than the remaining unparsed transaction bytes, a.k.a. underflow, a parsing exception should also be raised.

While Radix transaction is modelled on bytebuffer, it's client's responsibility to ensure memory safety during the parsing phase.<|MERGE_RESOLUTION|>--- conflicted
+++ resolved
@@ -279,18 +279,6 @@
 | `validator`     | `public_key` | Validator public key                        |
 | `is_registered` | `bool`       | Whether this validator is registered active |
 
-<<<<<<< HEAD
-#### `PREPARED_REGISTERED_FLAG_UPDATE`
-
-| **Name**         | **Type**     | **Description**                                |
-|------------------|--------------|------------------------------------------------|
-| `reserved`       | `u8`         | Reserved, always `0`                           |
-| `validator`      | `public_key` | Validator public key                           |
-| `is_registered`  | `bool`       | Whether this validator is registered as active |
-| `fork_vote_hash` | `bytes`      | Validator's latest fork vote                   |
-
-=======
->>>>>>> faa6f1c5
 #### `VALIDATOR_RAKE_COPY`
 
 | **Name**          | **Type**     | **Description**           |
