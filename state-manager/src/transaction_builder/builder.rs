/* Copyright 2021 Radix Publishing Ltd incorporated in Jersey (Channel Islands).
 *
 * Licensed under the Radix License, Version 1.0 (the "License"); you may not use this
 * file except in compliance with the License. You may obtain a copy of the License at:
 *
 * radixfoundation.org/licenses/LICENSE-v1
 *
 * The Licensor hereby grants permission for the Canonical version of the Work to be
 * published, distributed and used under or by reference to the Licensor’s trademark
 * Radix ® and use of any unregistered trade names, logos or get-up.
 *
 * The Licensor provides the Work (and each Contributor provides its Contributions) on an
 * "AS IS" BASIS, WITHOUT WARRANTIES OR CONDITIONS OF ANY KIND, either express or implied,
 * including, without limitation, any warranties or conditions of TITLE, NON-INFRINGEMENT,
 * MERCHANTABILITY, or FITNESS FOR A PARTICULAR PURPOSE.
 *
 * Whilst the Work is capable of being deployed, used and adopted (instantiated) to create
 * a distributed ledger it is your responsibility to test and validate the code, together
 * with all logic and performance of that code under all foreseeable scenarios.
 *
 * The Licensor does not make or purport to make and hereby excludes liability for all
 * and any representation, warranty or undertaking in any form whatsoever, whether express
 * or implied, to any entity or person, including any representation, warranty or
 * undertaking, as to the functionality security use, value or other characteristics of
 * any distributed ledger nor in respect the functioning or value of any tokens which may
 * be created stored or transferred using the Work. The Licensor does not warrant that the
 * Work or any use of the Work complies with any law or regulation in any territory where
 * it may be implemented or used or that it will be appropriate for any specific purpose.
 *
 * Neither the licensor nor any current or former employees, officers, directors, partners,
 * trustees, representatives, agents, advisors, contractors, or volunteers of the Licensor
 * shall be liable for any direct or indirect, special, incidental, consequential or other
 * losses of any kind, in tort, contract or otherwise (including but not limited to loss
 * of revenue, income or profits, or loss of use or data, or loss of reputation, or loss
 * of any economic or other opportunity of whatsoever nature or howsoever arising), arising
 * out of or in connection with (without limitation of any use, misuse, of any ledger system
 * or use made or its functionality or any performance or operation of any code or protocol
 * caused by bugs or programming or logic errors or otherwise);
 *
 * A. any offer, purchase, holding, use, sale, exchange or transmission of any
 * cryptographic keys, tokens or assets created, exchanged, stored or arising from any
 * interaction with the Work;
 *
 * B. any failure in a transmission or loss of any token or assets keys or other digital
 * artefacts due to errors in transmission;
 *
 * C. bugs, hacks, logic errors or faults in the Work or any communication;
 *
 * D. system software or apparatus including but not limited to losses caused by errors
 * in holding or transmitting tokens by any third-party;
 *
 * E. breaches or failure of security including hacker attacks, loss or disclosure of
 * password, loss of private key, unauthorised use or misuse of such passwords or keys;
 *
 * F. any losses including loss of anticipated savings or other benefits resulting from
 * use of the Work or any changes to the Work (however implemented).
 *
 * You are solely responsible for; testing, validating and evaluation of all operation
 * logic, functionality, security and appropriateness of using the Work for any commercial
 * or non-commercial purpose and for any reproduction or redistribution by You of the
 * Work. You assume all risks associated with Your use of the Work and the exercise of
 * permissions under this License.
 */

<<<<<<< HEAD
use scrypto::core::Network;
use scrypto::crypto::EcdsaPublicKey;
use scrypto::prelude::{
    AccessRule, EcdsaSignature, MintParams, Mutability, ResourceMethodAuthKey, RADIX_TOKEN,
    SYSTEM_COMPONENT,
};
use scrypto::resource::ResourceType;
use scrypto::to_struct;
use std::collections::HashMap;
=======
use scrypto::prelude::{
    args, AccessRule, EcdsaPublicKey, EcdsaSignature, NetworkDefinition, RADIX_TOKEN,
    SYS_FAUCET_COMPONENT,
};
>>>>>>> 5b2f8432
use transaction::builder::ManifestBuilder;
use transaction::manifest::{compile, CompileError};
use transaction::model::{
    NotarizedTransaction, SignedTransactionIntent, TransactionHeader, TransactionIntent,
};

pub fn create_new_account_intent_bytes(
    network_definition: &NetworkDefinition,
    public_key: EcdsaPublicKey,
) -> Vec<u8> {
    let manifest = ManifestBuilder::new(network_definition)
        .lock_fee(1000.into(), SYS_FAUCET_COMPONENT)
        .call_method(SYS_FAUCET_COMPONENT, "free_xrd", args!())
        .take_from_worktop(RADIX_TOKEN, |builder, bucket_id| {
            builder.new_account_with_resource(&AccessRule::AllowAll, bucket_id)
        })
        .build();

    let intent = TransactionIntent {
        header: TransactionHeader {
            version: 1,
            network_id: network_definition.id,
            start_epoch_inclusive: 0,
            end_epoch_exclusive: 100,
            nonce: 5,
            notary_public_key: public_key,
            notary_as_signatory: false,
            cost_unit_limit: 10_000_000,
            tip_percentage: 5,
        },
        manifest,
    };

    intent.to_bytes()
}

<<<<<<< HEAD
pub fn create_1mb_txn_manifest(public_key: EcdsaPublicKey) -> Vec<u8> {
    let mut metadata = HashMap::new();
    let large_string = "s".repeat(1024 * 1024);
    metadata.insert("key".to_string(), large_string);
    let access_rules: HashMap<ResourceMethodAuthKey, (AccessRule, Mutability)> = HashMap::new();
    let initial_supply: Option<MintParams> = None;

    let manifest = ManifestBuilder::new(Network::InternalTestnet)
        .lock_fee(1000.into(), SYSTEM_COMPONENT)
        .call_method(
            SYSTEM_COMPONENT,
            "new_resource",
            to_struct!(
                ResourceType::NonFungible,
                metadata,
                access_rules,
                initial_supply
            ),
        )
        .build();

    let intent = TransactionIntent {
        header: TransactionHeader {
            version: 1,
            network: Network::InternalTestnet,
            start_epoch_inclusive: 0,
            end_epoch_exclusive: 100,
            nonce: 5,
            notary_public_key: public_key,
            notary_as_signatory: false,
            cost_unit_limit: 10_000_000,
            tip_percentage: 5,
        },
        manifest,
    };

    intent.to_bytes()
=======
pub fn create_intent_bytes(
    network_definition: &NetworkDefinition,
    header: TransactionHeader,
    manifest_str: String,
) -> Result<Vec<u8>, CompileError> {
    let manifest = compile(&manifest_str, network_definition)?;

    let intent = TransactionIntent { header, manifest };

    Ok(intent.to_bytes())
>>>>>>> 5b2f8432
}

pub fn create_signed_intent_bytes(
    intent: TransactionIntent,
    signatures: Vec<(EcdsaPublicKey, EcdsaSignature)>,
) -> Vec<u8> {
    let signed_intent = SignedTransactionIntent {
        intent,
        intent_signatures: signatures,
    };
    signed_intent.to_bytes()
}

pub fn create_notarized_bytes(
    signed_intent: SignedTransactionIntent,
    notary_signature: EcdsaSignature,
) -> Vec<u8> {
    let notarized = NotarizedTransaction {
        signed_intent,
        notary_signature,
    };
    notarized.to_bytes()
}<|MERGE_RESOLUTION|>--- conflicted
+++ resolved
@@ -62,22 +62,12 @@
  * permissions under this License.
  */
 
-<<<<<<< HEAD
-use scrypto::core::Network;
-use scrypto::crypto::EcdsaPublicKey;
 use scrypto::prelude::{
-    AccessRule, EcdsaSignature, MintParams, Mutability, ResourceMethodAuthKey, RADIX_TOKEN,
-    SYSTEM_COMPONENT,
+    args, AccessRule, EcdsaPublicKey, EcdsaSignature, MintParams, Mutability, NetworkDefinition,
+    ResourceMethodAuthKey, RADIX_TOKEN, SYS_FAUCET_COMPONENT, SYS_UTILS_PACKAGE,
 };
 use scrypto::resource::ResourceType;
-use scrypto::to_struct;
 use std::collections::HashMap;
-=======
-use scrypto::prelude::{
-    args, AccessRule, EcdsaPublicKey, EcdsaSignature, NetworkDefinition, RADIX_TOKEN,
-    SYS_FAUCET_COMPONENT,
-};
->>>>>>> 5b2f8432
 use transaction::builder::ManifestBuilder;
 use transaction::manifest::{compile, CompileError};
 use transaction::model::{
@@ -114,7 +104,6 @@
     intent.to_bytes()
 }
 
-<<<<<<< HEAD
 pub fn create_1mb_txn_manifest(public_key: EcdsaPublicKey) -> Vec<u8> {
     let mut metadata = HashMap::new();
     let large_string = "s".repeat(1024 * 1024);
@@ -122,12 +111,15 @@
     let access_rules: HashMap<ResourceMethodAuthKey, (AccessRule, Mutability)> = HashMap::new();
     let initial_supply: Option<MintParams> = None;
 
-    let manifest = ManifestBuilder::new(Network::InternalTestnet)
-        .lock_fee(1000.into(), SYSTEM_COMPONENT)
-        .call_method(
-            SYSTEM_COMPONENT,
+    let network_definition = NetworkDefinition::local_simulator();
+
+    let manifest = ManifestBuilder::new(&network_definition)
+        .lock_fee(1000.into(), SYS_FAUCET_COMPONENT)
+        .call_function(
+            SYS_UTILS_PACKAGE,
+            "SysUtils",
             "new_resource",
-            to_struct!(
+            args!(
                 ResourceType::NonFungible,
                 metadata,
                 access_rules,
@@ -139,7 +131,7 @@
     let intent = TransactionIntent {
         header: TransactionHeader {
             version: 1,
-            network: Network::InternalTestnet,
+            network_id: network_definition.id, // TODO: Fix
             start_epoch_inclusive: 0,
             end_epoch_exclusive: 100,
             nonce: 5,
@@ -152,7 +144,8 @@
     };
 
     intent.to_bytes()
-=======
+}
+
 pub fn create_intent_bytes(
     network_definition: &NetworkDefinition,
     header: TransactionHeader,
@@ -163,7 +156,6 @@
     let intent = TransactionIntent { header, manifest };
 
     Ok(intent.to_bytes())
->>>>>>> 5b2f8432
 }
 
 pub fn create_signed_intent_bytes(
