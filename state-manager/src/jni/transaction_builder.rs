--- conflicted
+++ resolved
@@ -65,12 +65,8 @@
 use crate::jni::dtos::JavaStructure;
 use crate::result::StateManagerResult;
 use crate::transaction_builder::{
-<<<<<<< HEAD
-    create_1mb_txn_manifest, create_new_account_unsigned_manifest, create_notarized_bytes,
-=======
-    create_intent_bytes, create_new_account_intent_bytes, create_notarized_bytes,
->>>>>>> 5b2f8432
-    create_signed_intent_bytes,
+    create_1mb_txn_manifest, create_intent_bytes, create_new_account_intent_bytes,
+    create_notarized_bytes, create_signed_intent_bytes,
 };
 use jni::objects::JClass;
 use jni::sys::jbyteArray;
@@ -92,10 +88,6 @@
     jni_static_sbor_call(env, request_payload, do_compile_manifest)
 }
 
-<<<<<<< HEAD
-fn do_create_new_account_manifest(public_key: EcdsaPublicKey) -> Vec<u8> {
-    create_new_account_unsigned_manifest(public_key)
-=======
 fn do_compile_manifest(args: (NetworkDefinition, String)) -> Result<Vec<u8>, String> {
     let (network, manifest_str) = args;
 
@@ -166,7 +158,6 @@
 
     create_intent_bytes(&network_definition, header.into(), manifest)
         .map_err(|err| format!("{:?}", err))
->>>>>>> 5b2f8432
 }
 
 #[no_mangle]
