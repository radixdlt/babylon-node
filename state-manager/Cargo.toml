<<<<<<< HEAD
[package]
name = "statemanager"
version = "0.1.0"
edition = "2021"

# See more keys and their definitions at https://doc.rust-lang.org/cargo/reference/manifest.html

[dependencies]
jni = "0.19.0"

# DEPENDENCIES ON RADIXDLT-SCRYPTO
#
# To make builds reproducible, for merged in node code, please specify a fixed tag below, not a branch.
# 
# * In development, feel free to use branch="branch-name", instead of tag="X"
# * When ready to put in a PR to the node, please merge your upstream PR into develop.
# * Then create a tag in radixdlt-scrypto against the develop branch:
#   $ git checkout develop
#   $ git pull
#   $ git rev-parse --short HEAD
#   $ git tag "develop-<6 char hash id from previous command>"
#   $ git push origin "develop-BLAH"
# * Then use tag="develop-BLAH" in the below dependencies.
#
sbor = { git="https://github.com/radixdlt/radixdlt-scrypto", tag="develop-9023d96" }
scrypto = { git="https://github.com/radixdlt/radixdlt-scrypto", tag="develop-9023d96" }
transaction = { git="https://github.com/radixdlt/radixdlt-scrypto", tag="develop-9023d96" }
radix-engine = { git="https://github.com/radixdlt/radixdlt-scrypto", tag="develop-9023d96" }
radix-engine-stores = { git="https://github.com/radixdlt/radixdlt-scrypto", tag="develop-9023d96" }
rocksdb = { version = "0.18.0" }

[lib]
crate_type = ["cdylib"]
=======
[workspace]
members = [
    "core-rust",
    "core-api-server",
    "state-manager",
]
>>>>>>> a2291ea7

[profile.dev]
opt-level = 3<|MERGE_RESOLUTION|>--- conflicted
+++ resolved
@@ -1,45 +1,9 @@
-<<<<<<< HEAD
-[package]
-name = "statemanager"
-version = "0.1.0"
-edition = "2021"
-
-# See more keys and their definitions at https://doc.rust-lang.org/cargo/reference/manifest.html
-
-[dependencies]
-jni = "0.19.0"
-
-# DEPENDENCIES ON RADIXDLT-SCRYPTO
-#
-# To make builds reproducible, for merged in node code, please specify a fixed tag below, not a branch.
-# 
-# * In development, feel free to use branch="branch-name", instead of tag="X"
-# * When ready to put in a PR to the node, please merge your upstream PR into develop.
-# * Then create a tag in radixdlt-scrypto against the develop branch:
-#   $ git checkout develop
-#   $ git pull
-#   $ git rev-parse --short HEAD
-#   $ git tag "develop-<6 char hash id from previous command>"
-#   $ git push origin "develop-BLAH"
-# * Then use tag="develop-BLAH" in the below dependencies.
-#
-sbor = { git="https://github.com/radixdlt/radixdlt-scrypto", tag="develop-9023d96" }
-scrypto = { git="https://github.com/radixdlt/radixdlt-scrypto", tag="develop-9023d96" }
-transaction = { git="https://github.com/radixdlt/radixdlt-scrypto", tag="develop-9023d96" }
-radix-engine = { git="https://github.com/radixdlt/radixdlt-scrypto", tag="develop-9023d96" }
-radix-engine-stores = { git="https://github.com/radixdlt/radixdlt-scrypto", tag="develop-9023d96" }
-rocksdb = { version = "0.18.0" }
-
-[lib]
-crate_type = ["cdylib"]
-=======
 [workspace]
 members = [
     "core-rust",
     "core-api-server",
     "state-manager",
 ]
->>>>>>> a2291ea7
 
 [profile.dev]
 opt-level = 3