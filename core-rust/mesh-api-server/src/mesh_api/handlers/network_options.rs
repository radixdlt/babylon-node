--- conflicted
+++ resolved
@@ -20,24 +20,10 @@
             metadata: None,
         }),
         allow: Box::new(models::Allow {
-<<<<<<< HEAD
-            operation_statuses: vec![
-                models::OperationStatus::new("SuccessStatus".to_string(), true),
-                models::OperationStatus::new("FailureStatus".to_string(), false),
-            ],
-            // TODO::MESH Add enum with operation types
-            // see comment https://github.com/radixdlt/babylon-node/pull/1013#discussion_r1830848173
-            operation_types: vec![
-                "LockFee".to_string(),
-                "Withdraw".to_string(),
-                "Deposit".to_string(),
-            ],
-=======
             operation_statuses: MeshApiOperationStatus::iter().map(|s| s.into()).collect(),
             operation_types: MeshApiOperationTypes::iter()
                 .map(|o| o.to_string())
                 .collect(),
->>>>>>> 547957af
             errors: list_available_api_errors(),
             historical_balance_lookup: false,
             timestamp_start_index: proof_iter.find_map(|p| {
