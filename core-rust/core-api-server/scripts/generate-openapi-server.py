#!/usr/bin/env python3
import urllib.request, logging, subprocess, os, shutil, re

# Inspired by https://github.com/radixdlt/radixdlt-python-clients
# Requires python 3+ and various packages above

logger = logging.getLogger()
logging.basicConfig(format='%(asctime)s [%(levelname)s]: %(message)s', level=logging.INFO)

CORE_API_SPEC_LOCATION = '../core-api-schema.yaml'
CORE_API_RUST_GENERATED_DESTINATION = '../src/core_api/generated/'
CORE_API_RUST_PACKAGE = 'core_api::generated'
CORE_API_JAVA_GENERATED_DESTINATION = '../../../core/src/test-core/java/'
CORE_API_JAVA_PACKAGE = 'com.radixdlt.api.core.generated'

OPENAPI_GENERATION_FOLDER='.'
OPENAPI_TEMP_GENERATION_FOLDER='./temp'
OPENAPI_GENERATOR_FIXED_VERSION_JAR=os.path.join(OPENAPI_GENERATION_FOLDER, 'openapi-generator-cli-6.0.1.jar')
OPENAPI_GENERATOR_FIXED_VERSION_DOWNLOAD_URL='https://search.maven.org/remotecontent?filepath=org/openapitools/openapi-generator-cli/6.0.1/openapi-generator-cli-6.0.1.jar'

def safe_os_remove(path, silent = False):
    try:
        shutil.rmtree(path) if os.path.isdir(path) else os.remove(path)
    except Exception as e:
        if not silent: logger.warning(e)

def replace_in_file(filename, target, replacement):
    with open(filename, 'r') as file:
        file_contents = file.read()
    file_contents = file_contents.replace(target, replacement)
    with open(filename, 'w') as file:
        file.write(str(file_contents))

def find_in_file_multiline(filename, regex):
    with open(filename, 'r') as file:
        file_contents = file.read()
    return re.findall(regex, file_contents)

def create_file(filename, file_contents):
    with open(filename, 'w') as file:
        file.write(str(file_contents))

def copy_file(source, dest):
    shutil.copyfile(source, dest)

def run(command, cwd = '.', should_log = False):
    if (should_log): logging.debug('Running cmd: %s' % command)
    response = subprocess.run(' '.join(command), cwd=cwd, shell=True, stdout=subprocess.PIPE, stderr=subprocess.PIPE)
    stderr = response.stderr.decode('utf-8')
    if response.returncode != 0: raise Exception(stderr)
    stdout = response.stdout.decode('utf-8')
    if (should_log): logging.debug('Response: %s', stdout)
    return stdout

def generate_rust_models(schema_file, tmp_client_folder, out_location, rust_package):
    safe_os_remove(out_location, True)
    # See https://openapi-generator.tech/docs/generators/rust/
    run(['java', '-jar', OPENAPI_GENERATOR_FIXED_VERSION_JAR, 'generate',
         '-g', 'rust',
         '-i', schema_file,
         '-o', tmp_client_folder,
    ], should_log=False)

    logging.info("Successfully generated rust models.")

    rust_code_root = os.path.join(tmp_client_folder, 'src')
    rust_models = os.path.join(rust_code_root, 'models')
    out_models = os.path.join(out_location, 'models')

    os.makedirs(os.path.join(out_location))
    shutil.copytree(rust_models, out_models)

    def get_version_from_oas_file(file_path):
        version_finds = find_in_file_multiline(schema_file, re.compile("  version: '([^']+)'"))
        if len(version_finds) == 0:
            return "UNKNOWN"
        return version_finds[0]

    version = get_version_from_oas_file(schema_file)
    logging.info("Version is: " + version)
    create_file(os.path.join(out_location, 'mod.rs'), "pub mod models;\npub const SCHEMA_VERSION: &str = \"" + version + "\";\n")

    def fix_broken_discriminator_tag(file_path, tag_name):
        # Fix bug that discriminator tags are incorrectly stripped and lower cased
        broken_tag_name = re.sub(r'[^A-Za-z0-9]+', "", tag_name.lower())
        replace_in_file(file_path, 'tag = "' + broken_tag_name +'"', 'tag = "' + tag_name + '"')

    def fix_for_enum_not_implementing_default(file_path, type_name):
        # Fix bug that enums don't implement Default... So replace their Boxes with Options
        regex_pattern = 'pub ([^: ]+): Box<crate::' + rust_package + '::models::' + type_name + '>'
        field_names = find_in_file_multiline(file_path, re.compile(regex_pattern))
        if len(field_names) == 0:
            return
        replace_in_file(file_path, 'Box<crate::' + rust_package + '::models::' + type_name + '>,', 'Option<crate::' + rust_package + '::models::' + type_name + '>, // Using Option permits Default trait; Will always be Some in normal use')
        for field_name in field_names:
            replace_in_file(file_path, field_name + ': Box::new(' + field_name + ')', field_name + ': Option::Some(' + field_name + ')')

    file_names = [file_name for file_name in os.listdir(out_models) if os.path.isfile(os.path.join(out_models, file_name))]
    for file_name in file_names:
        file_path = os.path.join(out_models, file_name)
        # Fix changes due to putting generated files directly into the crate
        replace_in_file(file_path, 'crate::', 'crate::' + rust_package + '::')
        replace_in_file(file_path, ', Serialize, Deserialize', ', serde::Serialize, serde::Deserialize')
        replace_in_file(file_path, '::std::collections::HashMap', '::radix_rust::prelude::IndexMap')
        # Fix bugs in the OAS generation:
        fix_broken_discriminator_tag(file_path, "substate_type")
        fix_broken_discriminator_tag(file_path, "resource_type")
        fix_broken_discriminator_tag(file_path, "key_type")
        fix_broken_discriminator_tag(file_path, "error_type")
        fix_broken_discriminator_tag(file_path, "type")
        fix_broken_discriminator_tag(file_path, "pointer_type")
        fix_for_enum_not_implementing_default(file_path, "AccessRule")
        fix_for_enum_not_implementing_default(file_path, "AccessRuleNode")
        fix_for_enum_not_implementing_default(file_path, "ProofRule")
        fix_for_enum_not_implementing_default(file_path, "LedgerTransaction")
        fix_for_enum_not_implementing_default(file_path, "ParsedTransaction")
        fix_for_enum_not_implementing_default(file_path, "PublicKey")
        fix_for_enum_not_implementing_default(file_path, "ResourceAmount")
        fix_for_enum_not_implementing_default(file_path, "Signature")
        fix_for_enum_not_implementing_default(file_path, "SignatureWithPublicKey")
        fix_for_enum_not_implementing_default(file_path, "Substate")
        fix_for_enum_not_implementing_default(file_path, "TransactionCallPreviewRequestTarget")
        fix_for_enum_not_implementing_default(file_path, "TransactionReadcallRequestTarget")
        fix_for_enum_not_implementing_default(file_path, "ValidatorTransaction")
        fix_for_enum_not_implementing_default(file_path, "AccessRuleReference")
        fix_for_enum_not_implementing_default(file_path, "LocalMethodReference")
        fix_for_enum_not_implementing_default(file_path, "TransactionSubmitErrorDetails")
        fix_for_enum_not_implementing_default(file_path, "ErrorResponse")
        fix_for_enum_not_implementing_default(file_path, "TargetIdentifier")
        fix_for_enum_not_implementing_default(file_path, "EventEmitterIdentifier")
        fix_for_enum_not_implementing_default(file_path, "TypeInfoDetails")
        fix_for_enum_not_implementing_default(file_path, "StateResourceManager")
        fix_for_enum_not_implementing_default(file_path, "SubstateKey")
        fix_for_enum_not_implementing_default(file_path, "BlueprintCollectionSchemaType")
        fix_for_enum_not_implementing_default(file_path, "BlueprintTypeReferenceKind")
        fix_for_enum_not_implementing_default(file_path, "BlueprintCollectionSchema")
        fix_for_enum_not_implementing_default(file_path, "BlueprintTypeReference")
        fix_for_enum_not_implementing_default(file_path, "Requirement")
        fix_for_enum_not_implementing_default(file_path, "MethodPermission")
        fix_for_enum_not_implementing_default(file_path, "TypePointer")
        fix_for_enum_not_implementing_default(file_path, "OwnerRole")
        fix_for_enum_not_implementing_default(file_path, "FieldSchemaFeatureCondition")
        fix_for_enum_not_implementing_default(file_path, "TransactionMessage")
        fix_for_enum_not_implementing_default(file_path, "PlaintextMessageContent")
        fix_for_enum_not_implementing_default(file_path, "AuthorizedDepositorBadge")
        fix_for_enum_not_implementing_default(file_path, "BlueprintPayloadDef")
        fix_for_enum_not_implementing_default(file_path, "SubstateSystemStructure")
        fix_for_enum_not_implementing_default(file_path, "ObjectSubstateTypeReference")
        fix_for_enum_not_implementing_default(file_path, "GenericSubstitution")
        fix_for_enum_not_implementing_default(file_path, "LedgerProofOrigin")
        fix_for_enum_not_implementing_default(file_path, "StreamProofsErrorDetails")
        fix_for_enum_not_implementing_default(file_path, "StreamProofsFilter")
        fix_for_enum_not_implementing_default(file_path, "LedgerStateSelector")

    logging.info("Successfully fixed up rust models.")

def generate_java_models(schema_file, tmp_client_folder, out_location, java_package):
    java_package_path = java_package.replace('.', '/')
    safe_os_remove(out_location + java_package_path, True)

    api_package = java_package + '.api'
    invoker_package = java_package + '.client'
    models_package = java_package + '.models'
    # See https://openapi-generator.tech/docs/generators/java
    run(['java', '-jar', OPENAPI_GENERATOR_FIXED_VERSION_JAR, 'generate',
         '-g', 'java',
         '-i', schema_file,
         '-o', tmp_client_folder,
         '--additional-properties=openApiNullable=false,useOneOfDiscriminatorLookup=true,library=native,hideGenerationTimestamp=true,apiPackage={},invokerPackage={},modelPackage={}'.format(api_package, invoker_package, models_package),
    ], should_log=False)

    logging.info("Successfully generated java models.")

<<<<<<< HEAD
    code_root = os.path.join(tmp_client_folder, 'src/main/java/com/radixdlt/api/core/generated/')
    code_models = os.path.join(code_root, 'models')

    def fix_discriminator_order(file_path, discriminator, class_name):
        # Fix bug that discriminator tags contain (unnecessary) entry for each subclass name - when
        # such unnecessary entry happens to be (lexicographically) placed before the actual
        # discriminator, the API client will use the (invalid) subclass name as the discriminator
        # value, and the API server will not be able to deserialize it.
        subtype_line_pattern = '  @JsonSubTypes.Type(value = {}.class, name = "{}"),\n'
        replace_in_file(file_path, subtype_line_pattern.format(class_name, class_name), '')
        replace_in_file(file_path, subtype_line_pattern.format(class_name, discriminator), subtype_line_pattern.format(class_name, discriminator) + subtype_line_pattern.format(class_name, class_name))

    file_names = [file_name for file_name in os.listdir(code_models) if os.path.isfile(os.path.join(code_models, file_name))]
    for file_name in file_names:
        file_path = os.path.join(code_models, file_name)
        # Fix bugs in the OAS generation:
        fix_discriminator_order(file_path, 'Function', 'BlueprintFunctionTargetIdentifier')
        fix_discriminator_order(file_path, 'Method', 'ComponentMethodTargetIdentifier')

    logging.info("Successfully fixed up java models.")

    shutil.copytree(code_root, out_location)
=======
    code_root = os.path.join(tmp_client_folder, 'src/main/java/' + java_package_path + '/')
    shutil.copytree(code_root, out_location + java_package_path)
>>>>>>> 38090686

    logging.info("Successfully copied java models.")

def fix_spec_and_generate_models(spec_location, rust_destination, rust_package, java_destination, java_package):
    # download & fix the spec files
    os.makedirs(OPENAPI_TEMP_GENERATION_FOLDER)
    spec_temp_location = os.path.join(OPENAPI_TEMP_GENERATION_FOLDER, 'spec.yaml')
    copy_file(spec_location, spec_temp_location)
    replace_in_file(spec_temp_location, 'openapi: 3.1.0', 'openapi: 3.0.0')
    logging.info('Loaded spec from {}'.format(os.path.abspath(spec_location)))

    logging.info('Generating code from spec...')

    generate_rust_models(spec_temp_location, os.path.join(OPENAPI_TEMP_GENERATION_FOLDER, "models-rust"), rust_destination, rust_package)
    generate_java_models(spec_temp_location, os.path.join(OPENAPI_TEMP_GENERATION_FOLDER, "models-java"), java_destination, java_package)

    logging.info("Code has been created.")

    # clean up
    safe_os_remove(OPENAPI_TEMP_GENERATION_FOLDER, silent=True)

if __name__ == "__main__":
    logger.info('Will generate models from the API specifications')

    # Set working directory to be the same directory as this script
    os.chdir(os.path.dirname(os.path.abspath(__file__)))

    # check & download the openapi-generator.jar
    if not os.path.exists(OPENAPI_GENERATOR_FIXED_VERSION_JAR):
        logger.info('%s does not exist' % OPENAPI_GENERATOR_FIXED_VERSION_JAR)
        logger.info('Will download it from %s...' % OPENAPI_GENERATOR_FIXED_VERSION_DOWNLOAD_URL)
        urllib.request.urlretrieve(OPENAPI_GENERATOR_FIXED_VERSION_DOWNLOAD_URL, OPENAPI_GENERATOR_FIXED_VERSION_JAR)
        logger.info('Testing the openapi-generator...')
        logger.info(run(['ls %s' % OPENAPI_GENERATION_FOLDER]))
        run(['java', '-jar', OPENAPI_GENERATOR_FIXED_VERSION_JAR, 'author'], should_log=False)
        logger.info('All good.')

    safe_os_remove(OPENAPI_TEMP_GENERATION_FOLDER, silent=True)

    fix_spec_and_generate_models(
        CORE_API_SPEC_LOCATION,
        CORE_API_RUST_GENERATED_DESTINATION,
        CORE_API_RUST_PACKAGE,
        CORE_API_JAVA_GENERATED_DESTINATION,
        CORE_API_JAVA_PACKAGE
    )<|MERGE_RESOLUTION|>--- conflicted
+++ resolved
@@ -171,8 +171,7 @@
 
     logging.info("Successfully generated java models.")
 
-<<<<<<< HEAD
-    code_root = os.path.join(tmp_client_folder, 'src/main/java/com/radixdlt/api/core/generated/')
+    code_root = os.path.join(tmp_client_folder, 'src/main/java/' + java_package_path + '/')
     code_models = os.path.join(code_root, 'models')
 
     def fix_discriminator_order(file_path, discriminator, class_name):
@@ -193,11 +192,7 @@
 
     logging.info("Successfully fixed up java models.")
 
-    shutil.copytree(code_root, out_location)
-=======
-    code_root = os.path.join(tmp_client_folder, 'src/main/java/' + java_package_path + '/')
     shutil.copytree(code_root, out_location + java_package_path)
->>>>>>> 38090686
 
     logging.info("Successfully copied java models.")
 
