use radix_engine::{
    transaction::BalanceChange,
    types::{Address, Decimal, IndexMap, ResourceAddress, RADIX_TOKEN},
};
use state_manager::{
    transaction::LedgerTransaction, CommittedTransactionIdentifiers, HasIntentHash,
    HasSignaturesHash, HasUserPayloadHash, LedgerTransactionOutcome, LocalTransactionReceipt,
    SubstateChange,
};

use crate::core_api::*;

#[tracing::instrument(skip_all)]
pub fn to_api_lts_committed_transaction_outcome(
    context: &MappingContext,
    transaction: LedgerTransaction,
    receipt: LocalTransactionReceipt,
    identifiers: CommittedTransactionIdentifiers,
) -> Result<models::LtsCommittedTransactionOutcome, MappingError> {
    let status = match receipt.on_ledger.outcome {
        LedgerTransactionOutcome::Success => models::LtsCommittedTransactionStatus::Success,
        LedgerTransactionOutcome::Failure => models::LtsCommittedTransactionStatus::Failure,
    };

<<<<<<< HEAD
    let fungible_entity_balance_changes = receipt
        .local_execution
        .state_update_summary
        .balance_changes
        .iter()
        .map(
            |(address, resource_changes)| models::LtsEntityFungibleBalanceChanges {
                entity_address: to_api_global_address(context, address),
                fungible_resource_balance_changes: resource_changes
                    .iter()
                    .filter_map(|(resource_address, balance_change)| match balance_change {
                        BalanceChange::Fungible(balance_change) => {
                            Some(models::LtsFungibleResourceBalanceChange {
                                fungible_resource_address: to_api_resource_address(
                                    context,
                                    resource_address,
                                ),
                                balance_change: to_api_decimal(balance_change),
                            })
                        }
                        BalanceChange::NonFungible { .. } => None,
                    })
                    .collect(),
            },
        )
        .collect();

=======
>>>>>>> ffde226c
    // TODO: add total tip payed to validator when it is implemented
    let total_fee = receipt.local_execution.fee_summary.total_royalty_cost_xrd
        + receipt.local_execution.fee_summary.total_execution_cost_xrd;

    Ok(models::LtsCommittedTransactionOutcome {
        state_version: to_api_state_version(identifiers.state_version)?,
        accumulator_hash: to_api_accumulator_hash(&identifiers.accumulator_hash),
        user_transaction_identifiers: transaction.user().map(|nt| {
            Box::new(models::TransactionIdentifiers {
                intent_hash: to_api_intent_hash(&nt.intent_hash()),
                signatures_hash: to_api_signed_intent_hash(&nt.signatures_hash()),
                payload_hash: to_api_payload_hash(&nt.user_payload_hash()),
            })
        }),
        status,
        fungible_entity_balance_changes: to_api_lts_fungible_balance_changes(
            context,
            total_fee,
            &receipt.local_execution.state_update_summary.balance_changes,
        ),
        resultant_account_fungible_balances: to_api_lts_resultant_account_fungible_balances(
            context,
            &receipt.local_execution.state_update_summary.balance_changes,
            &receipt.on_ledger.substate_changes,
        ),
        total_fee: to_api_decimal(&total_fee),
    })
}

pub fn to_api_lts_fungible_balance_changes(
    context: &MappingContext,
    total_fee: Decimal,
    balance_changes: &IndexMap<Address, IndexMap<ResourceAddress, BalanceChange>>,
) -> Vec<models::LtsEntityFungibleBalanceChanges> {
    // TODO - until we have the proper information from the engine, we need to do some guessing here about which entities
    // actually paid the fee. Ideally our guessing will align with 99% of transactions - and we can make clear in the docs
    // it's not fully accurate for now but will be for launch.

    // For now let's assume: The fee is paid by a single entity, and that entity is either:
    // - The first entity to be debitted the exact fee, or if that doesn't exist:
    // - The entity with the largest XRD debit.

    let total_fee_balance_change = -total_fee;

    let mut net_xrd_balance_change = Decimal::ZERO;
    let mut exact_fee_debit = Option::<Address>::None;
    let mut biggest_xrd_debit = Option::<(Decimal, Address)>::None;

    for (entity_address, resource_changes) in balance_changes.iter() {
        for (resource_address, balance_change) in resource_changes {
            if *resource_address == RADIX_TOKEN {
                let balance_change = get_fungible_balance(balance_change).unwrap();
                if balance_change == total_fee_balance_change && exact_fee_debit.is_none() {
                    exact_fee_debit = Some(*entity_address);
                }
                if biggest_xrd_debit.is_none() || balance_change < biggest_xrd_debit.unwrap().0 {
                    biggest_xrd_debit = Some((balance_change, *entity_address));
                }
                net_xrd_balance_change += balance_change;
            }
        }
    }

    let (assumed_fee_payer, assumed_fee_balance_change) = match (
        exact_fee_debit,
        biggest_xrd_debit,
        total_fee_balance_change == net_xrd_balance_change,
    ) {
        // If an entity debited the exact fee - it's probably that entity
        // - This covers the case where entity X paid the fee but didn't otherwise transfer XRD
        (Some(entity_address), _, true) => (Some(entity_address), total_fee_balance_change),
        // Else use the entity that debitted the most XRD - who is most likely to be the fee payer
        // - This is accurate in the case where someone transferred XRD from their account and paid the fee
        (None, Some((_, entity_address)), true) => (Some(entity_address), total_fee_balance_change),
        // If there's been no XRD debit, ot it doesn't equal the total fee, then we should be at genesis or in an end of
        // epoch scenario without a fee payer
        _ => (None, Decimal::ZERO),
    };

    balance_changes
        .iter()
        .map(|(entity_address, resource_changes)| {
            if assumed_fee_payer == Some(*entity_address) {
                models::LtsEntityFungibleBalanceChanges {
                    entity_address: to_api_address(context, entity_address),
                    fee_balance_change: Some(Box::new(models::LtsFungibleResourceBalanceChange {
                        resource_address: to_api_resource_address(context, &RADIX_TOKEN),
                        balance_change: to_api_decimal(&assumed_fee_balance_change),
                    })),
                    non_fee_balance_changes: resource_changes
                        .iter()
                        .filter_map(|(resource_address, balance_change)| {
                            if *resource_address == RADIX_TOKEN {
                                let fungible_balance_change =
                                    get_fungible_balance(balance_change).unwrap();
                                let non_fee_balance_change =
                                    fungible_balance_change - assumed_fee_balance_change;
                                if non_fee_balance_change == Decimal::ZERO {
                                    return None;
                                }
                                return Some(models::LtsFungibleResourceBalanceChange {
                                    resource_address: to_api_resource_address(
                                        context,
                                        resource_address,
                                    ),
                                    balance_change: to_api_decimal(&non_fee_balance_change),
                                });
                            }
                            match balance_change {
                                BalanceChange::Fungible(balance_change) => {
                                    Some(models::LtsFungibleResourceBalanceChange {
                                        resource_address: to_api_resource_address(
                                            context,
                                            resource_address,
                                        ),
                                        balance_change: to_api_decimal(balance_change),
                                    })
                                }
                                BalanceChange::NonFungible { .. } => None,
                            }
                        })
                        .collect(),
                }
            } else {
                models::LtsEntityFungibleBalanceChanges {
                    entity_address: to_api_address(context, entity_address),
                    fee_balance_change: None,
                    non_fee_balance_changes: resource_changes
                        .iter()
                        .filter_map(|(resource_address, balance_change)| match balance_change {
                            BalanceChange::Fungible(balance_change) => {
                                Some(models::LtsFungibleResourceBalanceChange {
                                    resource_address: to_api_resource_address(
                                        context,
                                        resource_address,
                                    ),
                                    balance_change: to_api_decimal(balance_change),
                                })
                            }
                            BalanceChange::NonFungible { .. } => None,
                        })
                        .collect(),
                }
            }
        })
        .collect()
}

pub fn to_api_lts_resultant_account_fungible_balances(
    _context: &MappingContext,
    _balance_changes: &IndexMap<Address, IndexMap<ResourceAddress, BalanceChange>>,
    _substate_changes: &[SubstateChange],
) -> Vec<models::LtsResultantAccountFungibleBalances> {
    // TODO - until we have the proper information from the engine, we need to do some guessing here about
    // how to match up vault changes with balance changes.
    // Also, for release/rcnet-v1 compatibility, we don't save _old_ state when we update substates.
    // So we can't even compare diffs.
    // So let's just give up and say in the docs that it'll be coming later.
    vec![]
}

pub fn get_fungible_balance(balance_change: &BalanceChange) -> Option<Decimal> {
    match balance_change {
        BalanceChange::Fungible(balance_change) => Some(*balance_change),
        BalanceChange::NonFungible { .. } => None,
    }
}<|MERGE_RESOLUTION|>--- conflicted
+++ resolved
@@ -1,6 +1,6 @@
 use radix_engine::{
     transaction::BalanceChange,
-    types::{Address, Decimal, IndexMap, ResourceAddress, RADIX_TOKEN},
+    types::{Decimal, GlobalAddress, IndexMap, ResourceAddress, RADIX_TOKEN},
 };
 use state_manager::{
     transaction::LedgerTransaction, CommittedTransactionIdentifiers, HasIntentHash,
@@ -22,36 +22,6 @@
         LedgerTransactionOutcome::Failure => models::LtsCommittedTransactionStatus::Failure,
     };
 
-<<<<<<< HEAD
-    let fungible_entity_balance_changes = receipt
-        .local_execution
-        .state_update_summary
-        .balance_changes
-        .iter()
-        .map(
-            |(address, resource_changes)| models::LtsEntityFungibleBalanceChanges {
-                entity_address: to_api_global_address(context, address),
-                fungible_resource_balance_changes: resource_changes
-                    .iter()
-                    .filter_map(|(resource_address, balance_change)| match balance_change {
-                        BalanceChange::Fungible(balance_change) => {
-                            Some(models::LtsFungibleResourceBalanceChange {
-                                fungible_resource_address: to_api_resource_address(
-                                    context,
-                                    resource_address,
-                                ),
-                                balance_change: to_api_decimal(balance_change),
-                            })
-                        }
-                        BalanceChange::NonFungible { .. } => None,
-                    })
-                    .collect(),
-            },
-        )
-        .collect();
-
-=======
->>>>>>> ffde226c
     // TODO: add total tip payed to validator when it is implemented
     let total_fee = receipt.local_execution.fee_summary.total_royalty_cost_xrd
         + receipt.local_execution.fee_summary.total_execution_cost_xrd;
@@ -84,7 +54,7 @@
 pub fn to_api_lts_fungible_balance_changes(
     context: &MappingContext,
     total_fee: Decimal,
-    balance_changes: &IndexMap<Address, IndexMap<ResourceAddress, BalanceChange>>,
+    balance_changes: &IndexMap<GlobalAddress, IndexMap<ResourceAddress, BalanceChange>>,
 ) -> Vec<models::LtsEntityFungibleBalanceChanges> {
     // TODO - until we have the proper information from the engine, we need to do some guessing here about which entities
     // actually paid the fee. Ideally our guessing will align with 99% of transactions - and we can make clear in the docs
@@ -97,8 +67,8 @@
     let total_fee_balance_change = -total_fee;
 
     let mut net_xrd_balance_change = Decimal::ZERO;
-    let mut exact_fee_debit = Option::<Address>::None;
-    let mut biggest_xrd_debit = Option::<(Decimal, Address)>::None;
+    let mut exact_fee_debit = Option::<GlobalAddress>::None;
+    let mut biggest_xrd_debit = Option::<(Decimal, GlobalAddress)>::None;
 
     for (entity_address, resource_changes) in balance_changes.iter() {
         for (resource_address, balance_change) in resource_changes {
@@ -136,7 +106,7 @@
         .map(|(entity_address, resource_changes)| {
             if assumed_fee_payer == Some(*entity_address) {
                 models::LtsEntityFungibleBalanceChanges {
-                    entity_address: to_api_address(context, entity_address),
+                    entity_address: to_api_global_address(context, entity_address),
                     fee_balance_change: Some(Box::new(models::LtsFungibleResourceBalanceChange {
                         resource_address: to_api_resource_address(context, &RADIX_TOKEN),
                         balance_change: to_api_decimal(&assumed_fee_balance_change),
@@ -177,7 +147,7 @@
                 }
             } else {
                 models::LtsEntityFungibleBalanceChanges {
-                    entity_address: to_api_address(context, entity_address),
+                    entity_address: to_api_global_address(context, entity_address),
                     fee_balance_change: None,
                     non_fee_balance_changes: resource_changes
                         .iter()
@@ -202,7 +172,7 @@
 
 pub fn to_api_lts_resultant_account_fungible_balances(
     _context: &MappingContext,
-    _balance_changes: &IndexMap<Address, IndexMap<ResourceAddress, BalanceChange>>,
+    _balance_changes: &IndexMap<GlobalAddress, IndexMap<ResourceAddress, BalanceChange>>,
     _substate_changes: &[SubstateChange],
 ) -> Vec<models::LtsResultantAccountFungibleBalances> {
     // TODO - until we have the proper information from the engine, we need to do some guessing here about
