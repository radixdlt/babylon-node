use radix_engine::types::{scrypto_encode, ScryptoCustomTypeExtension, ScryptoEncode};
use sbor::serde_serialization::{
    SborPayloadWithoutSchema, SchemalessSerializationContext, SerializationMode,
};
use serde_json::to_value;
use utils::ContextualSerialize;

use crate::core_api::*;

#[tracing::instrument(skip_all)]
pub fn to_hex<T: AsRef<[u8]>>(v: T) -> String {
    hex::encode(v)
}

pub fn from_hex<T: AsRef<[u8]>>(v: T) -> Result<Vec<u8>, ExtractionError> {
    hex::decode(v).map_err(|_| ExtractionError::InvalidHex)
}

pub fn to_api_sbor_data_from_encodable(
    context: &MappingContext,
    value: &impl ScryptoEncode,
) -> Result<models::SborData, MappingError> {
    to_api_sbor_data_from_bytes(
        context,
        &scrypto_encode(value).map_err(|err| MappingError::SborEncodeError {
            encode_error: err,
            message: "Could not encode sbor for SBOR data".to_string(),
        })?,
    )
}

pub fn to_api_sbor_data_from_bytes(
    context: &MappingContext,
    scrypto_sbor_bytes: &[u8],
) -> Result<models::SborData, MappingError> {
<<<<<<< HEAD
    let json =
        to_value(scrypto_value.simple_serializable(&context.bech32_encoder)).map_err(|err| {
            MappingError::SborSerializationError {
                message: err.to_string(),
                bytes: scrypto_bytes.to_vec(),
            }
        })?;
    Ok(models::SborData::new(to_hex(scrypto_bytes), Some(json)))
=======
    let json = to_value(
        SborPayloadWithoutSchema::<ScryptoCustomTypeExtension>::new(scrypto_sbor_bytes)
            .serializable(SchemalessSerializationContext {
                mode: SerializationMode::Invertible,
                custom_context: (&context.bech32_encoder).into(),
            }),
    )
    .map_err(|err| MappingError::InvalidSbor {
        decode_error: err.to_string(),
        bytes: scrypto_sbor_bytes.to_vec(),
    })?;
    Ok(models::SborData {
        data_hex: to_hex(scrypto_sbor_bytes),
        data_json: Some(json),
    })
>>>>>>> 9906f255
}<|MERGE_RESOLUTION|>--- conflicted
+++ resolved
@@ -33,16 +33,6 @@
     context: &MappingContext,
     scrypto_sbor_bytes: &[u8],
 ) -> Result<models::SborData, MappingError> {
-<<<<<<< HEAD
-    let json =
-        to_value(scrypto_value.simple_serializable(&context.bech32_encoder)).map_err(|err| {
-            MappingError::SborSerializationError {
-                message: err.to_string(),
-                bytes: scrypto_bytes.to_vec(),
-            }
-        })?;
-    Ok(models::SborData::new(to_hex(scrypto_bytes), Some(json)))
-=======
     let json = to_value(
         SborPayloadWithoutSchema::<ScryptoCustomTypeExtension>::new(scrypto_sbor_bytes)
             .serializable(SchemalessSerializationContext {
@@ -54,9 +44,5 @@
         decode_error: err.to_string(),
         bytes: scrypto_sbor_bytes.to_vec(),
     })?;
-    Ok(models::SborData {
-        data_hex: to_hex(scrypto_sbor_bytes),
-        data_json: Some(json),
-    })
->>>>>>> 9906f255
+    Ok(models::SborData::new(to_hex(scrypto_sbor_bytes), Some(json)))
 }