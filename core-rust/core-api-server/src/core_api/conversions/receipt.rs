--- conflicted
+++ resolved
@@ -4,21 +4,15 @@
 use radix_engine::system::kernel_modules::costing::{FeeSummary, RoyaltyRecipient};
 use radix_engine::system::node_substates::PersistedSubstate;
 use radix_engine::types::indexmap::IndexMap;
-use radix_engine::types::{Address, ObjectId, RENodeId, SubstateOffset, VaultOffset};
+use radix_engine::types::{Address, ObjectId, RENodeId, SubstateOffset, VaultOffset, ComponentAddress};
 use radix_engine::{
     ledger::OutputValue,
     types::{hash, scrypto_encode, Decimal, SubstateId},
 };
 
-<<<<<<< HEAD
 use radix_engine_interface::api::types::{Emitter, EventTypeIdentifier};
-use radix_engine_interface::data::scrypto::model::{Address, ComponentAddress};
-use std::collections::BTreeMap;
-=======
+use std::collections::{BTreeMap, HashMap};
 use radix_engine_interface::blueprints::resource::ResourceType;
-use radix_engine_interface::data::scrypto::model::ComponentAddress;
-use std::collections::{BTreeMap, HashMap};
->>>>>>> 9906f255
 
 use state_manager::{DeletedSubstateVersion, LedgerTransactionOutcome, LedgerTransactionReceipt};
 
@@ -140,34 +134,22 @@
         new_global_entities,
     };
 
-<<<<<<< HEAD
     let api_events = receipt
         .application_events
         .into_iter()
         .map(|event| to_api_event(context, event.0, event.1))
         .collect::<Result<Vec<_>, _>>()?;
 
-    let api_fee_summary = to_api_fee_summary(context, fee_summary)?;
-=======
     let api_fee_summary = to_api_fee_summary(context, &receipt.fee_summary, &receipt.fee_payments)?;
->>>>>>> 9906f255
 
     let api_output = output
         .map(|output| {
             output
                 .into_iter()
-<<<<<<< HEAD
-                .map(|line_output| scrypto_bytes_to_api_sbor_data(context, &line_output))
+                .map(|line_output| to_api_sbor_data_from_bytes(context, &line_output))
                 .collect::<Result<Vec<_>, _>>()
         })
         .transpose()?;
-=======
-                .map(|line_output| to_api_sbor_data_from_bytes(context, &line_output))
-                .collect::<Result<Vec<_>, _>>()?,
-        ),
-        None => None,
-    };
->>>>>>> 9906f255
 
     let next_epoch = receipt
         .next_epoch
@@ -253,7 +235,7 @@
     type_id: EventTypeIdentifier,
     data: Vec<u8>,
 ) -> Result<models::Event, MappingError> {
-    let EventTypeIdentifier(emitter, event_name) = type_id;
+    let EventTypeIdentifier(emitter, local_type_index) = type_id;
     Ok(models::Event {
         _type: Box::new(models::EventTypeIdentifier {
             emitter: Some(match emitter {
@@ -271,9 +253,9 @@
                     }
                 }
             }),
-            event_name,
+            event_name: "no longer exists".to_string(), // TODO(wip): use local_type_index instead
         }),
-        data: Box::new(scrypto_bytes_to_api_sbor_data(context, &data)?),
+        data: Box::new(to_api_sbor_data_from_bytes(context, &data)?),
     })
 }
 
