use super::addressing::*;
use crate::core_api::*;
use radix_engine::blueprints::epoch_manager::Validator;
use radix_engine::system::kernel_modules::costing::{FeeSummary, RoyaltyRecipient};
use radix_engine::system::node_substates::PersistedSubstate;
use radix_engine::types::indexmap::IndexMap;
use radix_engine::types::{Address, ObjectId, RENodeId, SubstateOffset, VaultOffset};
use radix_engine::{
    ledger::OutputValue,
    types::{hash, scrypto_encode, Decimal, SubstateId},
};

use radix_engine_interface::blueprints::resource::ResourceType;
use radix_engine_interface::data::scrypto::model::ComponentAddress;
use std::collections::{BTreeMap, HashMap};

use state_manager::{
    ChangeAction, DeletedSubstateVersion, DetailedTransactionOutcome, LocalTransactionReceipt,
};

pub fn to_api_receipt(
    context: &MappingContext,
    receipt: LocalTransactionReceipt,
) -> Result<models::TransactionReceipt, MappingError> {
    let (status, output, error_message) = match receipt.local_execution.outcome {
        DetailedTransactionOutcome::Success(output) => {
            (models::TransactionStatus::Succeeded, Some(output), None)
        }
        DetailedTransactionOutcome::Failure(error) => (
            models::TransactionStatus::Failed,
            None,
            Some(format!("{error:?}")),
        ),
    };

    let state_update_summary = receipt.local_execution.state_update_summary;
    let mut new_global_entities = Vec::new();

    for package_address in state_update_summary.new_packages {
        new_global_entities.push(to_global_entity_reference(
            context,
            &package_address.into(),
        )?);
    }

    for component_address in state_update_summary.new_components {
        new_global_entities.push(to_global_entity_reference(
            context,
            &component_address.into(),
        )?);
    }

    for resource_address in state_update_summary.new_resources {
        new_global_entities.push(to_global_entity_reference(
            context,
            &resource_address.into(),
        )?);
    }

<<<<<<< HEAD
    let mut created_substates = Vec::new();
    let mut updated_substates = Vec::new();
    let mut deleted_substates = Vec::new();
    for substate_change in receipt.on_ledger.substate_changes {
        let id = substate_change.substate_id;
        match substate_change.action {
            ChangeAction::Create(value) => {
                created_substates.push(to_api_new_substate_version(context, id, value)?);
            }
            ChangeAction::Update(value) => {
                updated_substates.push(to_api_new_substate_version(context, id, value)?);
            }
            ChangeAction::Delete(version) => {
                deleted_substates.push(to_api_deleted_substate(id, version)?);
            }
        }
    }
=======
    // This was added as a temporary workaround to the Vault substate abstraction for the RCNet release
    fn filter_out_incorrect_vault_substates_for_gateway(
        created_substates: BTreeMap<SubstateId, OutputValue>,
    ) -> BTreeMap<SubstateId, OutputValue> {
        // First pass -> create mapping of Vault => ResourceType
        let vault_resource_type_map: HashMap<ObjectId, ResourceType> = created_substates
            .iter()
            .filter_map(|(substate_id, output_value)| match substate_id {
                SubstateId(
                    RENodeId::Object(vault_id),
                    _,
                    SubstateOffset::Vault(VaultOffset::Info),
                ) => match &output_value.substate {
                    PersistedSubstate::VaultInfo(substate) => {
                        Some((*vault_id, substate.resource_type))
                    }
                    _ => None,
                },
                _ => None,
            })
            .collect();
        // Second pass -> filter out incorrect substates
        created_substates
            .into_iter()
            .filter_map(|(substate_id, output_value)| {
                let resource_type = match substate_id.0 {
                    RENodeId::Object(object_id) => vault_resource_type_map.get(&object_id),
                    _ => None,
                };
                let keep_substate = match (&output_value.substate, resource_type) {
                    (
                        PersistedSubstate::VaultLiquidFungible(_),
                        Some(ResourceType::Fungible { .. }),
                    ) => true,
                    (PersistedSubstate::VaultLiquidFungible(_), _) => false,
                    (
                        PersistedSubstate::VaultLiquidNonFungible(_),
                        Some(ResourceType::NonFungible { .. }),
                    ) => true,
                    (PersistedSubstate::VaultLiquidNonFungible(_), _) => false,
                    (PersistedSubstate::VaultLockedFungible(_), _) => false,
                    (PersistedSubstate::VaultLockedNonFungible(_), _) => false,
                    _ => true,
                };
                if keep_substate {
                    Some((substate_id, output_value))
                } else {
                    None
                }
            })
            .collect()
    }

    let substate_changes = receipt.on_ledger.substate_changes;

    let created = filter_out_incorrect_vault_substates_for_gateway(substate_changes.created)
        .into_iter()
        .map(|substate_kv| to_api_new_substate_version(context, substate_kv))
        .collect::<Result<Vec<_>, _>>()?;

    let updated = substate_changes
        .updated
        .into_iter()
        .map(|substate_kv| to_api_new_substate_version(context, substate_kv))
        .collect::<Result<Vec<_>, _>>()?;

    let deleted = substate_changes
        .deleted
        .into_iter()
        .map(to_api_deleted_substate)
        .collect::<Result<Vec<_>, _>>()?;

>>>>>>> 49964dff
    let api_state_updates = models::StateUpdates {
        created_substates,
        updated_substates,
        deleted_substates,
        new_global_entities,
    };

    let api_fee_summary = to_api_fee_summary(
        context,
        &receipt.local_execution.fee_summary,
        &receipt.local_execution.fee_payments,
    )?;

    let api_output = match output {
        Some(output) => Some(
            output
                .into_iter()
                .map(|line_output| to_api_sbor_data_from_bytes(context, &line_output))
                .collect::<Result<Vec<_>, _>>()?,
        ),
        None => None,
    };

    let next_epoch = if let Some(next_epoch) = receipt.local_execution.next_epoch {
        Some(Box::new(to_api_next_epoch(context, next_epoch)?))
    } else {
        None
    };

    Ok(models::TransactionReceipt {
        status,
        fee_summary: Some(Box::new(api_fee_summary)),
        state_updates: Box::new(api_state_updates),
        output: api_output,
        next_epoch,
        error_message,
    })
}

#[tracing::instrument(skip_all)]
pub fn to_api_new_substate_version(
    context: &MappingContext,
    substate_id: SubstateId,
    output_value: OutputValue,
) -> Result<models::NewSubstateVersion, MappingError> {
    let substate_bytes =
        scrypto_encode(&output_value.substate).map_err(|err| MappingError::SborEncodeError {
            encode_error: err,
            message: "Substate bytes could not be encoded".to_string(),
        })?;
    let hash = to_hex(hash(&substate_bytes));

    let api_substate_data = Some(to_api_substate(
        context,
        &substate_id,
        &output_value.substate,
    )?);

    Ok(models::NewSubstateVersion {
        substate_id: Box::new(to_api_substate_id(substate_id)?),
        version: to_api_substate_version(output_value.version)?,
        substate_hex: to_hex(substate_bytes),
        substate_data_hash: hash,
        substate_data: api_substate_data,
    })
}

#[tracing::instrument(skip_all)]
pub fn to_api_deleted_substate(
    substate_id: SubstateId,
    deleted_substate: DeletedSubstateVersion,
) -> Result<models::DeletedSubstateVersionRef, MappingError> {
    Ok(models::DeletedSubstateVersionRef {
        substate_id: Box::new(to_api_substate_id(substate_id)?),
        substate_data_hash: to_hex(deleted_substate.substate_hash),
        version: to_api_substate_version(deleted_substate.version)?,
    })
}

#[tracing::instrument(skip_all)]
pub fn to_api_next_epoch(
    context: &MappingContext,
    next_epoch: (BTreeMap<ComponentAddress, Validator>, u64),
) -> Result<models::NextEpoch, MappingError> {
    let mut sorted_validators: Vec<(ComponentAddress, Validator)> =
        next_epoch.0.into_iter().map(|e| (e.0, e.1)).collect();
    sorted_validators.sort_by(|a, b| b.1.stake.cmp(&a.1.stake));

    let mut validators = Vec::new();
    for (address, validator) in sorted_validators {
        let api_validator = to_api_active_validator(context, &address, &validator);
        validators.push(api_validator);
    }

    let next_epoch = models::NextEpoch {
        epoch: to_api_epoch(context, next_epoch.1)?,
        validators,
    };

    Ok(next_epoch)
}

#[tracing::instrument(skip_all)]
pub fn to_api_fee_summary(
    context: &MappingContext,
    fee_summary: &FeeSummary,
    fee_payments: &IndexMap<ObjectId, Decimal>,
) -> Result<models::FeeSummary, MappingError> {
    Ok(models::FeeSummary {
        cost_unit_price: to_api_decimal(&fee_summary.cost_unit_price),
        tip_percentage: to_api_u16_as_i32(fee_summary.tip_percentage),
        cost_unit_limit: to_api_u32_as_i64(fee_summary.cost_unit_limit),
        cost_units_consumed: to_api_u32_as_i64(fee_summary.execution_cost_sum),
        xrd_total_execution_cost: to_api_decimal(&fee_summary.total_execution_cost_xrd),
        xrd_total_royalty_cost: to_api_decimal(&fee_summary.total_royalty_cost_xrd),
        xrd_total_tipped: to_api_decimal(&Decimal::ZERO),
        cost_unit_execution_breakdown: fee_summary
            .execution_cost_breakdown
            .iter()
            .map(|(key, cost_unit_amount)| (key.to_string(), to_api_u32_as_i64(*cost_unit_amount)))
            .collect(),
        xrd_vault_payments: fee_payments
            .iter()
            .map(|(vault_id, xrd_amount)| {
                Ok(models::VaultPayment {
                    vault_entity: Box::new(to_api_entity_reference(RENodeId::Object(*vault_id))?),
                    xrd_amount: to_api_decimal(xrd_amount),
                })
            })
            .collect::<Result<_, _>>()?,
        xrd_royalty_receivers: fee_summary
            .royalty_cost_breakdown
            .iter()
            .map(|(receiver, (_, xrd_amount))| {
                let global_address = match receiver {
                    RoyaltyRecipient::Package(address) => Address::Package(*address),
                    RoyaltyRecipient::Component(address) => Address::Component(*address),
                };
                Ok(models::RoyaltyPayment {
                    royalty_receiver: Box::new(to_global_entity_reference(
                        context,
                        &global_address,
                    )?),
                    xrd_amount: to_api_decimal(xrd_amount),
                })
            })
            .collect::<Result<_, _>>()?,
    })
}<|MERGE_RESOLUTION|>--- conflicted
+++ resolved
@@ -57,29 +57,10 @@
         )?);
     }
 
-<<<<<<< HEAD
-    let mut created_substates = Vec::new();
-    let mut updated_substates = Vec::new();
-    let mut deleted_substates = Vec::new();
-    for substate_change in receipt.on_ledger.substate_changes {
-        let id = substate_change.substate_id;
-        match substate_change.action {
-            ChangeAction::Create(value) => {
-                created_substates.push(to_api_new_substate_version(context, id, value)?);
-            }
-            ChangeAction::Update(value) => {
-                updated_substates.push(to_api_new_substate_version(context, id, value)?);
-            }
-            ChangeAction::Delete(version) => {
-                deleted_substates.push(to_api_deleted_substate(id, version)?);
-            }
-        }
-    }
-=======
     // This was added as a temporary workaround to the Vault substate abstraction for the RCNet release
     fn filter_out_incorrect_vault_substates_for_gateway(
-        created_substates: BTreeMap<SubstateId, OutputValue>,
-    ) -> BTreeMap<SubstateId, OutputValue> {
+        created_substates: Vec<(SubstateId, OutputValue)>,
+    ) -> Vec<(SubstateId, OutputValue)> {
         // First pass -> create mapping of Vault => ResourceType
         let vault_resource_type_map: HashMap<ObjectId, ResourceType> = created_substates
             .iter()
@@ -129,26 +110,29 @@
             .collect()
     }
 
-    let substate_changes = receipt.on_ledger.substate_changes;
-
-    let created = filter_out_incorrect_vault_substates_for_gateway(substate_changes.created)
+    let mut unfiltered_creations = Vec::new();
+    let mut updated_substates = Vec::new();
+    let mut deleted_substates = Vec::new();
+    for substate_change in receipt.on_ledger.substate_changes {
+        let id = substate_change.substate_id;
+        match substate_change.action {
+            ChangeAction::Create(value) => {
+                unfiltered_creations.push((id, value));
+            }
+            ChangeAction::Update(value) => {
+                updated_substates.push(to_api_new_substate_version(context, id, value)?);
+            }
+            ChangeAction::Delete(version) => {
+                deleted_substates.push(to_api_deleted_substate(id, version)?);
+            }
+        }
+    }
+
+    let created_substates = filter_out_incorrect_vault_substates_for_gateway(unfiltered_creations)
         .into_iter()
-        .map(|substate_kv| to_api_new_substate_version(context, substate_kv))
+        .map(|(id, value)| to_api_new_substate_version(context, id, value))
         .collect::<Result<Vec<_>, _>>()?;
 
-    let updated = substate_changes
-        .updated
-        .into_iter()
-        .map(|substate_kv| to_api_new_substate_version(context, substate_kv))
-        .collect::<Result<Vec<_>, _>>()?;
-
-    let deleted = substate_changes
-        .deleted
-        .into_iter()
-        .map(to_api_deleted_substate)
-        .collect::<Result<Vec<_>, _>>()?;
-
->>>>>>> 49964dff
     let api_state_updates = models::StateUpdates {
         created_substates,
         updated_substates,
