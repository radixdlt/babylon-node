--- conflicted
+++ resolved
@@ -76,10 +76,7 @@
     routing::{get, post},
     Router,
 };
-<<<<<<< HEAD
-=======
-use node_common::locks::RwLock;
->>>>>>> 65a20ae9
+
 use prometheus::Registry;
 use radix_engine::types::{Categorize, Decode, Encode};
 use radix_engine_common::network::NetworkDefinition;
