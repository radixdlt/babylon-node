use crate::core_api::*;

use radix_engine_interface::prelude::*;

use state_manager::query::TransactionIdentifierLoader;
use state_manager::store::traits::*;
use state_manager::{LedgerHashes, LedgerHeader, LedgerProof, StateVersion};

#[tracing::instrument(skip(state))]
pub(crate) async fn handle_status_network_status(
    state: State<CoreApiState>,
    Json(request): Json<models::NetworkStatusRequest>,
) -> Result<Json<models::NetworkStatusResponse>, ResponseError<()>> {
    assert_matching_network(&request.network, &state.network)?;
    let mapping_context = MappingContext::new(&state.network);

    let database = state.state_manager.database.read_current();
    let (current_state_version, current_ledger_hashes) = database.get_top_ledger_hashes();
    Ok(Json(models::NetworkStatusResponse {
        pre_genesis_state_identifier: Box::new(to_api_committed_state_identifiers(
            StateVersion::pre_genesis(),
            &LedgerHashes::pre_genesis(),
        )?),
        genesis_epoch_round: database
            .get_first_proof()
            .map(|proof| -> Result<_, MappingError> {
                Ok(Box::new(to_api_epoch_round(
                    &mapping_context,
                    &proof.ledger_header,
                )?))
            })
            .transpose()?,
        post_genesis_state_identifier: database
            .get_post_genesis_epoch_proof()
            .and_then(|epoch_proof| {
                let state_version = epoch_proof.ledger_header.state_version;
                database
                    .get_committed_ledger_hashes(state_version)
                    .map(|ledger_hashes| (state_version, ledger_hashes))
            })
            .map(
                |(state_version, ledger_hashes)| -> Result<_, MappingError> {
                    Ok(Box::new(to_api_committed_state_identifiers(
                        state_version,
                        &ledger_hashes,
                    )?))
                },
            )
            .transpose()?,
        post_genesis_epoch_round: database
            .get_post_genesis_epoch_proof()
            .map(|epoch_proof: LedgerProof| -> Result<_, MappingError> {
                let next_epoch = epoch_proof.ledger_header.next_epoch.ok_or_else(|| {
                    MappingError::UnexpectedGenesis {
                        message: "Post-genesis epoch proof didn't contain a next_epoch".to_string(),
                    }
                })?;
                Ok(Box::new(models::EpochRound {
                    epoch: to_api_epoch(&mapping_context, next_epoch.epoch)?,
                    round: to_api_round(Round::of(0))?,
                }))
            })
            .transpose()?,
        current_state_identifier: Some(Box::new(to_api_committed_state_identifiers(
            current_state_version,
            &current_ledger_hashes,
        )?)),
        current_epoch_round: database
            .get_latest_proof()
            .map(|proof| -> Result<_, MappingError> {
                Ok(Box::new(to_api_epoch_round(
                    &mapping_context,
                    &proof.ledger_header,
                )?))
            })
            .transpose()?,
<<<<<<< HEAD
        current_protocol_version: "babylon".to_string(), // TODO(protocol-update): fixme
    })
    .map(Json)
=======
        current_protocol_version: "babylon".to_string(),
    }))
>>>>>>> 017d7f44
}

pub fn to_api_epoch_round(
    context: &MappingContext,
    ledger_header: &LedgerHeader,
) -> Result<models::EpochRound, MappingError> {
    Ok(models::EpochRound {
        epoch: to_api_epoch(context, ledger_header.epoch)?,
        round: to_api_round(ledger_header.round)?,
    })
}

pub fn to_api_committed_state_identifiers(
    state_version: StateVersion,
    ledger_hashes: &LedgerHashes,
) -> Result<models::CommittedStateIdentifier, MappingError> {
    Ok(models::CommittedStateIdentifier {
        state_version: to_api_state_version(state_version)?,
        state_tree_hash: to_api_state_tree_hash(&ledger_hashes.state_root),
        transaction_tree_hash: to_api_transaction_tree_hash(&ledger_hashes.transaction_root),
        receipt_tree_hash: to_api_receipt_tree_hash(&ledger_hashes.receipt_root),
    })
}<|MERGE_RESOLUTION|>--- conflicted
+++ resolved
@@ -74,14 +74,8 @@
                 )?))
             })
             .transpose()?,
-<<<<<<< HEAD
-        current_protocol_version: "babylon".to_string(), // TODO(protocol-update): fixme
-    })
-    .map(Json)
-=======
         current_protocol_version: "babylon".to_string(),
     }))
->>>>>>> 017d7f44
 }
 
 pub fn to_api_epoch_round(
