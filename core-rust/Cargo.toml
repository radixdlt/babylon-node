[workspace]
members = [
    "node-common",
    "jni-export",
    "core-api-server",
    "state-manager",
]

[workspace.dependencies]
# DEPENDENCIES ON RADIXDLT-SCRYPTO
#
# To make builds reproducible, for merged in node code, please specify a fixed tag below, not a branch.
# 
# * In development, feel free to use branch="branch-name", instead of tag="X"
# * When ready to put in a PR to the node, please merge your upstream PR into develop.
# * Then create a tag in radixdlt-scrypto against the develop branch:
#   $ git checkout release/release_name
#   $ git pull
#   $ git rev-parse --short HEAD | cut -c1-8
#   $ git tag "release_name-<8 char hash id from previous command>"
#   $ git push origin "release_name-BLAH"
# * Then use tag="release_name-BLAH" in the below dependencies.
# 
<<<<<<< HEAD
sbor = { git = "https://github.com/radixdlt/radixdlt-scrypto", tag = "develop-25cdd733", features = ["serde"] }
transaction = { git = "https://github.com/radixdlt/radixdlt-scrypto", tag = "develop-25cdd733" }
transaction-scenarios = { git = "https://github.com/radixdlt/radixdlt-scrypto", tag = "develop-25cdd733" }
radix-engine-common = { git = "https://github.com/radixdlt/radixdlt-scrypto", tag = "develop-25cdd733", features = ["serde"] }
radix-engine-interface = { git = "https://github.com/radixdlt/radixdlt-scrypto", tag = "develop-25cdd733" }
radix-engine = { git = "https://github.com/radixdlt/radixdlt-scrypto", tag = "develop-25cdd733" }
radix-engine-stores = { git = "https://github.com/radixdlt/radixdlt-scrypto", tag = "develop-25cdd733" }
radix-engine-store-interface = { git = "https://github.com/radixdlt/radixdlt-scrypto", tag = "develop-25cdd733" }
radix-engine-queries = { git = "https://github.com/radixdlt/radixdlt-scrypto", tag = "develop-25cdd733" }
utils = { git = "https://github.com/radixdlt/radixdlt-scrypto", tag = "develop-25cdd733", features = ["serde"] }
=======
sbor = { git = "https://github.com/radixdlt/radixdlt-scrypto", tag = "rcnet-v3.1-1e06cc79", features = ["serde"] }
transaction = { git = "https://github.com/radixdlt/radixdlt-scrypto", tag = "rcnet-v3.1-1e06cc79" }
transaction-scenarios = { git = "https://github.com/radixdlt/radixdlt-scrypto", tag = "rcnet-v3.1-1e06cc79" }
radix-engine-common = { git = "https://github.com/radixdlt/radixdlt-scrypto", tag = "rcnet-v3.1-1e06cc79", features = ["serde"] }
radix-engine-interface = { git = "https://github.com/radixdlt/radixdlt-scrypto", tag = "rcnet-v3.1-1e06cc79" }
radix-engine = { git = "https://github.com/radixdlt/radixdlt-scrypto", tag = "rcnet-v3.1-1e06cc79" }
radix-engine-stores = { git = "https://github.com/radixdlt/radixdlt-scrypto", tag = "rcnet-v3.1-1e06cc79" }
radix-engine-store-interface = { git = "https://github.com/radixdlt/radixdlt-scrypto", tag = "rcnet-v3.1-1e06cc79" }
radix-engine-queries = { git = "https://github.com/radixdlt/radixdlt-scrypto", tag = "rcnet-v3.1-1e06cc79" }
utils = { git = "https://github.com/radixdlt/radixdlt-scrypto", tag = "rcnet-v3.1-1e06cc79", features = ["serde"] }
>>>>>>> bcee126f

itertools = { version = "0.11.0" }
jni = { version = "0.19.0" }
tracing = { version = "0.1" }
tokio = { version = "1.21.0", features = ["rt-multi-thread"] }
prometheus = { version = "0.13.2", default-features = false, features = [] }
blake2 = { version = "0.10.6", default-features = false }
serde = { version = "1.0.81", features = ["derive"] }
serde_json = { version = "1.0.81", features = ["preserve_order"] }

[profile.dev]
opt-level = 3

# Recommended settings for wasmi for best performance
#  see: https://github.com/paritytech/wasmi/blob/master/CHANGELOG.md#0140---2022-07-26
[profile.release]
lto = "fat"
codegen-units = 1<|MERGE_RESOLUTION|>--- conflicted
+++ resolved
@@ -21,18 +21,6 @@
 #   $ git push origin "release_name-BLAH"
 # * Then use tag="release_name-BLAH" in the below dependencies.
 # 
-<<<<<<< HEAD
-sbor = { git = "https://github.com/radixdlt/radixdlt-scrypto", tag = "develop-25cdd733", features = ["serde"] }
-transaction = { git = "https://github.com/radixdlt/radixdlt-scrypto", tag = "develop-25cdd733" }
-transaction-scenarios = { git = "https://github.com/radixdlt/radixdlt-scrypto", tag = "develop-25cdd733" }
-radix-engine-common = { git = "https://github.com/radixdlt/radixdlt-scrypto", tag = "develop-25cdd733", features = ["serde"] }
-radix-engine-interface = { git = "https://github.com/radixdlt/radixdlt-scrypto", tag = "develop-25cdd733" }
-radix-engine = { git = "https://github.com/radixdlt/radixdlt-scrypto", tag = "develop-25cdd733" }
-radix-engine-stores = { git = "https://github.com/radixdlt/radixdlt-scrypto", tag = "develop-25cdd733" }
-radix-engine-store-interface = { git = "https://github.com/radixdlt/radixdlt-scrypto", tag = "develop-25cdd733" }
-radix-engine-queries = { git = "https://github.com/radixdlt/radixdlt-scrypto", tag = "develop-25cdd733" }
-utils = { git = "https://github.com/radixdlt/radixdlt-scrypto", tag = "develop-25cdd733", features = ["serde"] }
-=======
 sbor = { git = "https://github.com/radixdlt/radixdlt-scrypto", tag = "rcnet-v3.1-1e06cc79", features = ["serde"] }
 transaction = { git = "https://github.com/radixdlt/radixdlt-scrypto", tag = "rcnet-v3.1-1e06cc79" }
 transaction-scenarios = { git = "https://github.com/radixdlt/radixdlt-scrypto", tag = "rcnet-v3.1-1e06cc79" }
@@ -43,7 +31,6 @@
 radix-engine-store-interface = { git = "https://github.com/radixdlt/radixdlt-scrypto", tag = "rcnet-v3.1-1e06cc79" }
 radix-engine-queries = { git = "https://github.com/radixdlt/radixdlt-scrypto", tag = "rcnet-v3.1-1e06cc79" }
 utils = { git = "https://github.com/radixdlt/radixdlt-scrypto", tag = "rcnet-v3.1-1e06cc79", features = ["serde"] }
->>>>>>> bcee126f
 
 itertools = { version = "0.11.0" }
 jni = { version = "0.19.0" }
