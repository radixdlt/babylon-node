--- conflicted
+++ resolved
@@ -42,12 +42,9 @@
 blake2 = { version = "0.10.6", default-features = false }
 serde = { version = "1.0.81", features = ["derive"] }
 serde_json = { version = "1.0.81", features = ["preserve_order"] }
-<<<<<<< HEAD
 serde_with = { version = "2.3.0", features = ["hex"] }
 rand = { version = "0.8.5" }
-=======
 chrono = { version = "0.4.23", default-features = false, features = ["std"] }
->>>>>>> fd4f682a
 
 [profile.dev]
 opt-level = 3
