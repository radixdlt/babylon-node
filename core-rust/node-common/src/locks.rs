--- conflicted
+++ resolved
@@ -89,15 +89,11 @@
 // at least "poisoning" the lock).
 //==================================================================================================
 
-<<<<<<< HEAD
-/// A factory of panic-safe lock primitives.
-=======
 /// A lock factory facade.
 /// Currently can be configured to provide the following features:
 /// - Panic-safety (see the definition in a comment block above).
 /// - Lock wait/hold timing measurements.
 #[derive(Clone)]
->>>>>>> 33f5bf43
 pub struct LockFactory {
     name: String,
     stopper: Option<PanicSafetyApplicationStopper>,
@@ -105,12 +101,6 @@
 }
 
 impl LockFactory {
-<<<<<<< HEAD
-    /// Creates a new factory, which will reliably call the given [`stopper`] function exactly once
-    /// on the first occurrence of "lock guard dropped while panicking" (on any of the lock
-    /// primitives created by this factory).
-    pub fn new(stopper: impl FnOnce() + Send + 'static) -> Self {
-=======
     /// Creates a new lock factory.
     /// If left unconfigured, the locks returned by this instance will forward unchanged behaviors
     /// of their underlying [`parking_lot`] instances (see the configuration methods below).
@@ -125,7 +115,6 @@
     /// the factory instance - just make sure to unconfigure any features that could use the names
     /// (e.g. metrics).
     pub fn new(base_name: impl Display) -> Self {
->>>>>>> 33f5bf43
         Self {
             stopper: None,
             name: base_name.to_string(),
@@ -133,25 +122,6 @@
         }
     }
 
-<<<<<<< HEAD
-    /// Appends another segment to the dot-separated names of the lock primitives created from this
-    /// point on.
-    /// The names are used only for error-surfacing purposes.
-    pub fn named(&self, segment: impl Into<String>) -> Self {
-        let segment = segment.into();
-        Self {
-            stopper: self.stopper.clone(),
-            name: if self.name.is_empty() {
-                segment
-            } else {
-                format!("{}.{}", self.name, segment)
-            },
-        }
-    }
-
-    /// Creates a new mutex, giving it the currently configured name.
-    pub fn new_mutex<T>(&self, value: T) -> Mutex<T> {
-=======
     /// Appends another segment to the dot-separated names of locks *created from this point on*.
     /// The names are used only for error-surfacing and metrics purposes.
     pub fn named(&self, segment: impl Display) -> Self {
@@ -202,20 +172,14 @@
 
     /// Creates a new mutex with the current configuration.
     pub fn new_mutex<T>(self, value: T) -> Mutex<T> {
->>>>>>> 33f5bf43
         Mutex {
             underlying: parking_lot::const_mutex(value),
             listener: self.into_listener(),
         }
     }
 
-<<<<<<< HEAD
-    /// Creates a new RW-lock, giving it the currently configured name.
-    pub fn new_rwlock<T>(&self, value: T) -> RwLock<T> {
-=======
     /// Creates a new read/write lock with the current configuration.
     pub fn new_rwlock<T>(self, value: T) -> RwLock<T> {
->>>>>>> 33f5bf43
         RwLock {
             underlying: parking_lot::const_rwlock(value),
             read_listener: self.named("read").not_stopping_on_panic().into_listener(),
@@ -271,26 +235,9 @@
 }
 
 impl<T> RwLock<T> {
-<<<<<<< HEAD
-    pub fn for_testing(value: T) -> Self {
-        Self {
-            underlying: parking_lot::const_rwlock(value),
-            panic_drop_handler: PanicDropHandler::for_testing(),
-        }
-    }
-}
-
-impl<T> RwLock<T> {
-    /// Delegates to the [`parking_lot::RwLockReadGuard::read()`], but returns a panic-safe guard.
-    pub fn read(&self) -> RwLockReadGuard<'_, T> {
-        RwLockReadGuard {
-            underlying: self.underlying.read(),
-        }
-=======
     /// Delegates to the [`parking_lot::RwLockReadGuard::read()`].
     pub fn read(&self) -> impl Deref<Target = T> + '_ {
         LockGuard::new(|| self.underlying.read(), self.read_listener.clone())
->>>>>>> 33f5bf43
     }
 
     /// Delegates to the [`parking_lot::RwLockReadGuard::write()`].
@@ -463,12 +410,6 @@
         }
     }
 
-    pub fn taken() -> Self {
-        Self {
-            mutex: parking_lot::const_mutex(None),
-        }
-    }
-
     /// Returns the contents if this is the very first invocation on this instance, or [`None`]
     /// otherwise.
     pub fn take(&self) -> Option<T> {
@@ -508,21 +449,8 @@
     lock_name: Arc<String>, // for logging purposes only; Arc<> is used for cheap clone of the immutable String
 }
 
-<<<<<<< HEAD
-    pub fn for_testing() -> Self {
-        Self {
-            stopper: Arc::new(TakeOnce::taken()),
-            name: "test".to_owned(),
-        }
-    }
-
-    /// Attempts to invoke the contents of [`stopper`] if the current thread is panicking. Logs the
-    /// attempt's outcome.
-    pub fn on_drop(&self) {
-=======
 impl LockListener for PanicSafetyLockListener {
     fn on_release(&mut self) {
->>>>>>> 33f5bf43
         if !thread::panicking() {
             return;
         }
