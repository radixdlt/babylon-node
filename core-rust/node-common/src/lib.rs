/* Copyright 2021 Radix Publishing Ltd incorporated in Jersey (Channel Islands).
 *
 * Licensed under the Radix License, Version 1.0 (the "License"); you may not use this
 * file except in compliance with the License. You may obtain a copy of the License at:
 *
 * radixfoundation.org/licenses/LICENSE-v1
 *
 * The Licensor hereby grants permission for the Canonical version of the Work to be
 * published, distributed and used under or by reference to the Licensor’s trademark
 * Radix ® and use of any unregistered trade names, logos or get-up.
 *
 * The Licensor provides the Work (and each Contributor provides its Contributions) on an
 * "AS IS" BASIS, WITHOUT WARRANTIES OR CONDITIONS OF ANY KIND, either express or implied,
 * including, without limitation, any warranties or conditions of TITLE, NON-INFRINGEMENT,
 * MERCHANTABILITY, or FITNESS FOR A PARTICULAR PURPOSE.
 *
 * Whilst the Work is capable of being deployed, used and adopted (instantiated) to create
 * a distributed ledger it is your responsibility to test and validate the code, together
 * with all logic and performance of that code under all foreseeable scenarios.
 *
 * The Licensor does not make or purport to make and hereby excludes liability for all
 * and any representation, warranty or undertaking in any form whatsoever, whether express
 * or implied, to any entity or person, including any representation, warranty or
 * undertaking, as to the functionality security use, value or other characteristics of
 * any distributed ledger nor in respect the functioning or value of any tokens which may
 * be created stored or transferred using the Work. The Licensor does not warrant that the
 * Work or any use of the Work complies with any law or regulation in any territory where
 * it may be implemented or used or that it will be appropriate for any specific purpose.
 *
 * Neither the licensor nor any current or former employees, officers, directors, partners,
 * trustees, representatives, agents, advisors, contractors, or volunteers of the Licensor
 * shall be liable for any direct or indirect, special, incidental, consequential or other
 * losses of any kind, in tort, contract or otherwise (including but not limited to loss
 * of revenue, income or profits, or loss of use or data, or loss of reputation, or loss
 * of any economic or other opportunity of whatsoever nature or howsoever arising), arising
 * out of or in connection with (without limitation of any use, misuse, of any ledger system
 * or use made or its functionality or any performance or operation of any code or protocol
 * caused by bugs or programming or logic errors or otherwise);
 *
 * A. any offer, purchase, holding, use, sale, exchange or transmission of any
 * cryptographic keys, tokens or assets created, exchanged, stored or arising from any
 * interaction with the Work;
 *
 * B. any failure in a transmission or loss of any token or assets keys or other digital
 * artefacts due to errors in transmission;
 *
 * C. bugs, hacks, logic errors or faults in the Work or any communication;
 *
 * D. system software or apparatus including but not limited to losses caused by errors
 * in holding or transmitting tokens by any third-party;
 *
 * E. breaches or failure of security including hacker attacks, loss or disclosure of
 * password, loss of private key, unauthorised use or misuse of such passwords or keys;
 *
 * F. any losses including loss of anticipated savings or other benefits resulting from
 * use of the Work or any changes to the Work (however implemented).
 *
 * You are solely responsible for; testing, validating and evaluation of all operation
 * logic, functionality, security and appropriateness of using the Work for any commercial
 * or non-commercial purpose and for any reproduction or redistribution by You of the
 * Work. You assume all risks associated with Your use of the Work and the exercise of
 * permissions under this License.
 */

pub mod config;
pub mod environment;
pub mod java;
pub mod jni;
<<<<<<< HEAD
pub mod locks;
=======
pub mod metrics;
>>>>>>> 37ed0e22
pub mod utils;<|MERGE_RESOLUTION|>--- conflicted
+++ resolved
@@ -66,9 +66,6 @@
 pub mod environment;
 pub mod java;
 pub mod jni;
-<<<<<<< HEAD
 pub mod locks;
-=======
 pub mod metrics;
->>>>>>> 37ed0e22
 pub mod utils;