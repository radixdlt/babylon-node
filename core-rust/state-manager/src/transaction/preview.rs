--- conflicted
+++ resolved
@@ -150,13 +150,7 @@
             &logging_config,
             FeeReserveConfig::default(),
         ));
-<<<<<<< HEAD
         let pending_transaction_result_cache = Arc::new(RwLock::new(
-=======
-        let pending_transaction_result_cache: Arc<
-            parking_lot::lock_api::RwLock<parking_lot::RawRwLock, PendingTransactionResultCache>,
-        > = Arc::new(parking_lot::const_rwlock(
->>>>>>> 37ed0e22
             PendingTransactionResultCache::new(10000, 10000),
         ));
         let committability_validator = Arc::new(CommittabilityValidator::new(
@@ -169,20 +163,13 @@
             committability_validator,
             pending_transaction_result_cache.clone(),
         );
-<<<<<<< HEAD
-        let mempool = Arc::new(RwLock::new(PriorityMempool::new(MempoolConfig {
-            max_total_transactions_size: 10 * 1024 * 1024,
-            max_transaction_count: 10,
-        })));
-=======
-        let mempool = Arc::new(parking_lot::const_rwlock(PriorityMempool::new(
+        let mempool = Arc::new(RwLock::new(PriorityMempool::new(
             MempoolConfig {
                 max_total_transactions_size: 10 * 1024 * 1024,
                 max_transaction_count: 10,
             },
             &metric_registry,
         )));
->>>>>>> 37ed0e22
         let mempool_manager = Arc::new(MempoolManager::new_for_testing(
             mempool,
             cached_committability_validator,
