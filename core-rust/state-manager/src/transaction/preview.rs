--- conflicted
+++ resolved
@@ -110,100 +110,25 @@
 
 #[cfg(test)]
 mod tests {
-<<<<<<< HEAD
     use crate::jni::rust_global_context::{RadixNode, RadixNodeConfig};
     use crate::PreviewRequest;
-=======
-
-    use crate::mempool_manager::MempoolManager;
-    use crate::priority_mempool::PriorityMempool;
-    use crate::store::{DatabaseFlags, InMemoryStore, StateManagerDatabase};
-    use crate::transaction::{
-        CachedCommittabilityValidator, CommittabilityValidator, ExecutionConfigurator,
-        TransactionPreviewer,
-    };
-    use crate::{
-        LoggingConfig, PendingTransactionResultCache, PreviewRequest, StateManager,
-        StateManagerLoggingConfig,
-    };
-    use node_common::config::limits::VertexLimitsConfig;
-    use node_common::config::MempoolConfig;
     use node_common::locks::LockFactory;
->>>>>>> 65a20ae9
     use prometheus::Registry;
     use transaction::builder::ManifestBuilder;
     use transaction::model::{MessageV1, PreviewFlags};
 
     #[test]
     fn test_preview_processed_substate_changes() {
-<<<<<<< HEAD
+        let lock_factory = LockFactory::new(|| {});
         let metrics_registry = Registry::new();
-        let radix_node =
-            RadixNode::new(RadixNodeConfig::new_for_testing(), None, &metrics_registry);
+        let radix_node = RadixNode::new(
+            RadixNodeConfig::new_for_testing(),
+            None,
+            &lock_factory,
+            &metrics_registry,
+        );
 
         radix_node.state_manager.execute_genesis_for_unit_tests();
-=======
-        // TODO: extract test state manager setup to a method/helper
-        let network = NetworkDefinition::simulator();
-        let logging_config = LoggingConfig {
-            engine_trace: false,
-            state_manager_config: StateManagerLoggingConfig {
-                log_on_transaction_rejection: false,
-            },
-        };
-        let lock_factory = LockFactory::new(|| {});
-        let database = Arc::new(lock_factory.new_rwlock(StateManagerDatabase::InMemory(
-            InMemoryStore::new(DatabaseFlags::default()),
-        )));
-        let metric_registry = Registry::new();
-        let execution_configurator = Arc::new(ExecutionConfigurator::new(
-            &logging_config,
-            FeeReserveConfig::default(),
-        ));
-        let pending_transaction_result_cache =
-            Arc::new(lock_factory.new_rwlock(PendingTransactionResultCache::new(10000, 10000)));
-        let committability_validator = Arc::new(CommittabilityValidator::new(
-            &network,
-            database.clone(),
-            execution_configurator.clone(),
-        ));
-        let cached_committability_validator = CachedCommittabilityValidator::new(
-            database.clone(),
-            committability_validator,
-            pending_transaction_result_cache.clone(),
-        );
-        let mempool = Arc::new(lock_factory.new_rwlock(PriorityMempool::new(
-            MempoolConfig {
-                max_total_transactions_size: 10 * 1024 * 1024,
-                max_transaction_count: 10,
-            },
-            &metric_registry,
-        )));
-        let mempool_manager = Arc::new(MempoolManager::new_for_testing(
-            mempool,
-            cached_committability_validator,
-            &metric_registry,
-        ));
-        let state_manager = StateManager::new(
-            &network,
-            VertexLimitsConfig::default(),
-            database.clone(),
-            mempool_manager,
-            execution_configurator.clone(),
-            pending_transaction_result_cache,
-            logging_config,
-            &metric_registry,
-            &lock_factory,
-        );
-
-        state_manager.execute_genesis_for_unit_tests();
-
-        let transaction_previewer = Arc::new(TransactionPreviewer::new(
-            &network,
-            database,
-            execution_configurator,
-        ));
->>>>>>> 65a20ae9
 
         let preview_manifest = ManifestBuilder::new().lock_fee_from_faucet().build();
 
