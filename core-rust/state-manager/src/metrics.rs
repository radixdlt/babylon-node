--- conflicted
+++ resolved
@@ -104,11 +104,11 @@
 }
 
 impl LedgerMetrics {
-<<<<<<< HEAD
-    pub fn new(lock_factory: &LockFactory, registry: &Registry) -> Self {
-=======
-    pub fn new(network: &NetworkDefinition, registry: &Registry) -> Self {
->>>>>>> 8efa9257
+    pub fn new(
+        network: &NetworkDefinition,
+        lock_factory: &LockFactory,
+        registry: &Registry,
+    ) -> Self {
         Self {
             address_encoder: AddressBech32Encoder::new(network),
             state_version: IntGauge::with_opts(opts(
