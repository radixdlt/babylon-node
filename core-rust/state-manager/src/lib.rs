/* Copyright 2021 Radix Publishing Ltd incorporated in Jersey (Channel Islands).
 *
 * Licensed under the Radix License, Version 1.0 (the "License"); you may not use this
 * file except in compliance with the License. You may obtain a copy of the License at:
 *
 * radixfoundation.org/licenses/LICENSE-v1
 *
 * The Licensor hereby grants permission for the Canonical version of the Work to be
 * published, distributed and used under or by reference to the Licensor’s trademark
 * Radix ® and use of any unregistered trade names, logos or get-up.
 *
 * The Licensor provides the Work (and each Contributor provides its Contributions) on an
 * "AS IS" BASIS, WITHOUT WARRANTIES OR CONDITIONS OF ANY KIND, either express or implied,
 * including, without limitation, any warranties or conditions of TITLE, NON-INFRINGEMENT,
 * MERCHANTABILITY, or FITNESS FOR A PARTICULAR PURPOSE.
 *
 * Whilst the Work is capable of being deployed, used and adopted (instantiated) to create
 * a distributed ledger it is your responsibility to test and validate the code, together
 * with all logic and performance of that code under all foreseeable scenarios.
 *
 * The Licensor does not make or purport to make and hereby excludes liability for all
 * and any representation, warranty or undertaking in any form whatsoever, whether express
 * or implied, to any entity or person, including any representation, warranty or
 * undertaking, as to the functionality security use, value or other characteristics of
 * any distributed ledger nor in respect the functioning or value of any tokens which may
 * be created stored or transferred using the Work. The Licensor does not warrant that the
 * Work or any use of the Work complies with any law or regulation in any territory where
 * it may be implemented or used or that it will be appropriate for any specific purpose.
 *
 * Neither the licensor nor any current or former employees, officers, directors, partners,
 * trustees, representatives, agents, advisors, contractors, or volunteers of the Licensor
 * shall be liable for any direct or indirect, special, incidental, consequential or other
 * losses of any kind, in tort, contract or otherwise (including but not limited to loss
 * of revenue, income or profits, or loss of use or data, or loss of reputation, or loss
 * of any economic or other opportunity of whatsoever nature or howsoever arising), arising
 * out of or in connection with (without limitation of any use, misuse, of any ledger system
 * or use made or its functionality or any performance or operation of any code or protocol
 * caused by bugs or programming or logic errors or otherwise);
 *
 * A. any offer, purchase, holding, use, sale, exchange or transmission of any
 * cryptographic keys, tokens or assets created, exchanged, stored or arising from any
 * interaction with the Work;
 *
 * B. any failure in a transmission or loss of any token or assets keys or other digital
 * artefacts due to errors in transmission;
 *
 * C. bugs, hacks, logic errors or faults in the Work or any communication;
 *
 * D. system software or apparatus including but not limited to losses caused by errors
 * in holding or transmitting tokens by any third-party;
 *
 * E. breaches or failure of security including hacker attacks, loss or disclosure of
 * password, loss of private key, unauthorised use or misuse of such passwords or keys;
 *
 * F. any losses including loss of anticipated savings or other benefits resulting from
 * use of the Work or any changes to the Work (however implemented).
 *
 * You are solely responsible for; testing, validating and evaluation of all operation
 * logic, functionality, security and appropriateness of using the Work for any commercial
 * or non-commercial purpose and for any reproduction or redistribution by You of the
 * Work. You assume all risks associated with Your use of the Work and the exercise of
 * permissions under this License.
 */

extern crate core;

pub mod jni;
pub mod mempool;
mod metrics;
pub mod query;
mod receipt;
mod result;
mod state_manager;
pub mod store;
pub mod transaction;
mod types;

<<<<<<< HEAD
pub use mempool::*;
pub use metrics::*;
pub use receipt::*;
pub use state_manager::*;
pub use types::*;
=======
pub use crate::mempool::MempoolAddError;
pub use crate::metrics::*;
pub use crate::receipt::*;
pub use crate::state_manager::*;
pub use crate::types::*;
>>>>>>> aa4cae16
<|MERGE_RESOLUTION|>--- conflicted
+++ resolved
@@ -75,16 +75,9 @@
 pub mod transaction;
 mod types;
 
-<<<<<<< HEAD
-pub use mempool::*;
-pub use metrics::*;
-pub use receipt::*;
-pub use state_manager::*;
-pub use types::*;
-=======
-pub use crate::mempool::MempoolAddError;
+pub use crate::mempool::*;
 pub use crate::metrics::*;
+pub use crate::pending_transaction_result_cache::*;
 pub use crate::receipt::*;
 pub use crate::state_manager::*;
-pub use crate::types::*;
->>>>>>> aa4cae16
+pub use crate::types::*;