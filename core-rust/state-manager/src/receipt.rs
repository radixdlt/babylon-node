use radix_engine::blueprints::epoch_manager::Validator;
use radix_engine_interface::blueprints::transaction_processor::InstructionOutput;
use std::collections::BTreeMap;

use radix_engine::errors::RuntimeError;
use radix_engine::ledger::OutputValue;
use radix_engine::state_manager::StateDiff;
use radix_engine::system::kernel_modules::costing::FeeSummary;
use radix_engine::system::kernel_modules::execution_trace::ResourceChange;
use radix_engine::transaction::{
    StateUpdateSummary, TransactionOutcome, TransactionReceipt as EngineTransactionReceipt,
    TransactionResult,
};
<<<<<<< HEAD
use radix_engine::types::{hash, scrypto_encode, Hash, SubstateId};
use radix_engine_interface::api::types::EventTypeIdentifier;
use radix_engine_interface::blueprints::logger::Level;
=======
use radix_engine::types::{hash, scrypto_encode, Decimal, Hash, Level, ObjectId, SubstateId};
>>>>>>> 9906f255
use radix_engine_interface::data::scrypto::model::ComponentAddress;
use radix_engine_interface::*;
use sbor::rust::collections::IndexMap;

use crate::{AccumulatorHash, LedgerReceiptHash};

#[derive(Debug, Clone, ScryptoCategorize, ScryptoEncode, ScryptoDecode)]
pub struct CommittedTransactionIdentifiers {
    pub state_version: u64,
    pub accumulator_hash: AccumulatorHash,
}

impl CommittedTransactionIdentifiers {
    pub fn pre_genesis() -> Self {
        Self {
            state_version: 0,
            accumulator_hash: AccumulatorHash::pre_genesis(),
        }
    }
}

#[derive(Debug, ScryptoCategorize, ScryptoEncode, ScryptoDecode)]
pub enum CommittedTransactionStatus {
    Success(Vec<Vec<u8>>),
    Failure(RuntimeError),
}

#[derive(Debug, Clone, ScryptoCategorize, ScryptoEncode, ScryptoDecode)]
pub struct SubstateChanges {
    pub created: BTreeMap<SubstateId, OutputValue>,
    pub updated: BTreeMap<SubstateId, OutputValue>,
    pub deleted: BTreeMap<SubstateId, DeletedSubstateVersion>,
}

#[derive(Debug, Clone, ScryptoCategorize, ScryptoEncode, ScryptoDecode)]
pub struct DeletedSubstateVersion {
    pub substate_hash: Hash,
    pub version: u32,
}

#[derive(Debug, Clone, ScryptoCategorize, ScryptoEncode, ScryptoDecode)]
pub enum LedgerTransactionOutcome {
    Success(Vec<Vec<u8>>),
    Failure(RuntimeError),
}

impl From<TransactionOutcome> for LedgerTransactionOutcome {
    fn from(outcome: TransactionOutcome) -> Self {
        match outcome {
            TransactionOutcome::Success(output) => {
                LedgerTransactionOutcome::Success(
                    output
                        .into_iter()
                        .map(|o| {
                            // TODO: Clean this up
                            match o {
                                InstructionOutput::None => scrypto_encode(&()).unwrap(),
                                InstructionOutput::CallReturn(v) => v,
                            }
                        })
                        .collect(),
                )
            }
            TransactionOutcome::Failure(error) => LedgerTransactionOutcome::Failure(error),
        }
    }
}

#[derive(Debug, Clone, ScryptoCategorize, ScryptoEncode, ScryptoDecode)]
pub struct LedgerTransactionReceipt {
    pub outcome: LedgerTransactionOutcome,
    // The breakdown of the fee
    pub fee_summary: FeeSummary,
    // Which vault/s paid the fee
    pub fee_payments: IndexMap<ObjectId, Decimal>,
    pub application_logs: Vec<(Level, String)>,
    pub application_events: Vec<(EventTypeIdentifier, Vec<u8>)>,
    pub substate_changes: SubstateChanges,
    pub state_update_summary: StateUpdateSummary,
    // These will be removed once we have the parent_map for the toolkit to use
    pub resource_changes: IndexMap<usize, Vec<ResourceChange>>,
    pub next_epoch: Option<(BTreeMap<ComponentAddress, Validator>, u64)>,
}

impl LedgerTransactionReceipt {
    pub fn get_hash(&self) -> LedgerReceiptHash {
        LedgerReceiptHash::for_receipt(self)
    }
}

impl TryFrom<EngineTransactionReceipt> for LedgerTransactionReceipt {
    type Error = String;

    fn try_from(engine_receipt: EngineTransactionReceipt) -> Result<Self, Self::Error> {
        match engine_receipt.result {
            TransactionResult::Commit(commit_result) => {
                let next_epoch = commit_result.next_epoch();
                let ledger_receipt = LedgerTransactionReceipt {
                    outcome: commit_result.outcome.into(),
                    fee_summary: commit_result.fee_summary,
                    fee_payments: commit_result.fee_payments,
                    application_logs: commit_result.application_logs,
                    substate_changes: fix_state_updates(commit_result.state_updates),
                    state_update_summary: commit_result.state_update_summary,
                    resource_changes: engine_receipt.execution_trace.resource_changes,
                    next_epoch,
                };
                Ok(ledger_receipt)
            }
            TransactionResult::Reject(error) => Err(format!(
                "Can't create a ledger receipt for rejected txn: {error:?}"
            )),
            TransactionResult::Abort(result) => Err(format!(
                "Can't create a ledger receipt for aborted txn: {result:?}"
            )),
        }
    }
}

<<<<<<< HEAD
/// For Genesis Transaction
impl From<(CommitResult, FeeSummary)> for LedgerTransactionReceipt {
    fn from((commit_result, fee_summary): (CommitResult, FeeSummary)) -> Self {
        LedgerTransactionReceipt {
            outcome: commit_result.outcome.into(),
            fee_summary,
            application_logs: commit_result.application_logs,
            application_events: commit_result.application_events,
            substate_changes: map_state_updates(commit_result.state_updates),
            entity_changes: commit_result.entity_changes,
            resource_changes: commit_result.resource_changes,
            next_epoch: commit_result.next_epoch,
        }
    }
}

fn map_state_updates(state_updates: StateDiff) -> SubstateChanges {
=======
fn fix_state_updates(state_updates: StateDiff) -> SubstateChanges {
>>>>>>> 9906f255
    // As of end of August 2022, the engine's statediff erroneously includes substate reads
    // (even if the content didn't change) as ups and downs.
    // This needs fixing, but for now, we work around this here, by removing such up/down pairs.
    let mut possible_creations = state_updates.up_substates;
    let mut updated = BTreeMap::<SubstateId, OutputValue>::new();
    let mut deleted = BTreeMap::<SubstateId, DeletedSubstateVersion>::new();

    // We iterate over the downed substates, and attempt to match them with an upped substate
    // > If they match an upped substate, the down and up is erroneous, so we ignore both
    // > If it doesn't match, this is correct and is added to valid_down_substates
    for down_substate_output_id in state_updates.down_substates {
        let substate_id = down_substate_output_id.substate_id;
        let down_substate_hash = down_substate_output_id.substate_hash;
        match possible_creations.remove(&substate_id) {
            Some(up_substate_output_value) => {
                // TODO - this check can be removed when the bug is fixed
                let up_substate_hash =
                    hash(scrypto_encode(&up_substate_output_value.substate).unwrap());
                if up_substate_hash != down_substate_hash {
                    updated.insert(substate_id, up_substate_output_value);
                } else {
                    // Do nothing - this is erroneous
                }
            }
            None => {
                deleted.insert(
                    substate_id,
                    DeletedSubstateVersion {
                        substate_hash: down_substate_hash,
                        version: down_substate_output_id.version,
                    },
                );
            }
        }
    }

    // The remaining up_substates which didn't match with a down_substate are all creates
    let created = possible_creations;

    SubstateChanges {
        created,
        updated,
        deleted,
    }
}<|MERGE_RESOLUTION|>--- conflicted
+++ resolved
@@ -11,13 +11,8 @@
     StateUpdateSummary, TransactionOutcome, TransactionReceipt as EngineTransactionReceipt,
     TransactionResult,
 };
-<<<<<<< HEAD
-use radix_engine::types::{hash, scrypto_encode, Hash, SubstateId};
+use radix_engine::types::{hash, scrypto_encode, Hash, SubstateId, Decimal, Level, ObjectId};
 use radix_engine_interface::api::types::EventTypeIdentifier;
-use radix_engine_interface::blueprints::logger::Level;
-=======
-use radix_engine::types::{hash, scrypto_encode, Decimal, Hash, Level, ObjectId, SubstateId};
->>>>>>> 9906f255
 use radix_engine_interface::data::scrypto::model::ComponentAddress;
 use radix_engine_interface::*;
 use sbor::rust::collections::IndexMap;
@@ -120,6 +115,7 @@
                     fee_summary: commit_result.fee_summary,
                     fee_payments: commit_result.fee_payments,
                     application_logs: commit_result.application_logs,
+                    application_events: commit_result.application_events,
                     substate_changes: fix_state_updates(commit_result.state_updates),
                     state_update_summary: commit_result.state_update_summary,
                     resource_changes: engine_receipt.execution_trace.resource_changes,
@@ -137,27 +133,7 @@
     }
 }
 
-<<<<<<< HEAD
-/// For Genesis Transaction
-impl From<(CommitResult, FeeSummary)> for LedgerTransactionReceipt {
-    fn from((commit_result, fee_summary): (CommitResult, FeeSummary)) -> Self {
-        LedgerTransactionReceipt {
-            outcome: commit_result.outcome.into(),
-            fee_summary,
-            application_logs: commit_result.application_logs,
-            application_events: commit_result.application_events,
-            substate_changes: map_state_updates(commit_result.state_updates),
-            entity_changes: commit_result.entity_changes,
-            resource_changes: commit_result.resource_changes,
-            next_epoch: commit_result.next_epoch,
-        }
-    }
-}
-
-fn map_state_updates(state_updates: StateDiff) -> SubstateChanges {
-=======
 fn fix_state_updates(state_updates: StateDiff) -> SubstateChanges {
->>>>>>> 9906f255
     // As of end of August 2022, the engine's statediff erroneously includes substate reads
     // (even if the content didn't change) as ups and downs.
     // This needs fixing, but for now, we work around this here, by removing such up/down pairs.
