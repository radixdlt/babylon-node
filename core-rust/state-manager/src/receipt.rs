--- conflicted
+++ resolved
@@ -168,11 +168,7 @@
     }
 }
 
-<<<<<<< HEAD
-fn map_state_updates(state_updates: StateDiff) -> Vec<SubstateChange> {
-=======
-fn fix_state_updates(state_updates: StateDiff) -> SubstateChanges {
->>>>>>> 49964dff
+fn fix_state_updates(state_updates: StateDiff) -> Vec<SubstateChange> {
     // As of end of August 2022, the engine's statediff erroneously includes substate reads
     // (even if the content didn't change) as ups and downs.
     // This needs fixing, but for now, we work around this here, by removing such up/down pairs.
