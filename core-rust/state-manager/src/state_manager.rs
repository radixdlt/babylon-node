--- conflicted
+++ resolved
@@ -171,6 +171,7 @@
     timestamp: i64,
     state_version: u64,
     accumulator: AccumulatorHash,
+    genesis_opaque_hash: Hash,
 }
 
 #[derive(Debug)]
@@ -191,7 +192,7 @@
         let commit_request = CommitRequest {
             transaction_payloads: vec![self.raw],
             proof: LedgerProof {
-                opaque: Hash([0; Hash::LENGTH]),
+                opaque: header_data.genesis_opaque_hash,
                 ledger_header: LedgerHeader {
                     epoch: header_data.epoch,
                     round: header_data.round,
@@ -256,13 +257,8 @@
             self.execution_configurator
                 .wrap(executable, ConfigType::Genesis)
                 .warn_after(
-<<<<<<< HEAD
                     GENESIS_TRANSACTION_RUNTIME_WARN_THRESHOLD,
-                    &logged_description,
-=======
-                    TRANSACTION_RUNTIME_WARN_THRESHOLD,
                     format!("prepare genesis {}", payload_hash),
->>>>>>> 623fa374
                 ),
         );
 
@@ -762,17 +758,15 @@
             initial_epoch,
             initial_config,
             initial_timestamp_ms,
+            Hash([0; Hash::LENGTH]),
         )
     }
 
     pub fn execute_genesis(
         &self,
         genesis_data_chunks: Vec<GenesisDataChunk>,
-<<<<<<< HEAD
-        initial_epoch: u64,
-        max_validators: u32,
-        rounds_per_epoch: u64,
-        num_unstake_epochs: u64,
+        initial_epoch: Epoch,
+        initial_config: ConsensusManagerConfig,
         initial_timestamp_ms: i64,
         genesis_opaque_hash: Hash,
     ) -> LedgerProof {
@@ -782,35 +776,28 @@
         if read_db.get_first_epoch_proof().is_some() {
             panic!("Can't execute genesis: database already initialized")
         }
-        let top_state_version = read_db.get_top_transaction_identifiers().state_version;
+        let maybe_top_txn_identifiers = read_db.get_top_transaction_identifiers();
         drop(read_db);
-        if top_state_version != 0 {
+        if let Some(top_txn_identifiers) = maybe_top_txn_identifiers {
             // No epoch proof, but there are some committed txns
             panic!(
                 "The database is in inconsistent state: \
                 there are committed transactions (up to state version {}), but there's no epoch proof. \
                 This is likely caused by the the genesis data ingestion being interrupted. \
-                Consider wiping your database dir and trying again.", top_state_version);
+                Consider wiping your database dir and trying again.", top_txn_identifiers.at_commit.state_version);
         }
 
         let genesis_data_chunks_len = genesis_data_chunks.len();
         let num_genesis_txns = genesis_data_chunks_len + 2; // + bootstrap + wrap up
 
-        let mut curr_state_version = 0;
-        let mut curr_accumulator_hash = AccumulatorHash::pre_genesis();
-=======
-        initial_epoch: Epoch,
-        initial_config: ConsensusManagerConfig,
-        initial_timestamp_ms: i64,
-    ) -> LedgerProof {
         let mut header_data = GenesisHeaderData {
             epoch: initial_epoch,
             round: Round::of(0),
             timestamp: initial_timestamp_ms,
             state_version: 0,
             accumulator: AccumulatorHash::pre_genesis(),
+            genesis_opaque_hash,
         };
->>>>>>> 623fa374
 
         // System bootstrap
         let system_bootstrap_transaction = create_system_bootstrap_transaction(
@@ -819,51 +806,11 @@
             initial_timestamp_ms,
         );
 
-<<<<<<< HEAD
-        let system_bootstrap_ledger_transaction =
-            LedgerTransaction::System(system_bootstrap_transaction);
-
-        let (system_bootstrap_ledger_payload, system_bootstrap_txn_hash) =
-            system_bootstrap_ledger_transaction
-                .create_payload_and_hash()
-                .unwrap();
-
-        info!("Committing genesis txn {} of {}", 1, num_genesis_txns);
-
-        let (ledger_hashes, next_epoch) = self.prepare_genesis(system_bootstrap_ledger_transaction);
-
-        curr_state_version += 1;
-        curr_accumulator_hash = curr_accumulator_hash.accumulate(&system_bootstrap_txn_hash);
-
-        let system_bootstrap_commit_request = CommitRequest {
-            transaction_payloads: vec![system_bootstrap_ledger_payload],
-            proof: LedgerProof {
-                opaque: Hash([0; Hash::LENGTH]),
-                ledger_header: LedgerHeader {
-                    epoch: initial_epoch,
-                    round: 0,
-                    accumulator_state: AccumulatorState {
-                        state_version: curr_state_version,
-                        accumulator_hash: curr_accumulator_hash,
-                    },
-                    hashes: ledger_hashes,
-                    consensus_parent_round_timestamp_ms: initial_timestamp_ms,
-                    proposer_timestamp_ms: initial_timestamp_ms,
-                    next_epoch,
-                },
-                timestamped_signatures: vec![],
-            },
-            vertex_store: None,
-        };
-
-        let system_bootstrap_commit_receipts = self
-            .commit(system_bootstrap_commit_request, true)
-            .expect("System bootstrap commit failed");
-=======
         let commit_request = self
             .prepare_genesis(system_bootstrap_transaction)
             .to_commit_request(&mut header_data);
->>>>>>> 623fa374
+
+        info!("Committing genesis txn {} of {}", 1, num_genesis_txns);
 
         let system_bootstrap_receipt = self
             .commit(commit_request, true)
@@ -873,62 +820,27 @@
         match system_bootstrap_receipt.on_ledger.outcome {
             LedgerTransactionOutcome::Success => {}
             LedgerTransactionOutcome::Failure => {
-                panic!("Genesis system bootstrap txn didn't succeed");
+                panic!(
+                    "Genesis system bootstrap txn didn't succeed {:?}",
+                    system_bootstrap_receipt
+                );
             }
         }
 
         // Data ingestion
-<<<<<<< HEAD
-        for (idx, chunk) in genesis_data_chunks.into_iter().enumerate() {
-            info!("Committing genesis txn {} of {}", idx + 1, num_genesis_txns);
-            let genesis_data_ingestion_transaction =
-                create_genesis_data_ingestion_transaction(&GENESIS_HELPER, chunk, next_nonce);
-            next_nonce += 1;
-
-            let genesis_data_ingestion_ledger_transaction =
-                LedgerTransaction::System(genesis_data_ingestion_transaction);
-
-            let (genesis_data_ingestion_ledger_payload, genesis_data_ingestion_txn_hash) =
-                genesis_data_ingestion_ledger_transaction
-                    .create_payload_and_hash()
-                    .unwrap();
-
-            let (ledger_hashes, next_epoch) =
-                self.prepare_genesis(genesis_data_ingestion_ledger_transaction);
-
-            curr_state_version += 1;
-            curr_accumulator_hash =
-                curr_accumulator_hash.accumulate(&genesis_data_ingestion_txn_hash);
-
-            let genesis_data_ingestion_commit_request = CommitRequest {
-                transaction_payloads: vec![genesis_data_ingestion_ledger_payload],
-                proof: LedgerProof {
-                    opaque: Hash([0; Hash::LENGTH]),
-                    ledger_header: LedgerHeader {
-                        epoch: initial_epoch,
-                        round: 0,
-                        accumulator_state: AccumulatorState {
-                            state_version: curr_state_version,
-                            accumulator_hash: curr_accumulator_hash,
-                        },
-                        hashes: ledger_hashes,
-                        consensus_parent_round_timestamp_ms: initial_timestamp_ms,
-                        proposer_timestamp_ms: initial_timestamp_ms,
-                        next_epoch,
-                    },
-                    timestamped_signatures: vec![],
-                },
-                vertex_store: None,
-            };
-=======
         for (chunk_number, chunk) in genesis_data_chunks.into_iter().enumerate() {
+            info!(
+                "Committing genesis txn {} of {}",
+                chunk_number + 1,
+                num_genesis_txns
+            );
+
             let genesis_data_ingestion_transaction =
                 create_genesis_data_ingestion_transaction(&GENESIS_HELPER, chunk, chunk_number);
 
             let commit_request = self
                 .prepare_genesis(genesis_data_ingestion_transaction)
                 .to_commit_request(&mut header_data);
->>>>>>> 623fa374
 
             let genesis_data_ingestion_commit_receipt = self
                 .commit(commit_request, true)
@@ -949,59 +861,17 @@
         // Wrap up
         let genesis_wrap_up_transaction = create_genesis_wrap_up_transaction();
 
-<<<<<<< HEAD
-        let genesis_wrap_up_transaction = create_genesis_wrap_up_transaction(next_nonce);
-
-        let genesis_wrap_up_ledger_transaction =
-            LedgerTransaction::System(genesis_wrap_up_transaction);
-
-        let (genesis_wrap_up_ledger_payload, genesis_wrap_up_txn_hash) =
-            genesis_wrap_up_ledger_transaction
-                .create_payload_and_hash()
-                .unwrap();
+        let commit_request = self
+            .prepare_genesis(genesis_wrap_up_transaction)
+            .to_commit_request(&mut header_data);
+
+        let final_ledger_proof = commit_request.proof.clone();
 
         info!(
             "Committing genesis txn {} of {}",
             num_genesis_txns, num_genesis_txns
         );
 
-        let (ledger_hashes, next_epoch) = self.prepare_genesis(genesis_wrap_up_ledger_transaction);
-
-        curr_state_version += 1;
-        curr_accumulator_hash = curr_accumulator_hash.accumulate(&genesis_wrap_up_txn_hash);
-
-        let genesis_wrap_up_ledger_header = LedgerHeader {
-            epoch: initial_epoch,
-            round: 0,
-            accumulator_state: AccumulatorState {
-                state_version: curr_state_version,
-                accumulator_hash: curr_accumulator_hash,
-            },
-            hashes: ledger_hashes,
-            consensus_parent_round_timestamp_ms: initial_timestamp_ms,
-            proposer_timestamp_ms: initial_timestamp_ms,
-            next_epoch,
-        };
-
-        let genesis_wrap_up_ledger_proof = LedgerProof {
-            opaque: genesis_opaque_hash,
-            ledger_header: genesis_wrap_up_ledger_header,
-            timestamped_signatures: vec![],
-        };
-
-        let genesis_wrap_up_commit_request = CommitRequest {
-            transaction_payloads: vec![genesis_wrap_up_ledger_payload],
-            proof: genesis_wrap_up_ledger_proof.clone(),
-            vertex_store: None,
-        };
-=======
-        let commit_request = self
-            .prepare_genesis(genesis_wrap_up_transaction)
-            .to_commit_request(&mut header_data);
->>>>>>> 623fa374
-
-        let final_ledger_proof = commit_request.proof.clone();
-
         let genesis_wrap_up_receipt = self
             .commit(commit_request, true)
             .expect("Genesis wrap up commit failed")
@@ -1010,21 +880,20 @@
         match genesis_wrap_up_receipt.on_ledger.outcome {
             LedgerTransactionOutcome::Success => {}
             LedgerTransactionOutcome::Failure => {
-                panic!("Genesis wrap up txn didn't succeed");
+                panic!(
+                    "Genesis wrap up txn didn't succeed {:?}",
+                    genesis_wrap_up_receipt
+                );
             }
         }
 
-<<<<<<< HEAD
         info!(
             "{} genesis transactions successfully executed in {} seconds",
             num_genesis_txns,
             start_instant.elapsed().as_secs()
         );
 
-        genesis_wrap_up_ledger_proof
-=======
         final_ledger_proof
->>>>>>> 623fa374
     }
 
     pub fn commit(
@@ -1084,10 +953,11 @@
 
         let mut result_receipts = vec![];
         for (i, (raw, prepared)) in prepared_transactions.into_iter().enumerate() {
-            let (validated, execution_type) = if genesis {
+            let (validated, execution_type, warn_threshold) = if genesis {
                 (
                     self.ledger_transaction_validator.validate_genesis(prepared),
                     ConfigType::Genesis,
+                    GENESIS_TRANSACTION_RUNTIME_WARN_THRESHOLD,
                 )
             } else {
                 (
@@ -1100,6 +970,7 @@
                             );
                         }),
                     ConfigType::Regular,
+                    TRANSACTION_RUNTIME_WARN_THRESHOLD,
                 )
             };
 
@@ -1107,44 +978,6 @@
             let legacy_hash = validated.legacy_ledger_payload_hash();
             let executable = validated.get_executable();
 
-<<<<<<< HEAD
-            let transaction_hash = transaction.get_hash();
-            let (execution_config_type, warn_threshold, logged_description) = if genesis {
-                (
-                    ConfigType::Genesis,
-                    GENESIS_TRANSACTION_RUNTIME_WARN_THRESHOLD,
-                    format!("committing genesis {}", transaction_hash),
-                )
-            } else {
-                (
-                    ConfigType::Regular,
-                    TRANSACTION_RUNTIME_WARN_THRESHOLD,
-                    format!("committing {}", transaction_hash),
-                )
-            };
-            let mut lock_execution_cache = self.execution_cache.lock();
-            let processed = lock_execution_cache.execute_transaction(
-                write_store.deref(),
-                &epoch_identifiers,
-                state_tracker.latest_transaction_identifiers(),
-                &transaction_hash,
-                &self
-                    .execution_configurator
-                    .wrap(executable, execution_config_type)
-                    .warn_after(warn_threshold, &logged_description),
-            );
-            let commit = processed.expect_commit(logged_description);
-
-            let hash_structures_diff = &commit.hash_structures_diff;
-            state_tracker.update(hash_structures_diff);
-            let next_epoch = commit.next_epoch();
-            let state_hash_tree_diff = hash_structures_diff.state_hash_tree_diff.clone();
-            let transaction_tree_slice = hash_structures_diff.transaction_tree_diff.slice.clone();
-            let receipt_tree_slice = hash_structures_diff.receipt_tree_diff.slice.clone();
-            let local_receipt = commit.local_receipt.clone();
-            let database_updates = commit.database_updates.clone();
-            drop(lock_execution_cache);
-=======
             let (
                 next_epoch,
                 state_hash_tree_diff,
@@ -1161,10 +994,7 @@
                     &legacy_hash,
                     self.execution_configurator
                         .wrap(executable, execution_type)
-                        .warn_after(
-                            TRANSACTION_RUNTIME_WARN_THRESHOLD,
-                            format!("committing {}", payload_hash),
-                        ),
+                        .warn_after(warn_threshold, format!("committing {}", payload_hash)),
                 );
                 let commit = processed.expect_commit(format!("committing {}", payload_hash));
 
@@ -1186,7 +1016,6 @@
                     database_updates,
                 )
             };
->>>>>>> 623fa374
 
             Self::check_epoch_proof_match(
                 commit_ledger_header,
