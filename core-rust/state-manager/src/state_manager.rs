--- conflicted
+++ resolved
@@ -174,9 +174,8 @@
     S: for<'a> TransactionIndex<&'a IntentHash>,
     S: QueryableProofStore + TransactionIdentifierLoader,
 {
-<<<<<<< HEAD
     pub fn prepare_genesis(
-        &mut self,
+        &self,
         genesis_transaction: LedgerTransaction,
     ) -> (LedgerHashes, Option<NextEpoch>) {
         let read_store = self.store.read();
@@ -188,61 +187,29 @@
 
         let mut state_tracker = StateTracker::initial(base_transaction_identifiers);
 
-=======
-    // TODO: Update to prepare_system_transaction when we start to support forking
-    pub fn prepare_genesis(&self, genesis: PrepareGenesisRequest) -> PrepareGenesisResult {
-        let parsed_transaction =
-            LedgerTransactionValidator::parse_unvalidated_transaction_from_slice(&genesis.genesis)
-                .expect("Already prepared transactions should be decodeable");
->>>>>>> ffde226c
         let executable = self
             .ledger_transaction_validator
             .validate_and_create_executable(&genesis_transaction)
             .expect("Invalid genesis transaction");
 
-<<<<<<< HEAD
         let hash = genesis_transaction.get_hash();
-
         let logged_description = format!("prepare genesis {}", hash);
-        let processed = self.execution_cache.execute_transaction(
-            read_store.deref(),
+        let mut lock_execution_cache = self.execution_cache.lock();
+        let processed = lock_execution_cache.execute_transaction(
+            self.store.read().deref(),
             &epoch_identifiers,
             state_tracker.latest_transaction_identifiers(),
             &hash,
-=======
-        let logged_description = "genesis";
-        let mut lock_execution_cache = self.execution_cache.lock();
-        let processed = lock_execution_cache.execute_transaction(
-            self.store.read().deref(),
-            &EpochTransactionIdentifiers::pre_genesis(),
-            &CommittedTransactionIdentifiers::pre_genesis(),
-            &parsed_transaction.get_hash(),
->>>>>>> ffde226c
             &self
                 .execution_configurator
                 .wrap(executable, ConfigType::Genesis)
                 .warn_after(TRANSACTION_RUNTIME_WARN_THRESHOLD, &logged_description),
         );
-<<<<<<< HEAD
-
-        let commit = processed.expect_commit("genesis");
+
+        let commit = processed.expect_commit("prepare genesis");
         state_tracker.update(&commit.hash_structures_diff);
 
         (*state_tracker.latest_ledger_hashes(), commit.next_epoch())
-=======
-        let commit = processed.expect_commit(logged_description);
-        commit.check_success(logged_description);
-        let validator_set = commit
-            .next_epoch()
-            .map(|next_epoch| next_epoch.validator_set);
-        let ledger_hashes = commit.hash_structures_diff.ledger_hashes;
-        drop(lock_execution_cache);
-
-        PrepareGenesisResult {
-            validator_set,
-            ledger_hashes,
-        }
->>>>>>> ffde226c
     }
 
     pub fn prepare(&self, prepare_request: PrepareRequest) -> PrepareResult {
@@ -559,9 +526,8 @@
     S: for<'a> TransactionIndex<&'a IntentHash>,
     S: QueryableProofStore + TransactionIdentifierLoader,
 {
-<<<<<<< HEAD
     pub fn execute_genesis(
-        &mut self,
+        &self,
         genesis_data_chunks: Vec<GenesisDataChunk>,
         initial_epoch: u64,
         max_validators: u32,
@@ -748,12 +714,9 @@
     }
 
     pub fn commit(
-        &'db mut self,
+        &self,
         commit_request: CommitRequest,
     ) -> Result<Vec<LocalTransactionReceipt>, CommitError> {
-=======
-    pub fn commit(&self, commit_request: CommitRequest) -> Result<(), CommitError> {
->>>>>>> ffde226c
         let commit_transactions_len = commit_request.transaction_payloads.len();
         if commit_transactions_len == 0 {
             panic!("cannot commit 0 transactions from request {commit_request:?}");
@@ -828,13 +791,9 @@
 
             let transaction_hash = transaction.get_hash();
             let logged_description = format!("committing {}", transaction_hash);
-<<<<<<< HEAD
-
-            let processed = self.execution_cache.execute_transaction(
-=======
+
             let mut lock_execution_cache = self.execution_cache.lock();
             let processed = lock_execution_cache.execute_transaction(
->>>>>>> ffde226c
                 write_store.deref(),
                 &epoch_identifiers,
                 state_tracker.latest_transaction_identifiers(),
@@ -853,6 +812,7 @@
             let transaction_tree_slice = hash_structures_diff.transaction_tree_diff.slice.clone();
             let receipt_tree_slice = hash_structures_diff.receipt_tree_diff.slice.clone();
             let local_receipt = commit.local_receipt.clone();
+            let database_updates = commit.database_updates.clone();
             drop(lock_execution_cache);
 
             Self::check_epoch_proof_match(
@@ -868,7 +828,7 @@
 
             let transaction_identifiers = state_tracker.latest_transaction_identifiers().clone();
 
-            substate_store_update.apply(commit.database_updates.clone());
+            substate_store_update.apply(database_updates);
             state_tree_update.add(transaction_identifiers.state_version, state_hash_tree_diff);
             transaction_tree_slice_merger.append(transaction_tree_slice);
             receipt_tree_slice_merger.append(receipt_tree_slice);
