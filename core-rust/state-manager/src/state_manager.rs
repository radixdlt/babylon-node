/* Copyright 2021 Radix Publishing Ltd incorporated in Jersey (Channel Islands).
 *
 * Licensed under the Radix License, Version 1.0 (the "License"); you may not use this
 * file except in compliance with the License. You may obtain a copy of the License at:
 *
 * radixfoundation.org/licenses/LICENSE-v1
 *
 * The Licensor hereby grants permission for the Canonical version of the Work to be
 * published, distributed and used under or by reference to the Licensor’s trademark
 * Radix ® and use of any unregistered trade names, logos or get-up.
 *
 * The Licensor provides the Work (and each Contributor provides its Contributions) on an
 * "AS IS" BASIS, WITHOUT WARRANTIES OR CONDITIONS OF ANY KIND, either express or implied,
 * including, without limitation, any warranties or conditions of TITLE, NON-INFRINGEMENT,
 * MERCHANTABILITY, or FITNESS FOR A PARTICULAR PURPOSE.
 *
 * Whilst the Work is capable of being deployed, used and adopted (instantiated) to create
 * a distributed ledger it is your responsibility to test and validate the code, together
 * with all logic and performance of that code under all foreseeable scenarios.
 *
 * The Licensor does not make or purport to make and hereby excludes liability for all
 * and any representation, warranty or undertaking in any form whatsoever, whether express
 * or implied, to any entity or person, including any representation, warranty or
 * undertaking, as to the functionality security use, value or other characteristics of
 * any distributed ledger nor in respect the functioning or value of any tokens which may
 * be created stored or transferred using the Work. The Licensor does not warrant that the
 * Work or any use of the Work complies with any law or regulation in any territory where
 * it may be implemented or used or that it will be appropriate for any specific purpose.
 *
 * Neither the licensor nor any current or former employees, officers, directors, partners,
 * trustees, representatives, agents, advisors, contractors, or volunteers of the Licensor
 * shall be liable for any direct or indirect, special, incidental, consequential or other
 * losses of any kind, in tort, contract or otherwise (including but not limited to loss
 * of revenue, income or profits, or loss of use or data, or loss of reputation, or loss
 * of any economic or other opportunity of whatsoever nature or howsoever arising), arising
 * out of or in connection with (without limitation of any use, misuse, of any ledger system
 * or use made or its functionality or any performance or operation of any code or protocol
 * caused by bugs or programming or logic errors or otherwise);
 *
 * A. any offer, purchase, holding, use, sale, exchange or transmission of any
 * cryptographic keys, tokens or assets created, exchanged, stored or arising from any
 * interaction with the Work;
 *
 * B. any failure in a transmission or loss of any token or assets keys or other digital
 * artefacts due to errors in transmission;
 *
 * C. bugs, hacks, logic errors or faults in the Work or any communication;
 *
 * D. system software or apparatus including but not limited to losses caused by errors
 * in holding or transmitting tokens by any third-party;
 *
 * E. breaches or failure of security including hacker attacks, loss or disclosure of
 * password, loss of private key, unauthorised use or misuse of such passwords or keys;
 *
 * F. any losses including loss of anticipated savings or other benefits resulting from
 * use of the Work or any changes to the Work (however implemented).
 *
 * You are solely responsible for; testing, validating and evaluation of all operation
 * logic, functionality, security and appropriateness of using the Work for any commercial
 * or non-commercial purpose and for any reproduction or redistribution by You of the
 * Work. You assume all risks associated with Your use of the Work and the exercise of
 * permissions under this License.
 */

use std::ops::Deref;
use std::path::PathBuf;
use std::sync::Arc;
use std::time::Duration;

use crate::engine_prelude::*;
use crate::jni::LedgerSyncLimitsConfig;
use crate::protocol::{ProtocolConfig, ProtocolState, ProtocolVersionName};
use crate::store::jmt_gc::StateTreeGcConfig;
use crate::store::proofs_gc::{LedgerProofsGc, LedgerProofsGcConfig};
use crate::store::traits::proofs::QueryableProofStore;
use crate::traits::DatabaseConfigValidationError;
use crate::transaction::ExecutionConfigurator;
use crate::{
    mempool_manager::MempoolManager,
    mempool_relay_dispatcher::MempoolRelayDispatcher,
    priority_mempool::PriorityMempool,
    store::{jmt_gc::StateTreeGc, DatabaseBackendConfig, DatabaseConfig, RawDbMetricsCollector},
    transaction::{CachedCommittabilityValidator, CommittabilityValidator, TransactionPreviewer},
    ActualStateManagerDatabase, PendingTransactionResultCache, ProtocolUpdateResult, StateComputer,
    StateManagerDatabase,
};
use node_common::scheduler::{Metrics, Scheduler, Spawner, Tracker};
use node_common::{
    config::{limits::VertexLimitsConfig, MempoolConfig},
    locks::*,
};
use prometheus::Registry;

/// An interval between time-intensive measurement of raw DB metrics.
/// Some of our raw DB metrics take ~a few milliseconds to collect. We cannot afford the overhead of
/// updating them every time they change (i.e. on every DB commit) and we also should not perform
/// this considerable I/O within the Prometheus' exposition servlet thread - hence, a periodic task
/// (which in practice still runs more often than Prometheus' scraping).
const RAW_DB_MEASUREMENT_INTERVAL: Duration = Duration::from_secs(10);

#[derive(Clone, Debug, ScryptoCategorize, ScryptoEncode, ScryptoDecode)]
pub struct StateManagerConfig {
    pub network_definition: NetworkDefinition,
    pub mempool_config: Option<MempoolConfig>,
    pub vertex_limits_config: Option<VertexLimitsConfig>,
    pub database_backend_config: DatabaseBackendConfig,
    pub database_config: DatabaseConfig,
    pub logging_config: LoggingConfig,
    pub state_tree_gc_config: StateTreeGcConfig,
    pub ledger_proofs_gc_config: LedgerProofsGcConfig,
    pub ledger_sync_limits_config: LedgerSyncLimitsConfig,
    pub protocol_config: ProtocolConfig,
    pub no_fees: bool,
}

#[derive(Debug, Clone, Default, Sbor)]
pub struct LoggingConfig {
    pub engine_trace: bool,
}

impl StateManagerConfig {
    pub fn new_for_testing(rocks_db_path: impl Into<String>) -> Self {
        StateManagerConfig {
            network_definition: NetworkDefinition::simulator(),
            mempool_config: Some(MempoolConfig::new_for_testing()),
            vertex_limits_config: None,
            database_backend_config: DatabaseBackendConfig {
                rocks_db_path: rocks_db_path.into(),
            },
            database_config: DatabaseConfig::default(),
            logging_config: LoggingConfig::default(),
            state_tree_gc_config: StateTreeGcConfig::default(),
            ledger_proofs_gc_config: LedgerProofsGcConfig::default(),
            ledger_sync_limits_config: LedgerSyncLimitsConfig::default(),
            protocol_config: ProtocolConfig::new_with_no_updates(),
            no_fees: false,
        }
    }
}

#[derive(Clone)]
pub struct StateManager {
    config: StateManagerConfig,
    pub state_computer: Arc<StateComputer>,
    pub database: Arc<DbLock<ActualStateManagerDatabase>>,
    pub pending_transaction_result_cache: Arc<RwLock<PendingTransactionResultCache>>,
    pub mempool: Arc<RwLock<PriorityMempool>>,
    pub mempool_manager: Arc<MempoolManager>,
    pub execution_configurator: Arc<RwLock<ExecutionConfigurator>>,
    pub committability_validator: Arc<RwLock<CommittabilityValidator>>,
    pub transaction_previewer: Arc<RwLock<TransactionPreviewer>>,
}

impl StateManager {
    pub fn new(
        config: StateManagerConfig,
        mempool_relay_dispatcher: Option<MempoolRelayDispatcher>,
        lock_factory: &LockFactory,
        metrics_registry: &Registry,
        scheduler: &Scheduler<impl Spawner, impl Tracker, impl Metrics>,
    ) -> Self {
        // in general, missing mempool config should mean that mempool isn't needed
        // but for now just using a default
        let mempool_config = config.mempool_config.clone().unwrap_or_default();
        let network = config.network_definition.clone();

        let db_path = PathBuf::from(config.database_backend_config.rocks_db_path.clone());
        let raw_db = match StateManagerDatabase::new(db_path, config.database_config.clone(), &network) {
            Ok(db) => db,
            Err(error) => {
                match error {
                    DatabaseConfigValidationError::AccountChangeIndexRequiresLocalTransactionExecutionIndex => {
                        panic!("Local transaction execution index needs to be enabled in order for account change index to work.");
                    },
                    DatabaseConfigValidationError::LocalTransactionExecutionIndexChanged => {
                        panic!("Local transaction execution index can not be changed once configured.\nIf you need to change it, please wipe ledger data and resync.");
                    }
                }
            }
        };

        let database = Arc::new(lock_factory.named("database").new_db_lock(raw_db));

        if let Err(err) = config.protocol_config.validate() {
            panic!("Protocol misconfiguration: {}", err);
        };

        let initial_protocol_state = ProtocolState::compute_initial(
            database.access_direct().deref(),
            &config.protocol_config,
        );

        let initial_protocol_version = &initial_protocol_state.current_protocol_version;
        let (initial_state_computer_config, initial_protocol_updater) = config
            .protocol_config
            .resolve_config_and_updater(&config.network_definition, initial_protocol_version)
            .unwrap_or_else(|| {
                panic!(
                    "Initial protocol version on boot ({}) was not known in the resolver",
                    initial_protocol_version
                )
            });

        let execution_configurator = Arc::new(
            lock_factory.named("execution_configurator").new_rwlock(
                initial_state_computer_config
                    .execution_configurator(config.no_fees, config.logging_config.engine_trace),
            ),
        );

<<<<<<< HEAD
        let mut costing_parameters = CostingParameters::default();
        if config.no_fees {
            costing_parameters.execution_cost_unit_price = Decimal::ZERO;
            costing_parameters.finalization_cost_unit_price = Decimal::ZERO;
            costing_parameters.state_storage_price = Decimal::ZERO;
            costing_parameters.archive_storage_price = Decimal::ZERO;
        }

        let execution_configurator = Arc::new(ExecutionConfigurator::new(
            &network,
            &logging_config,
            costing_parameters,
        ));
        let mempool = Arc::new(
=======
        let pending_transaction_result_cache = Arc::new(
>>>>>>> 6d425602
            lock_factory
                .named("mempool")
                .new_rwlock(PriorityMempool::new(mempool_config, metrics_registry)),
        );
<<<<<<< HEAD
        let pending_transaction_result_cache =
            Arc::new(lock_factory.named("pending_cache").new_rwlock(
                PendingTransactionResultCache::new(mempool.clone(), 10000, 10000),
            ));
        let committability_validator = Arc::new(CommittabilityValidator::new(
            &network,
            database.clone(),
            execution_configurator.clone(),
        ));
=======
        let committability_validator =
            Arc::new(lock_factory.named("committability_validator").new_rwlock(
                CommittabilityValidator::new(
                    database.clone(),
                    execution_configurator.clone(),
                    initial_state_computer_config.user_transaction_validator(),
                ),
            ));
>>>>>>> 6d425602
        let cached_committability_validator = CachedCommittabilityValidator::new(
            database.clone(),
            committability_validator.clone(),
            pending_transaction_result_cache.clone(),
        );
        let mempool_manager = Arc::new(match mempool_relay_dispatcher {
            None => MempoolManager::new_for_testing(
                mempool.clone(),
                cached_committability_validator,
                metrics_registry,
            ),
            Some(mempool_relay_dispatcher) => MempoolManager::new(
                mempool.clone(),
                mempool_relay_dispatcher,
                cached_committability_validator,
                metrics_registry,
            ),
        });

        let transaction_previewer =
            Arc::new(lock_factory.named("transaction_previewer").new_rwlock(
                TransactionPreviewer::new(
                    database.clone(),
                    execution_configurator.clone(),
                    initial_state_computer_config.validation_config(),
                ),
            ));

        let vertex_limits_config = match config.vertex_limits_config {
            Some(java_vertex_limits_config) => java_vertex_limits_config,
            None => VertexLimitsConfig::default(),
        };

        // If we're booting mid-protocol update ensure all required
        // transactions are committed.
        initial_protocol_updater.execute_remaining_state_updates(database.clone());

        // Build the state computer:
        let state_computer = Arc::new(StateComputer::new(
            &network,
            vertex_limits_config,
            database.clone(),
            mempool_manager.clone(),
            execution_configurator.clone(),
            pending_transaction_result_cache.clone(),
            metrics_registry,
            lock_factory.named("state_computer"),
            &initial_state_computer_config,
            initial_protocol_state,
        ));

        // Register the periodic background task for collecting the costly raw DB metrics...
        let raw_db_metrics_collector =
            RawDbMetricsCollector::new(database.clone(), metrics_registry);
        scheduler
            .named("raw_db_measurement")
            .start_periodic(RAW_DB_MEASUREMENT_INTERVAL, move || {
                raw_db_metrics_collector.run()
            });

        // ... and for deleting the stale state hash tree nodes (a.k.a. "JMT GC")...
        let state_tree_gc = StateTreeGc::new(database.clone(), config.state_tree_gc_config.clone());
        scheduler
            .named("state_tree_gc")
            .start_periodic(state_tree_gc.interval(), move || state_tree_gc.run());

        // ... and for deleting the old, non-critical ledger proofs (a.k.a. "Proofs GC"):
        let ledger_proofs_gc = LedgerProofsGc::new(
            database.clone(),
            config.ledger_proofs_gc_config.clone(),
            config.ledger_sync_limits_config.clone(),
        );
        scheduler.named("ledger_proofs_gc").start_periodic(
            ledger_proofs_gc.interval(),
            move || {
                ledger_proofs_gc.run();
            },
        );

        Self {
            config,
            state_computer,
            database,
            pending_transaction_result_cache,
            mempool,
            mempool_manager,
            execution_configurator,
            committability_validator,
            transaction_previewer,
        }
    }

    pub fn apply_protocol_update(
        &self,
        protocol_version_name: &ProtocolVersionName,
    ) -> ProtocolUpdateResult {
        let (new_state_computer_config, protocol_updater) = self
            .config
            .protocol_config
            .resolve_config_and_updater(&self.config.network_definition, protocol_version_name)
            .unwrap_or_else(|| {
                panic!(
                    "Protocol update to version {} was triggered, but isn't known in the resolver",
                    protocol_version_name
                )
            });

        let new_execution_configurator = new_state_computer_config
            .execution_configurator(self.config.no_fees, self.config.logging_config.engine_trace);

        *self.execution_configurator.write() = new_execution_configurator;

        *self.committability_validator.write() = CommittabilityValidator::new(
            self.database.clone(),
            self.execution_configurator.clone(),
            new_state_computer_config.user_transaction_validator(),
        );

        *self.transaction_previewer.write() = TransactionPreviewer::new(
            self.database.clone(),
            self.execution_configurator.clone(),
            new_state_computer_config.validation_config(),
        );
        protocol_updater.execute_remaining_state_updates(self.database.clone());

        self.state_computer.handle_protocol_update(
            protocol_version_name,
            new_state_computer_config.ledger_transaction_validator(),
        );

        ProtocolUpdateResult {
            post_update_proof: self
                .database
                .lock()
                .get_latest_proof()
                .expect("Missing post protocol update proof"),
        }
    }

    pub fn newest_protocol_version(&self) -> ProtocolVersionName {
        let protocol_config = &self.config.protocol_config;
        protocol_config
            .protocol_update_triggers
            .last()
            .map(|protocol_update| protocol_update.next_protocol_version.clone())
            .unwrap_or(protocol_config.genesis_protocol_version.clone())
    }
}<|MERGE_RESOLUTION|>--- conflicted
+++ resolved
@@ -208,7 +208,6 @@
             ),
         );
 
-<<<<<<< HEAD
         let mut costing_parameters = CostingParameters::default();
         if config.no_fees {
             costing_parameters.execution_cost_unit_price = Decimal::ZERO;
@@ -217,30 +216,15 @@
             costing_parameters.archive_storage_price = Decimal::ZERO;
         }
 
-        let execution_configurator = Arc::new(ExecutionConfigurator::new(
-            &network,
-            &logging_config,
-            costing_parameters,
-        ));
         let mempool = Arc::new(
-=======
-        let pending_transaction_result_cache = Arc::new(
->>>>>>> 6d425602
             lock_factory
                 .named("mempool")
                 .new_rwlock(PriorityMempool::new(mempool_config, metrics_registry)),
         );
-<<<<<<< HEAD
         let pending_transaction_result_cache =
             Arc::new(lock_factory.named("pending_cache").new_rwlock(
                 PendingTransactionResultCache::new(mempool.clone(), 10000, 10000),
             ));
-        let committability_validator = Arc::new(CommittabilityValidator::new(
-            &network,
-            database.clone(),
-            execution_configurator.clone(),
-        ));
-=======
         let committability_validator =
             Arc::new(lock_factory.named("committability_validator").new_rwlock(
                 CommittabilityValidator::new(
@@ -249,7 +233,6 @@
                     initial_state_computer_config.user_transaction_validator(),
                 ),
             ));
->>>>>>> 6d425602
         let cached_committability_validator = CachedCommittabilityValidator::new(
             database.clone(),
             committability_validator.clone(),
