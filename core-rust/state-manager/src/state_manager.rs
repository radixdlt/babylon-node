--- conflicted
+++ resolved
@@ -159,7 +159,6 @@
             &logging_config,
             costing_parameters,
         ));
-<<<<<<< HEAD
         let mempool = Arc::new(
             lock_factory
                 .named("mempool")
@@ -168,20 +167,6 @@
         let pending_transaction_result_cache =
             Arc::new(lock_factory.named("pending_cache").new_rwlock(
                 PendingTransactionResultCache::new(mempool.clone(), 10000, 10000),
-=======
-
-        let (mempool_deferred_updates_tx, mempool_deferred_updates_rx) = mpsc::channel();
-        let mempool_deferred_updates_tx = lock_factory
-            .named("mempool_deferred_updates_tx")
-            .new_mutex(mempool_deferred_updates_tx);
-        let mempool_deferred_updates_rx = lock_factory
-            .named("mempool_deferred_updates_rx")
-            .new_mutex(mempool_deferred_updates_rx);
-
-        let pending_transaction_result_cache =
-            Arc::new(lock_factory.named("pending_cache").new_rwlock(
-                PendingTransactionResultCache::new(mempool_deferred_updates_tx, 10000, 10000),
->>>>>>> cede3a8f
             ));
         let committability_validator = Arc::new(CommittabilityValidator::new(
             &network,
