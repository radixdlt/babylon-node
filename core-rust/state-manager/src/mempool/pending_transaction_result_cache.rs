use crate::engine_prelude::*;
use node_common::locks::RwLock;

use crate::{
    transaction::{CheckMetadata, StaticValidation},
    CommittedUserTransactionIdentifiers, MempoolAddRejection, StateVersion, TransactionTreeHash,
};

use crate::priority_mempool::PriorityMempool;
use lru::LruCache;
use std::{
    collections::{hash_map::Entry, HashMap, HashSet},
    fmt,
    num::NonZeroUsize,
    ops::Add,
    sync::Arc,
    time::{Duration, SystemTime},
};

pub type ExecutionRejectionReason = RejectionReason;

#[derive(Debug, Clone, PartialEq, Eq)]
pub enum MempoolRejectionReason {
    AlreadyCommitted(AlreadyCommittedError),
    FromExecution(Box<ExecutionRejectionReason>),
    ValidationError(TransactionValidationError),
}

#[derive(Debug, Clone, PartialEq, Eq)]
pub struct AlreadyCommittedError {
    pub notarized_transaction_hash: NotarizedTransactionHash,
    pub committed_state_version: StateVersion,
    pub committed_notarized_transaction_hash: NotarizedTransactionHash,
}

impl From<TransactionValidationError> for MempoolRejectionReason {
    fn from(value: TransactionValidationError) -> Self {
        Self::ValidationError(value)
    }
}

impl MempoolRejectionReason {
    pub fn is_permanent_for_payload(&self) -> bool {
        self.permanence().is_permanent_for_payload()
    }

    pub fn is_permanent_for_intent(&self) -> bool {
        self.permanence().is_permanent_for_intent()
    }

    pub fn is_rejected_because_intent_already_committed(&self) -> bool {
        match self {
            MempoolRejectionReason::AlreadyCommitted(_) => true,
            MempoolRejectionReason::FromExecution(rejection_reason) => match **rejection_reason {
                ExecutionRejectionReason::BootloadingError(_) => false,
                ExecutionRejectionReason::ErrorBeforeLoanAndDeferredCostsRepaid(_) => false,
                ExecutionRejectionReason::TransactionEpochNotYetValid { .. } => false,
                ExecutionRejectionReason::TransactionEpochNoLongerValid { .. } => false,
                ExecutionRejectionReason::IntentHashPreviouslyCommitted => true,
                ExecutionRejectionReason::IntentHashPreviouslyCancelled => true,
            },
            MempoolRejectionReason::ValidationError(_) => false,
        }
    }

    pub fn already_committed_error(&self) -> Option<&AlreadyCommittedError> {
        match self {
            MempoolRejectionReason::AlreadyCommitted(error) => Some(error),
            _ => None,
        }
    }

    pub fn permanence(&self) -> RejectionPermanence {
        match self {
            MempoolRejectionReason::AlreadyCommitted(_) => {
                // This is permanent for the intent - because even other, non-committed transactions
                // of the same intent will fail with `ExecutionRejectionReason::IntentHashPreviouslyCommitted`
                RejectionPermanence::PermanentForAnyPayloadWithThisIntent
            }
            MempoolRejectionReason::FromExecution(rejection_error) => match **rejection_error {
                ExecutionRejectionReason::BootloadingError(_) => RejectionPermanence::Temporary {
                    retry: RetrySettings::AfterDelay {
                        base_delay: Duration::from_secs(2 * 60),
                    },
                },
                ExecutionRejectionReason::ErrorBeforeLoanAndDeferredCostsRepaid(_) => {
                    RejectionPermanence::Temporary {
                        retry: RetrySettings::AfterDelay {
                            base_delay: Duration::from_secs(2 * 60),
                        },
                    }
                }
                ExecutionRejectionReason::TransactionEpochNotYetValid { valid_from, .. } => {
                    RejectionPermanence::Temporary {
                        retry: RetrySettings::FromEpoch { epoch: valid_from },
                    }
                }
                ExecutionRejectionReason::TransactionEpochNoLongerValid { .. } => {
                    RejectionPermanence::PermanentForAnyPayloadWithThisIntent
                }
                ExecutionRejectionReason::IntentHashPreviouslyCommitted => {
                    RejectionPermanence::PermanentForAnyPayloadWithThisIntent
                }
                ExecutionRejectionReason::IntentHashPreviouslyCancelled => {
                    RejectionPermanence::PermanentForAnyPayloadWithThisIntent
                }
            },
            MempoolRejectionReason::ValidationError(validation_error) => match validation_error {
                // The size is a property of the payload, not the intent
                TransactionValidationError::TransactionTooLarge => {
                    RejectionPermanence::PermanentForPayload
                }
                // The serialization is a property of the payload, not the intent
                TransactionValidationError::PrepareError(_) => {
                    RejectionPermanence::PermanentForPayload
                }
                // The serialization is a property of the payload, not the intent
                TransactionValidationError::EncodeError(_) => {
                    RejectionPermanence::PermanentForPayload
                }
                // The signature validity is a property of the payload, not the intent
                TransactionValidationError::SignatureValidationError(_) => {
                    RejectionPermanence::PermanentForPayload
                }
                // This is permanent for the intent - because all intents share the same header
                TransactionValidationError::HeaderValidationError(_) => {
                    RejectionPermanence::PermanentForAnyPayloadWithThisIntent
                }
                // This is permanent for the intent - because all intents share the same manifest
                TransactionValidationError::IdValidationError(_) => {
                    RejectionPermanence::PermanentForAnyPayloadWithThisIntent
                }
                // This is permanent for the intent - because all intents share the same manifest
                TransactionValidationError::CallDataValidationError(_) => {
                    RejectionPermanence::PermanentForAnyPayloadWithThisIntent
                }
                // This is permanent for the intent - because all intents share the same manifest
                TransactionValidationError::InvalidMessage(_) => {
                    RejectionPermanence::PermanentForAnyPayloadWithThisIntent
                }
            },
        }
    }
}

#[derive(Debug, Clone, PartialEq, Eq)]
pub enum RejectionPermanence {
    PermanentForPayload,
    PermanentForAnyPayloadWithThisIntent,
    Temporary { retry: RetrySettings },
}

impl RejectionPermanence {
    pub fn is_permanent_for_payload(&self) -> bool {
        match self {
            RejectionPermanence::PermanentForPayload => true,
            RejectionPermanence::PermanentForAnyPayloadWithThisIntent => true,
            RejectionPermanence::Temporary { .. } => false,
        }
    }

    pub fn is_permanent_for_intent(&self) -> bool {
        match self {
            RejectionPermanence::PermanentForPayload => false,
            RejectionPermanence::PermanentForAnyPayloadWithThisIntent => true,
            RejectionPermanence::Temporary { .. } => false,
        }
    }
}

#[derive(Debug, Clone, PartialEq, Eq)]
pub enum RetrySettings {
    AfterDelay { base_delay: Duration },
    FromEpoch { epoch: Epoch },
}

impl fmt::Display for MempoolRejectionReason {
    fn fmt(&self, f: &mut fmt::Formatter<'_>) -> fmt::Result {
        match self {
            MempoolRejectionReason::AlreadyCommitted(error) => {
                write!(f, "Already committed: {error:?}")
            }
            MempoolRejectionReason::FromExecution(rejection_error) => {
                write!(f, "{rejection_error}")
            }
            MempoolRejectionReason::ValidationError(validation_error) => {
                write!(f, "Validation Error: {validation_error:?}")
            }
        }
    }
}

/// This records details about the history of attempting to run the given pending transaction payload.
///
/// The aim is to steer the following decisions:
/// - Should we accept the payload (back) into the mempool?
/// - Should we include the payload in mempool sync responses?
/// - Should we drop the payload from our mempool?
/// - What information should we return from the status API
/// - Should we include the payload in proposals or is it too risky?
///
/// We separate `latest_rejection_against_committed_state` from `latest_rejection_against_prepared_state` so that
/// the API can distinguish permanent rejections from non-permanent rejections.
#[derive(Debug, Clone)]
pub struct PendingTransactionRecord {
    pub intent_hash: IntentHash,
    /// Only needs to be specified if the rejection isn't permanent
    pub intent_invalid_from_epoch: Option<Epoch>,
    pub latest_attempt: TransactionAttempt,
    pub earliest_permanent_rejection: Option<TransactionAttempt>,
    pub latest_rejection_against_committed_state: Option<TransactionAttempt>,
    pub latest_rejection_against_prepared_state: Option<TransactionAttempt>,
    pub retry_from: RetryFrom,
    pub non_rejection_count: u32,
    pub rejection_count: u32,
    pub first_tracked_timestamp: SystemTime,
}

#[derive(Debug, Clone, PartialEq, Eq)]
pub struct TransactionAttempt {
    pub rejection: Option<MempoolRejectionReason>,
    pub against_state: AtState,
    pub timestamp: SystemTime,
}

impl TransactionAttempt {
    pub fn was_against_permanent_state(&self) -> bool {
        match &self.against_state {
            AtState::Static => true,
            AtState::Specific(specific) => match specific {
                AtSpecificState::Committed { .. } => true,
                AtSpecificState::PendingPreparingVertices { .. } => false,
            },
        }
    }

    pub fn marks_permanent_rejection_for_payload(&self) -> bool {
        if self.was_against_permanent_state() {
            if let Some(rejection_reason) = &self.rejection {
                return rejection_reason.is_permanent_for_payload();
            }
        }
        false
    }

    pub fn marks_permanent_rejection_for_intent(&self) -> bool {
        if self.was_against_permanent_state() {
            if let Some(rejection_reason) = &self.rejection {
                return rejection_reason.is_permanent_for_intent();
            }
        }
        false
    }
}

#[derive(Debug, Clone, PartialEq, Eq)]
pub enum AtState {
    // We might need this to be versioned by protocol update later...
    Static,
    Specific(AtSpecificState),
}

#[derive(Debug, Clone, PartialEq, Eq)]
pub enum AtSpecificState {
    Committed {
        state_version: StateVersion,
    },
    PendingPreparingVertices {
        base_committed_state_version: StateVersion,
        pending_transactions_root: TransactionTreeHash,
    },
}

impl AtSpecificState {
    pub fn committed_version(&self) -> StateVersion {
        match self {
            Self::Committed { state_version } => *state_version,
            Self::PendingPreparingVertices {
                base_committed_state_version,
                ..
            } => *base_committed_state_version,
        }
    }
}

#[derive(Debug, Clone, PartialEq, Eq)]
pub enum RetryFrom {
    Never,
    FromTime(SystemTime),
    FromEpoch(Epoch),
    Whenever,
}

#[derive(Debug, Clone)]
pub struct PendingExecutedTransaction {
    pub transaction: Box<ValidatedNotarizedTransactionV1>,
    pub latest_attempt_against_state: AtSpecificState,
}

impl PendingExecutedTransaction {
    pub fn new(transaction: Box<ValidatedNotarizedTransactionV1>, against_state: AtState) -> Self {
        let AtState::Specific(latest_attempt_against_state) = against_state else {
            panic!("transaction must have been executed against some state")
        };
        Self {
            transaction,
            latest_attempt_against_state,
        }
    }
}

impl PendingTransactionRecord {
    pub fn new(
        intent_hash: IntentHash,
        invalid_from_epoch: Option<Epoch>,
        attempt: TransactionAttempt,
    ) -> Self {
        let mut new_record = Self {
            intent_hash,
            intent_invalid_from_epoch: invalid_from_epoch,
            first_tracked_timestamp: attempt.timestamp,
            latest_attempt: attempt.clone(),
            // Fields which will be updated by the `update_record_details_for_attempt` method
            earliest_permanent_rejection: None,
            latest_rejection_against_committed_state: None,
            latest_rejection_against_prepared_state: None,
            retry_from: RetryFrom::Whenever,
            rejection_count: 0,
            non_rejection_count: 0,
        };

        new_record.update_record_details_for_attempt(attempt);

        new_record
    }

    pub fn track_attempt(&mut self, attempt: TransactionAttempt) {
        self.latest_attempt = attempt.clone();
        self.update_record_details_for_attempt(attempt);
    }

    fn update_record_details_for_attempt(&mut self, attempt: TransactionAttempt) {
        if self.earliest_permanent_rejection.is_none()
            && attempt.marks_permanent_rejection_for_payload()
        {
            self.earliest_permanent_rejection = Some(attempt.clone());
        }

        self.update_retry_from();

        match &attempt.rejection {
            None => {
                self.non_rejection_count += 1;
            }
            Some(_) => {
                self.rejection_count += 1;
                if attempt.was_against_permanent_state() {
                    self.latest_rejection_against_committed_state = Some(attempt);
                } else {
                    self.latest_rejection_against_prepared_state = Some(attempt);
                }
            }
        }
    }

    pub fn should_recalculate(&self, current_epoch: Epoch, current_timestamp: SystemTime) -> bool {
        match self.retry_from {
            RetryFrom::Never => false,
            RetryFrom::Whenever => true,
            RetryFrom::FromEpoch(retry_after_epoch) => retry_after_epoch <= current_epoch,
            RetryFrom::FromTime(retry_after_timestamp) => {
                retry_after_timestamp <= current_timestamp
            }
        }
    }

    /// Precondition:
    /// * If check = CheckMetadata::Cached, the latest attempt must be a rejection
    /// This precondition is met if the record/metadata come from a call using ForceRecalculation::IfCachedAsValid
    pub fn should_accept_into_mempool(
        self,
        check: CheckMetadata,
    ) -> Result<PendingExecutedTransaction, MempoolAddRejection> {
        if let Some(permanent_rejection) = self.earliest_permanent_rejection {
            return Err(MempoolAddRejection {
                reason: permanent_rejection.rejection.unwrap(),
                against_state: permanent_rejection.against_state,
                retry_from: self.retry_from,
                was_cached: check.was_cached(),
                invalid_from_epoch: self.intent_invalid_from_epoch,
            });
        }
        if let Some(rejection_reason) = self.latest_attempt.rejection {
            // Regardless of whether it was a rejection against committed or prepared state,
            // let's block it from coming into our mempool for a while
            return Err(MempoolAddRejection {
                reason: rejection_reason,
                against_state: self.latest_attempt.against_state,
                retry_from: self.retry_from,
                was_cached: check.was_cached(),
                invalid_from_epoch: self.intent_invalid_from_epoch,
            });
        }
        match check {
            CheckMetadata::Cached => {
                panic!("Precondition was not met - the result was cached, but the latest attempt was not a rejection")
            }
            CheckMetadata::Fresh(StaticValidation::Valid(transaction)) => Ok(
                PendingExecutedTransaction::new(transaction, self.latest_attempt.against_state),
            ),
            CheckMetadata::Fresh(StaticValidation::Invalid) => {
                panic!("A statically invalid transaction should already have been handled in the above")
            }
        }
    }

    pub fn most_applicable_status(&self) -> Option<&MempoolRejectionReason> {
        self.earliest_permanent_rejection
            .as_ref()
            .and_then(|r| r.rejection.as_ref())
            .or(self.latest_attempt.rejection.as_ref())
    }

    /// This should be called after permanent rejection is set but before the counts are updated
    fn update_retry_from(&mut self) {
        let attempt = &self.latest_attempt;
        let previous_rejection_count = self.rejection_count;
        let previous_non_rejection_count = self.non_rejection_count;

        if self.earliest_permanent_rejection.is_some() {
            self.retry_from = RetryFrom::Never;
            return;
        }

        let new_retry_from = match &attempt.rejection {
            Some(rejection_reason) => {
                match rejection_reason.permanence() {
                    RejectionPermanence::Temporary {
                        retry: RetrySettings::FromEpoch { epoch },
                    } => RetryFrom::FromEpoch(epoch),
                    RejectionPermanence::Temporary {
                        retry: RetrySettings::AfterDelay { base_delay },
                    } => {
                        // Use exponential back-off.
                        // Previous rejections increase the exponent, previous non-rejections decrease it by half as much
                        let base: f32 = 2.0;
                        let exponent: f32 = (previous_rejection_count as f32)
                            - ((previous_non_rejection_count as f32) / 2f32);
                        let multiplier: f32 = base.powf(exponent);

                        let delay = base_delay.mul_f32(multiplier).min(MAX_RECALCULATION_DELAY);

                        RetryFrom::FromTime(attempt.timestamp.add(delay))
                    }
                    _ => {
                        // If RejectionPermanence was Permanent, this has already been handled
                        return;
                    }
                }
            }
            None => {
                // Transaction was not rejected
                // Use a flat delay to check it's still not rejected again soon (eg to catch a fee-vault now being out of money)
                let delay = NON_REJECTION_RECALCULATION_DELAY;

                RetryFrom::FromTime(attempt.timestamp.add(delay))
            }
        };

        self.retry_from = new_retry_from;
    }
}

const NON_REJECTION_RECALCULATION_DELAY: Duration = Duration::from_secs(120);
const MAX_RECALCULATION_DELAY: Duration = Duration::from_secs(1000);

pub struct PendingTransactionResultCache {
    mempool: Arc<RwLock<PriorityMempool>>,
    pending_transaction_records: LruCache<NotarizedTransactionHash, PendingTransactionRecord>,
    intent_lookup: HashMap<IntentHash, HashSet<NotarizedTransactionHash>>,
    recently_committed_intents: LruCache<IntentHash, CommittedIntentRecord>,
}

impl PendingTransactionResultCache {
    pub fn new(
        mempool: Arc<RwLock<PriorityMempool>>,
        pending_txn_records_max_count: u32,
        committed_intents_max_size: u32,
    ) -> Self {
        PendingTransactionResultCache {
            mempool,
            pending_transaction_records: LruCache::new(
                NonZeroUsize::new(pending_txn_records_max_count as usize).unwrap(),
            ),
            intent_lookup: HashMap::new(),
            recently_committed_intents: LruCache::new(
                NonZeroUsize::new(committed_intents_max_size as usize).unwrap(),
            ),
        }
    }

    /// Note - the invalid_from_epoch only needs to be provided if the attempt is not a permanent rejection
    pub fn track_transaction_result(
        &mut self,
        intent_hash: IntentHash,
        notarized_transaction_hash: NotarizedTransactionHash,
        invalid_from_epoch: Option<Epoch>,
        attempt: TransactionAttempt,
    ) -> PendingTransactionRecord {
        self.mempool
            .write()
            .observe_pending_execution_result(&notarized_transaction_hash, &attempt);

        let existing_record = self
            .pending_transaction_records
            .get_mut(&notarized_transaction_hash);

        if let Some(record) = existing_record {
            record.track_attempt(attempt);
            return record.clone();
        }

        let new_record = PendingTransactionRecord::new(intent_hash, invalid_from_epoch, attempt);

        // NB - removed is the item kicked out of the LRU cache if it's at capacity
        let removed = self
            .pending_transaction_records
            .push(notarized_transaction_hash, new_record.clone());

        self.handled_added(intent_hash, notarized_transaction_hash);
        if let Some((removed_notarized_transaction_hash, removed_record)) = removed {
            self.handled_removed(removed_notarized_transaction_hash, removed_record);
        }

        new_record
    }

    pub fn track_committed_transactions(
        &mut self,
        current_timestamp: SystemTime,
        committed_transactions: Vec<CommittedUserTransactionIdentifiers>,
    ) {
        for committed_transaction in committed_transactions {
            let committed_intent_hash = committed_transaction.intent_hash;
            let committed_notarized_transaction_hash =
                committed_transaction.notarized_transaction_hash;
            // Note - we keep the relevant statuses of all known payloads for the intent in the cache
            // so that we can still serve status responses for them - we just ensure we mark them as rejected
            self.recently_committed_intents.push(
                committed_intent_hash,
                CommittedIntentRecord {
                    state_version: committed_transaction.state_version,
                    notarized_transaction_hash: committed_notarized_transaction_hash,
                    timestamp: current_timestamp,
                },
            );

            if let Some(payload_hashes) = self.intent_lookup.get(&committed_intent_hash) {
                for cached_payload_hash in payload_hashes {
                    let record = self
                        .pending_transaction_records
                        .peek_mut(cached_payload_hash)
                        .expect("Intent lookup out of sync with rejected payloads");

                    // We even overwrite the record for transaction which got committed here
                    // because this is a cache for pending transactions, and it can't be re-committed
                    record.track_attempt(TransactionAttempt {
                        rejection: Some(MempoolRejectionReason::AlreadyCommitted(
                            AlreadyCommittedError {
                                notarized_transaction_hash: *cached_payload_hash,
                                committed_state_version: committed_transaction.state_version,
                                committed_notarized_transaction_hash,
                            },
                        )),
                        against_state: AtState::Specific(AtSpecificState::Committed {
                            state_version: committed_transaction.state_version,
                        }),
                        timestamp: current_timestamp,
                    })
                }
            }
        }
    }

    pub fn get_pending_transaction_record(
        &mut self,
        intent_hash: &IntentHash,
        notarized_transaction_hash: &NotarizedTransactionHash,
    ) -> Option<PendingTransactionRecord> {
        if let Some(x) = self
            .pending_transaction_records
            .get(notarized_transaction_hash)
        {
            return Some(x.clone());
        }
        // We might not have a pending transaction record for this, but we know it has to be rejected due to the committed intent cache
        // So let's create and return a transient committed record for it
        if let Some(committed_intent_record) = self.recently_committed_intents.get(intent_hash) {
            return Some(PendingTransactionRecord::new(
                *intent_hash,
                None,
                TransactionAttempt {
                    rejection: Some(MempoolRejectionReason::AlreadyCommitted(
                        AlreadyCommittedError {
                            notarized_transaction_hash: *notarized_transaction_hash,
                            committed_state_version: committed_intent_record.state_version,
                            committed_notarized_transaction_hash: committed_intent_record
                                .notarized_transaction_hash,
                        },
                    )),
                    against_state: AtState::Specific(AtSpecificState::Committed {
                        state_version: committed_intent_record.state_version,
                    }),
                    timestamp: committed_intent_record.timestamp,
                },
            ));
        }

        None
    }

    pub fn peek_all_known_payloads_for_intent(
        &self,
        intent_hash: &IntentHash,
    ) -> HashMap<NotarizedTransactionHash, PendingTransactionRecord> {
        match self.intent_lookup.get(intent_hash) {
            Some(payload_hashes) => payload_hashes
                .iter()
                .map(|payload_hash| {
                    let record = self
                        .pending_transaction_records
                        .peek(payload_hash)
                        .expect("Intent lookup out of sync with rejected payloads");
                    (*payload_hash, record.clone())
                })
                .collect::<HashMap<_, _>>(),
            None => HashMap::new(),
        }
    }

    fn handled_added(
        &mut self,
        intent_hash: IntentHash,
        notarized_transaction_hash: NotarizedTransactionHash,
    ) {
        // Add the intent hash <-> payload hash lookup
        match self.intent_lookup.entry(intent_hash) {
            Entry::Occupied(mut e) => {
                e.get_mut().insert(notarized_transaction_hash);
            }
            Entry::Vacant(e) => {
                e.insert(HashSet::from([notarized_transaction_hash]));
            }
        }
    }

    fn handled_removed(
        &mut self,
        notarized_transaction_hash: NotarizedTransactionHash,
        rejection_record: PendingTransactionRecord,
    ) {
        // Remove the intent hash <-> payload hash lookup
        let intent_hash = rejection_record.intent_hash;
        match self.intent_lookup.entry(intent_hash) {
            Entry::Occupied(e) if e.get().len() == 1 => {
                e.remove_entry();
            }
            Entry::Occupied(mut e) if e.get().len() > 1 => {
                e.get_mut().remove(&notarized_transaction_hash);
            }
            Entry::Occupied(_) => {
                // num_payload_hashes == 0
                panic!("Invalid intent_lookup state");
            }
            Entry::Vacant(_) => {
                panic!("Invalid intent_lookup state");
            }
        }
    }
}

struct CommittedIntentRecord {
    state_version: StateVersion,
    notarized_transaction_hash: NotarizedTransactionHash,
    timestamp: SystemTime,
}

#[cfg(test)]
mod tests {
<<<<<<< HEAD
=======
    use node_common::{config::MempoolConfig, locks::LockFactory};
    use prometheus::Registry;

>>>>>>> 28c51903
    use super::*;
    use radix_engine::system::system_modules::costing::{CostingError, FeeReserveError};

    fn user_payload_hash(nonce: u8) -> NotarizedTransactionHash {
        NotarizedTransactionHash::from(blake2b_256_hash([0, nonce]))
    }

    fn intent_hash(nonce: u8) -> IntentHash {
        IntentHash::from(blake2b_256_hash([1, nonce]))
    }

    #[test]
    fn add_evict_and_peek_by_intent_test() {
        let rejection_limit = 3;
        let recently_committed_intents_limit = 1;

        let mut cache = create_subject(rejection_limit, recently_committed_intents_limit);

        let payload_hash_1 = user_payload_hash(1);
        let payload_hash_2 = user_payload_hash(2);
        let payload_hash_3 = user_payload_hash(3);
        let payload_hash_4 = user_payload_hash(4);
        let payload_hash_5 = user_payload_hash(5);
        let payload_hash_6 = user_payload_hash(6);

        let intent_hash_1 = intent_hash(1);
        let intent_hash_2 = intent_hash(2);
        let intent_hash_3 = intent_hash(3);

        let example_attempt_1 = TransactionAttempt {
            rejection: Some(MempoolRejectionReason::ValidationError(
                TransactionValidationError::TransactionTooLarge,
            )),
            against_state: AtState::Static,
            timestamp: SystemTime::now(),
        };

        let example_attempt_2 = TransactionAttempt {
            rejection: Some(MempoolRejectionReason::FromExecution(Box::new(
                ExecutionRejectionReason::BootloadingError(
                    BootloadingError::FailedToApplyDeferredCosts(CostingError::FeeReserveError(
                        FeeReserveError::Overflow,
                    )),
                ),
            ))),
            against_state: AtState::Specific(AtSpecificState::Committed {
                state_version: StateVersion::pre_genesis(),
            }),
            timestamp: SystemTime::now(),
        };

        // Start by adding 3 payloads against first intent hash. These all fit in, but cache is full
        cache.track_transaction_result(
            intent_hash_1,
            payload_hash_1,
            None,
            example_attempt_1.clone(),
        );
        cache.track_transaction_result(
            intent_hash_1,
            payload_hash_2,
            Some(Epoch::of(0)),
            example_attempt_2.clone(),
        );
        cache.track_transaction_result(
            intent_hash_1,
            payload_hash_3,
            None,
            example_attempt_1.clone(),
        );
        assert_eq!(
            cache
                .peek_all_known_payloads_for_intent(&intent_hash_1)
                .len(),
            3
        );

        // Now add another rejection - the first rejection (intent_1, payload_1, reason_1) should drop out
        cache.track_transaction_result(
            intent_hash_2,
            payload_hash_4,
            None,
            example_attempt_1.clone(),
        );
        assert_eq!(
            cache
                .peek_all_known_payloads_for_intent(&intent_hash_1)
                .len(),
            2
        );
        assert_eq!(
            cache
                .peek_all_known_payloads_for_intent(&intent_hash_1)
                .get(&payload_hash_2)
                .unwrap()
                .latest_attempt,
            example_attempt_2
        );
        assert_eq!(
            cache
                .peek_all_known_payloads_for_intent(&intent_hash_1)
                .get(&payload_hash_3)
                .unwrap()
                .latest_attempt,
            example_attempt_1
        );
        assert_eq!(
            cache
                .peek_all_known_payloads_for_intent(&intent_hash_2)
                .len(),
            1
        );
        assert_eq!(
            cache
                .peek_all_known_payloads_for_intent(&intent_hash_2)
                .get(&payload_hash_4)
                .unwrap()
                .latest_attempt,
            example_attempt_1
        );

        // Reading transaction status should jump payload 2 back to the top of the cache
        // So (intent_1, payload_3, reason_1) and (intent_2, payload_4, reason_1) should drop out instead
        cache.get_pending_transaction_record(&intent_hash_1, &payload_hash_2);
        cache.track_transaction_result(
            intent_hash_3,
            payload_hash_5,
            None,
            example_attempt_1.clone(),
        );
        cache.track_transaction_result(intent_hash_3, payload_hash_6, None, example_attempt_1);
        assert_eq!(
            cache
                .peek_all_known_payloads_for_intent(&intent_hash_1)
                .len(),
            1
        );
        assert_eq!(
            cache
                .peek_all_known_payloads_for_intent(&intent_hash_1)
                .get(&payload_hash_2)
                .unwrap()
                .latest_attempt,
            example_attempt_2
        );
        assert_eq!(
            cache
                .peek_all_known_payloads_for_intent(&intent_hash_2)
                .len(),
            0
        );
        assert_eq!(
            cache
                .peek_all_known_payloads_for_intent(&intent_hash_3)
                .len(),
            2
        );
    }

    #[test]
    fn committed_transaction_checks() {
        let rejection_limit = 3;
        let recently_committed_intents_limit = 1;
        let now = SystemTime::now();

        let mut cache = create_subject(rejection_limit, recently_committed_intents_limit);

        let payload_hash_1 = user_payload_hash(1);
        let payload_hash_2 = user_payload_hash(2);

        let intent_hash_1 = intent_hash(1);
        let intent_hash_2 = intent_hash(2);

        cache.track_committed_transactions(
            now,
            vec![CommittedUserTransactionIdentifiers {
                state_version: StateVersion::of(1),
                intent_hash: intent_hash_1,
                notarized_transaction_hash: payload_hash_1,
            }],
        );
        let record = cache.get_pending_transaction_record(&intent_hash_1, &payload_hash_1);
        assert!(record.is_some());

        let record = cache.get_pending_transaction_record(&intent_hash_2, &payload_hash_2);
        assert!(record.is_none());
    }

    #[test]
    fn successes_and_temporary_rejections_are_marked_as_should_recalculate_appropriately() {
        let rejection_limit = 3;
        let recently_committed_intents_limit = 1;

        let start = SystemTime::now();
        let far_in_future = start.add(Duration::from_secs(u32::MAX as u64));
        let little_in_future = start.add(Duration::from_secs(1));

        let mut cache = create_subject(rejection_limit, recently_committed_intents_limit);

        let payload_hash_1 = user_payload_hash(1);
        let payload_hash_2 = user_payload_hash(2);
        let payload_hash_3 = user_payload_hash(3);
        let payload_hash_4 = user_payload_hash(4);

        let intent_hash_1 = intent_hash(1);
        let intent_hash_2 = intent_hash(2);

        let attempt_with_temporary_rejection = TransactionAttempt {
            rejection: Some(MempoolRejectionReason::FromExecution(Box::new(
                ExecutionRejectionReason::BootloadingError(
                    BootloadingError::FailedToApplyDeferredCosts(CostingError::FeeReserveError(
                        FeeReserveError::Overflow,
                    )),
                ),
            ))),
            against_state: AtState::Specific(AtSpecificState::Committed {
                state_version: StateVersion::pre_genesis(),
            }),
            timestamp: start,
        };
        let attempt_with_rejection_until_epoch_10 = TransactionAttempt {
            rejection: Some(MempoolRejectionReason::FromExecution(Box::new(
                ExecutionRejectionReason::TransactionEpochNotYetValid {
                    valid_from: Epoch::of(10),
                    current_epoch: Epoch::of(9),
                },
            ))),
            against_state: AtState::Specific(AtSpecificState::Committed {
                state_version: StateVersion::of(10000),
            }),
            timestamp: start,
        };
        let attempt_with_permanent_rejection = TransactionAttempt {
            rejection: Some(MempoolRejectionReason::ValidationError(
                TransactionValidationError::TransactionTooLarge,
            )),
            against_state: AtState::Specific(AtSpecificState::Committed {
                state_version: StateVersion::pre_genesis(),
            }),
            timestamp: start,
        };
        let attempt_with_no_rejection = TransactionAttempt {
            rejection: None,
            against_state: AtState::Specific(AtSpecificState::Committed {
                state_version: StateVersion::pre_genesis(),
            }),
            timestamp: start,
        };

        // Permanent Rejection
        cache.track_transaction_result(
            intent_hash_1,
            payload_hash_1,
            None,
            attempt_with_permanent_rejection,
        );
        let record = cache.get_pending_transaction_record(&intent_hash_1, &payload_hash_1);
        // Even far in future, a permanent rejection is still there and never ready for recalculation
        assert!(record.is_some());
        assert!(!record
            .unwrap()
            .should_recalculate(Epoch::of(0), far_in_future));

        // Temporary Rejection
        cache.track_transaction_result(
            intent_hash_1,
            payload_hash_2,
            Some(Epoch::of(50)),
            attempt_with_temporary_rejection,
        );
        // A little in future, a temporary rejection is not ready for recalculation
        let record = cache.get_pending_transaction_record(&intent_hash_1, &payload_hash_2);
        assert!(record.is_some());
        assert!(!record
            .unwrap()
            .should_recalculate(Epoch::of(0), little_in_future));

        // Far in future, a temporary rejection is ready for recalculation
        let record = cache.get_pending_transaction_record(&intent_hash_1, &payload_hash_2);
        assert!(record.is_some());
        assert!(record
            .unwrap()
            .should_recalculate(Epoch::of(0), far_in_future));

        // No rejection
        cache.track_transaction_result(
            intent_hash_1,
            payload_hash_3,
            Some(Epoch::of(50)),
            attempt_with_no_rejection,
        );

        // A little in future, a no-rejection result is not ready for recalculation
        let record = cache.get_pending_transaction_record(&intent_hash_1, &payload_hash_3);
        assert!(record.is_some());
        assert!(!record
            .unwrap()
            .should_recalculate(Epoch::of(0), little_in_future));

        // Far in future, a no-rejection result is ready for recalculation
        let record = cache.get_pending_transaction_record(&intent_hash_1, &payload_hash_3);
        assert!(record.is_some());
        assert!(record
            .unwrap()
            .should_recalculate(Epoch::of(0), far_in_future));

        // Temporary Rejection with recalculation from epoch 10
        cache.track_transaction_result(
            intent_hash_2,
            payload_hash_4,
            Some(Epoch::of(50)),
            attempt_with_rejection_until_epoch_10,
        );

        // Still at epoch 9, not yet ready for recalculation
        let record = cache.get_pending_transaction_record(&intent_hash_2, &payload_hash_4);
        let current_epoch = Epoch::of(9);
        assert!(record.is_some());
        assert!(!record
            .unwrap()
            .should_recalculate(current_epoch, little_in_future));

        // Now at epoch 10, now ready for recalculation
        let record = cache.get_pending_transaction_record(&intent_hash_2, &payload_hash_4);
        let current_epoch = Epoch::of(10);
        assert!(record.is_some());
        assert!(record
            .unwrap()
            .should_recalculate(current_epoch, little_in_future));
    }

    fn create_subject(
        rejection_limit: u32,
        recently_committed_intents_limit: u32,
    ) -> PendingTransactionResultCache {
        let lock_factory = LockFactory::new("testing");
        PendingTransactionResultCache::new(
            Arc::new(lock_factory.new_rwlock(PriorityMempool::new(
                MempoolConfig::default(),
                &Registry::new(),
            ))),
            rejection_limit,
            recently_committed_intents_limit,
        )
    }
}<|MERGE_RESOLUTION|>--- conflicted
+++ resolved
@@ -687,13 +687,9 @@
 
 #[cfg(test)]
 mod tests {
-<<<<<<< HEAD
-=======
+    use super::*;
     use node_common::{config::MempoolConfig, locks::LockFactory};
     use prometheus::Registry;
-
->>>>>>> 28c51903
-    use super::*;
     use radix_engine::system::system_modules::costing::{CostingError, FeeReserveError};
 
     fn user_payload_hash(nonce: u8) -> NotarizedTransactionHash {
