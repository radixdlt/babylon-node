--- conflicted
+++ resolved
@@ -1,8 +1,4 @@
-<<<<<<< HEAD
 use node_common::locks::RwLock;
-=======
-use node_common::locks::Mutex;
->>>>>>> cede3a8f
 use radix_engine_common::types::Epoch;
 use transaction::{errors::TransactionValidationError, model::*};
 
@@ -19,11 +15,7 @@
     fmt,
     num::NonZeroUsize,
     ops::Add,
-<<<<<<< HEAD
     sync::Arc,
-=======
-    sync::mpsc::Sender,
->>>>>>> cede3a8f
     time::{Duration, SystemTime},
 };
 
@@ -271,7 +263,6 @@
     },
 }
 
-<<<<<<< HEAD
 impl AtState {
     pub fn specific_version(&self) -> Option<StateVersion> {
         match self {
@@ -280,21 +271,6 @@
             AtState::PendingPreparingVertices {
                 base_committed_state_version,
             } => Some(*base_committed_state_version),
-=======
-#[derive(Debug, Copy, Clone, PartialEq, Eq)]
-pub struct AtStateIntoStateVersionError(pub ());
-
-impl TryInto<StateVersion> for AtState {
-    type Error = AtStateIntoStateVersionError;
-
-    fn try_into(self) -> Result<StateVersion, Self::Error> {
-        match self {
-            AtState::Static => Err(AtStateIntoStateVersionError(())),
-            AtState::PendingPreparingVertices {
-                base_committed_state_version,
-            } => Ok(base_committed_state_version),
-            AtState::Committed { state_version } => Ok(state_version),
->>>>>>> cede3a8f
         }
     }
 }
@@ -405,14 +381,10 @@
             }
             CheckMetadata::Fresh(StaticValidation::Valid(transaction)) => Ok((
                 transaction,
-<<<<<<< HEAD
                 self.latest_attempt
                     .against_state
                     .specific_version()
                     .unwrap(),
-=======
-                self.latest_attempt.against_state.try_into().unwrap(),
->>>>>>> cede3a8f
             )),
             CheckMetadata::Fresh(StaticValidation::Invalid) => {
                 panic!("A statically invalid transaction should already have been handled in the above")
@@ -481,14 +453,7 @@
 const MAX_RECALCULATION_DELAY: Duration = Duration::from_secs(1000);
 
 pub struct PendingTransactionResultCache {
-<<<<<<< HEAD
     mempool: Arc<RwLock<PriorityMempool>>,
-=======
-    // TODO(after 100% Rust migration): The mutex is needed solely to circumvent jni`s Sync requirement.
-    // The overhead is just the extra memory access (+ compare) since it will never actually wait.
-    // In a pure Rust environment this is not needed and should be removed in future.
-    mempool_deferred_updates_tx: Mutex<Sender<MempoolUpdate>>,
->>>>>>> cede3a8f
     pending_transaction_records: LruCache<NotarizedTransactionHash, PendingTransactionRecord>,
     intent_lookup: HashMap<IntentHash, HashSet<NotarizedTransactionHash>>,
     recently_committed_intents: LruCache<IntentHash, CommittedIntentRecord>,
@@ -496,20 +461,12 @@
 
 impl PendingTransactionResultCache {
     pub fn new(
-<<<<<<< HEAD
         mempool: Arc<RwLock<PriorityMempool>>,
-=======
-        mempool_deferred_updates_tx: Mutex<Sender<MempoolUpdate>>,
->>>>>>> cede3a8f
         pending_txn_records_max_count: u32,
         committed_intents_max_size: u32,
     ) -> Self {
         PendingTransactionResultCache {
-<<<<<<< HEAD
             mempool,
-=======
-            mempool_deferred_updates_tx,
->>>>>>> cede3a8f
             pending_transaction_records: LruCache::new(
                 NonZeroUsize::new(pending_txn_records_max_count as usize).unwrap(),
             ),
@@ -727,14 +684,8 @@
 
 #[cfg(test)]
 mod tests {
-<<<<<<< HEAD
     use node_common::config::MempoolConfig;
     use prometheus::Registry;
-=======
-    use std::sync::mpsc;
-
-    use node_common::locks::LockFactory;
->>>>>>> cede3a8f
     use radix_engine_interface::crypto::blake2b_256_hash;
 
     use super::*;
@@ -752,21 +703,7 @@
         let rejection_limit = 3;
         let recently_committed_intents_limit = 1;
 
-<<<<<<< HEAD
         let mut cache = create_subject(rejection_limit, recently_committed_intents_limit);
-=======
-        let lock_factory = LockFactory::new(|| {});
-        let (mempool_deferred_updates_tx, _mempool_deferred_updates_rx) = mpsc::channel();
-        let mempool_deferred_updates_tx = lock_factory
-            .named("mempool_deffered_updates_tx")
-            .new_mutex(mempool_deferred_updates_tx);
-
-        let mut cache = PendingTransactionResultCache::new(
-            mempool_deferred_updates_tx,
-            rejection_limit,
-            recently_committed_intents_limit,
-        );
->>>>>>> cede3a8f
 
         let payload_hash_1 = user_payload_hash(1);
         let payload_hash_2 = user_payload_hash(2);
@@ -911,21 +848,7 @@
         let recently_committed_intents_limit = 1;
         let now = SystemTime::now();
 
-<<<<<<< HEAD
         let mut cache = create_subject(rejection_limit, recently_committed_intents_limit);
-=======
-        let lock_factory = LockFactory::new(|| {});
-        let (mempool_deferred_updates_tx, _mempool_deferred_updates_rx) = mpsc::channel();
-        let mempool_deferred_updates_tx = lock_factory
-            .named("mempool_deffered_updates_tx")
-            .new_mutex(mempool_deferred_updates_tx);
-
-        let mut cache = PendingTransactionResultCache::new(
-            mempool_deferred_updates_tx,
-            rejection_limit,
-            recently_committed_intents_limit,
-        );
->>>>>>> cede3a8f
 
         let payload_hash_1 = user_payload_hash(1);
         let payload_hash_2 = user_payload_hash(2);
@@ -957,21 +880,7 @@
         let far_in_future = start.add(Duration::from_secs(u32::MAX as u64));
         let little_in_future = start.add(Duration::from_secs(1));
 
-<<<<<<< HEAD
         let mut cache = create_subject(rejection_limit, recently_committed_intents_limit);
-=======
-        let lock_factory = LockFactory::new(|| {});
-        let (mempool_deferred_updates_tx, _mempool_deferred_updates_rx) = mpsc::channel();
-        let mempool_deferred_updates_tx = lock_factory
-            .named("mempool_deffered_updates_tx")
-            .new_mutex(mempool_deferred_updates_tx);
-
-        let mut cache = PendingTransactionResultCache::new(
-            mempool_deferred_updates_tx,
-            rejection_limit,
-            recently_committed_intents_limit,
-        );
->>>>>>> cede3a8f
 
         let payload_hash_1 = user_payload_hash(1);
         let payload_hash_2 = user_payload_hash(2);
