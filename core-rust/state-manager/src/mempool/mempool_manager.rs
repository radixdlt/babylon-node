/* Copyright 2021 Radix Publishing Ltd incorporated in Jersey (Channel Islands).
 *
 * Licensed under the Radix License, Version 1.0 (the "License"); you may not use this
 * file except in compliance with the License. You may obtain a copy of the License at:
 *
 * radixfoundation.org/licenses/LICENSE-v1
 *
 * The Licensor hereby grants permission for the Canonical version of the Work to be
 * published, distributed and used under or by reference to the Licensor’s trademark
 * Radix ® and use of any unregistered trade names, logos or get-up.
 *
 * The Licensor provides the Work (and each Contributor provides its Contributions) on an
 * "AS IS" BASIS, WITHOUT WARRANTIES OR CONDITIONS OF ANY KIND, either express or implied,
 * including, without limitation, any warranties or conditions of TITLE, NON-INFRINGEMENT,
 * MERCHANTABILITY, or FITNESS FOR A PARTICULAR PURPOSE.
 *
 * Whilst the Work is capable of being deployed, used and adopted (instantiated) to create
 * a distributed ledger it is your responsibility to test and validate the code, together
 * with all logic and performance of that code under all foreseeable scenarios.
 *
 * The Licensor does not make or purport to make and hereby excludes liability for all
 * and any representation, warranty or undertaking in any form whatsoever, whether express
 * or implied, to any entity or person, including any representation, warranty or
 * undertaking, as to the functionality security use, value or other characteristics of
 * any distributed ledger nor in respect the functioning or value of any tokens which may
 * be created stored or transferred using the Work. The Licensor does not warrant that the
 * Work or any use of the Work complies with any law or regulation in any territory where
 * it may be implemented or used or that it will be appropriate for any specific purpose.
 *
 * Neither the licensor nor any current or former employees, officers, directors, partners,
 * trustees, representatives, agents, advisors, contractors, or volunteers of the Licensor
 * shall be liable for any direct or indirect, special, incidental, consequential or other
 * losses of any kind, in tort, contract or otherwise (including but not limited to loss
 * of revenue, income or profits, or loss of use or data, or loss of reputation, or loss
 * of any economic or other opportunity of whatsoever nature or howsoever arising), arising
 * out of or in connection with (without limitation of any use, misuse, of any ledger system
 * or use made or its functionality or any performance or operation of any code or protocol
 * caused by bugs or programming or logic errors or otherwise);
 *
 * A. any offer, purchase, holding, use, sale, exchange or transmission of any
 * cryptographic keys, tokens or assets created, exchanged, stored or arising from any
 * interaction with the Work;
 *
 * B. any failure in a transmission or loss of any token or assets keys or other digital
 * artefacts due to errors in transmission;
 *
 * C. bugs, hacks, logic errors or faults in the Work or any communication;
 *
 * D. system software or apparatus including but not limited to losses caused by errors
 * in holding or transmitting tokens by any third-party;
 *
 * E. breaches or failure of security including hacker attacks, loss or disclosure of
 * password, loss of private key, unauthorised use or misuse of such passwords or keys;
 *
 * F. any losses including loss of anticipated savings or other benefits resulting from
 * use of the Work or any changes to the Work (however implemented).
 *
 * You are solely responsible for; testing, validating and evaluation of all operation
 * logic, functionality, security and appropriateness of using the Work for any commercial
 * or non-commercial purpose and for any reproduction or redistribution by You of the
 * Work. You assume all risks associated with Your use of the Work and the exercise of
 * permissions under this License.
 */

use super::metrics::MempoolManagerMetrics;
use crate::mempool::priority_mempool::*;
use crate::mempool::*;
use crate::MempoolAddSource;
use crate::StateVersion;
use node_common::locks::Mutex;
use node_common::metrics::TakesMetricLabels;
use prometheus::Registry;
use transaction::model::*;

use std::collections::HashSet;
use std::sync::mpsc::Receiver;
use std::sync::Arc;
use std::time::Instant;

use crate::mempool_relay_dispatcher::MempoolRelayDispatcher;
use crate::store::StateManagerDatabase;
use crate::transaction::{CachedCommittabilityValidator, ForceRecalculation};
use node_common::locks::RwLock;
use tracing::warn;

pub enum MempoolUpdate {
    StateVersionUpdate(StateVersionUpdate),
    TransactionRejected(NotarizedTransactionHash),
}

pub struct StateVersionUpdate {
    pub payload_hash: NotarizedTransactionHash,
    pub state_version: StateVersion,
}

/// A high-level API giving a thread-safe access to the `PriorityMempool`.
pub struct MempoolManager {
    // TODO(after 100% Rust migration): The mutex is needed solely to circumvent jni`s Sync requirement.
    // The overhead is just the extra memory access (+ compare) since it will never actually wait.
    // In a pure Rust environment this is not needed and should be removed in future.
    deferred_updates_rx: Mutex<Receiver<MempoolUpdate>>,
    mempool: Arc<RwLock<PriorityMempool>>,
    relay_dispatcher: Option<MempoolRelayDispatcher>,
    cached_committability_validator: CachedCommittabilityValidator<StateManagerDatabase>,
    metrics: MempoolManagerMetrics,
}

impl MempoolManager {
    /// Creates a manager and registers its metrics.
    pub fn new(
        deferred_updates_rx: Mutex<Receiver<MempoolUpdate>>,
        mempool: Arc<RwLock<PriorityMempool>>,
        relay_dispatcher: MempoolRelayDispatcher,
        cached_committability_validator: CachedCommittabilityValidator<StateManagerDatabase>,
        metric_registry: &Registry,
    ) -> Self {
        Self {
            deferred_updates_rx,
            mempool,
            relay_dispatcher: Some(relay_dispatcher),
            cached_committability_validator,
            metrics: MempoolManagerMetrics::new(metric_registry),
        }
    }

    /// Creates a testing manager (without the JNI-based relay dispatcher) and registers its metrics.
    pub fn new_for_testing(
        deferred_updates_rx: Mutex<Receiver<MempoolUpdate>>,
        mempool: Arc<RwLock<PriorityMempool>>,
        cached_committability_validator: CachedCommittabilityValidator<StateManagerDatabase>,
        metric_registry: &Registry,
    ) -> Self {
        Self {
            deferred_updates_rx,
            mempool,
            relay_dispatcher: None,
            cached_committability_validator,
            metrics: MempoolManagerMetrics::new(metric_registry),
        }
    }
}

impl MempoolManager {
    pub fn get_proposal_transactions(
        &self,
        max_count: usize,
        max_payload_size_bytes: u64,
        user_payload_hashes_to_exclude: &HashSet<NotarizedTransactionHash>,
    ) -> Vec<Arc<MempoolTransaction>> {
        let read_mempool = self.mempool.read();

        read_mempool.get_proposal_transactions(
            max_count,
            max_payload_size_bytes,
            user_payload_hashes_to_exclude,
        )
    }

    /// Picks a random subset of transactions to be relayed via a mempool sync.
    /// Obeys the given count/size limits.
    pub fn get_relay_transactions(
        &self,
        max_count: usize,
        max_payload_size_bytes: u64,
    ) -> Vec<Arc<MempoolTransaction>> {
        // TODO: Definitely a better algorithm could be used here, especially with extra information like:
        // which peer/peers are we sending this to? or what do we know about said peer to have in it's mempool?
        // However (NOTE/WARN): changing transactions selection without careful consideration of the peer selection,
        // can lead to a scenario where we keep sending same transactions to same peer.
        let candidate_transactions = self.mempool.read().get_k_random_transactions(max_count * 2);

        let mut payload_size_so_far = 0;
        candidate_transactions
            .into_iter()
            .filter(|transaction| {
                let increased_payload_size = payload_size_so_far + transaction.raw.0.len() as u64;
                let fits = increased_payload_size <= max_payload_size_bytes;
                if fits {
                    payload_size_so_far = increased_payload_size;
                }
                fits
            })
            .take(max_count)
            .collect()
    }

<<<<<<< HEAD
=======
    /// Updates the underlying [`PriorityMempool`] with all accumulated updates from [`self.deferred_updates_rx`].
    /// Currently the only place that sends these updates is [`PendingTransactionResultCache`].
    pub fn execute_deferred_updates(&self) {
        let mut write_mempool = self.mempool.write();

        let updates = self.deferred_updates_rx.lock();

        // We use [`try_iter`] instead of [`iter`] because we don't want to wait since this is not called in it's own actor thread yet.
        for mempool_update in updates.try_iter() {
            match &mempool_update {
                MempoolUpdate::StateVersionUpdate(StateVersionUpdate {
                    payload_hash,
                    state_version,
                }) => {
                    write_mempool
                        .update_transaction_executed_state_version(payload_hash, *state_version);
                }
                MempoolUpdate::TransactionRejected(payload_hash) => {
                    write_mempool.remove_by_payload_hash(payload_hash);
                }
            }
        }
    }

>>>>>>> cede3a8f
    /// Checks the committability of a subset of transactions executed against earliest state versions
    /// and removes the newly rejected ones from the mempool.
    /// Obeys the given limit on the number of actually executed (i.e. not cached) transactions.
    pub fn reevaluate_transaction_committability(&self, max_reevaluated_count: u32) {
        let candidate_transactions: Vec<Arc<MempoolData>> = self
            .mempool
            .read()
            .iter_by_state_version()
            .take(max_reevaluated_count as usize)
            .collect();

        let mut transactions_to_remove = Vec::new();
        for candidate_transaction in candidate_transactions {
            let (record, _was_cached) = self
                .cached_committability_validator
                .check_for_rejection_cached_prevalidated(
                    &candidate_transaction.transaction.validated,
                    ForceRecalculation::Yes,
                );
            if record.latest_attempt.rejection.is_some() {
                transactions_to_remove.push(candidate_transaction);
            }
        }

        if !transactions_to_remove.is_empty() {
            let mut write_mempool = self.mempool.write();
            transactions_to_remove
                .iter()
                .for_each(|transaction_to_remove| {
                    write_mempool.remove_by_payload_hash(
                        &transaction_to_remove
                            .transaction
                            .validated
                            .prepared
                            .notarized_transaction_hash(),
                    );
                });
        }
    }

    /// Adds the given transaction to the mempool (applying all the committability checks, see
    /// `add_if_committable()`), and then triggers an unscheduled mempool sync (propagating only this
    /// transaction to other nodes).
    /// The triggering only takes place if the mempool did not already contain this transaction (to
    /// prevent flooding). Any error encountered during the triggering will only be logged (as
    /// `warn!`) and then ignored.
    /// Although an arbitrary `MempoolAddSource` can be passed, this method is primarily meant for
    /// relaying new transactions submitted via Core API.
    pub fn add_and_trigger_relay(
        &self,
        source: MempoolAddSource,
        transaction: RawNotarizedTransaction,
        force_recalculate: bool,
    ) -> Result<(), MempoolAddError> {
        let added_transaction = self.add_if_committable(source, transaction, force_recalculate)?;

        if let Some(relay_dispatcher) = &self.relay_dispatcher {
            if let Err(error) = relay_dispatcher.trigger_relay(&added_transaction.raw) {
                warn!("Could not trigger a mempool relay: {:?}; ignoring", error);
            }
        }
        Ok(())
    }

    /// A wrapper around [`self.add_if_committable_internal`] that catches all submission rejections and reports them to Prometheus.
    pub fn add_if_committable(
        &self,
        source: MempoolAddSource,
        raw_transaction: RawNotarizedTransaction,
        force_recalculate: bool,
    ) -> Result<Arc<MempoolTransaction>, MempoolAddError> {
        let result = self.add_if_committable_internal(source, raw_transaction, force_recalculate);
        match &result {
            Ok(_) => {}
            Err(error) => {
                self.metrics
                    .submission_rejected
                    .with_two_labels(source, error)
                    .inc();
            }
        }
        result
    }

    /// Checks the committability of the given transaction (see `CachedCommittabilityValidator`) and
    /// either adds it to the mempool, or returns the encountered error.
    fn add_if_committable_internal(
        &self,
        source: MempoolAddSource,
        raw_transaction: RawNotarizedTransaction,
        force_recalculate: bool,
    ) -> Result<Arc<MempoolTransaction>, MempoolAddError> {
        // STEP 1 - We prepare the transaction to check it's in the right structure and so we have hashes to work with
        let prepared = match self
            .cached_committability_validator
            .prepare_from_raw(&raw_transaction)
        {
            Ok(prepared) => prepared,
            Err(validation_error) => {
                // If the transaction fails to prepare at this point then we don't even have a hash to assign against it,
                // so we can't cache anything - just return an error
                return Err(MempoolAddError::Rejected(
                    MempoolAddRejection::for_static_rejection(validation_error),
                ));
            }
        };

        // STEP 2 - Check if transaction is already in mempool to avoid transaction execution.
        if self
            .mempool
            .read()
            .contains_transaction(&prepared.notarized_transaction_hash())
        {
            return Err(MempoolAddError::Duplicate(
                prepared.notarized_transaction_hash(),
            ));
        }

        // STEP 3 - We validate + run the transaction through
        let force_recalculation = if force_recalculate {
            ForceRecalculation::Yes
        } else {
            // Note - if we've got to this point then there's room in the mempool for this transaction.
            // We need to get a validated transaction to add into the mempool, so need to recalculate it.
            // IMPORTANT: This is also a precondition for calling `should_accept_into_mempool`
            ForceRecalculation::IfCachedAsValid
        };
        let (record, check_result) = self
            .cached_committability_validator
            .check_for_rejection_cached(prepared, force_recalculation);

        // STEP 4 - We check if the result should mean we add the transaction to our mempool
        let result = record
            .should_accept_into_mempool(check_result)
            .map_err(MempoolAddError::Rejected);

        match result {
            Ok((validated, state_version)) => {
                let mempool_transaction = Arc::new(MempoolTransaction {
                    validated,
                    raw: raw_transaction,
                });
                match self.mempool.write().add_transaction(
                    mempool_transaction.clone(),
                    source,
                    Instant::now(),
                    state_version,
                ) {
                    Ok(_evicted) => Ok(mempool_transaction),
                    Err(error) => Err(error),
                }
            }
            Err(error) => Err(error),
        }
    }

    /// Removes all the transactions that have the given intent hashes.
    /// This method is meant to be called for transactions that were successfully committed - and
    /// this assumption is important for metric correctness.
    pub fn remove_committed<'a>(&self, intent_hashes: impl IntoIterator<Item = &'a IntentHash>) {
        let mut write_mempool = self.mempool.write();
        let removed = intent_hashes
            .into_iter()
            .flat_map(|intent_hash| write_mempool.remove_by_intent_hash(intent_hash))
            .collect::<Vec<_>>();
        drop(write_mempool);
        removed
            .into_iter()
            .filter(|data| data.source == MempoolAddSource::CoreApi)
            .map(|data| data.added_at.elapsed().as_secs_f64())
            .for_each(|wait| self.metrics.from_local_api_to_commit_wait.observe(wait));
    }

    /// Removes the transactions specified by the given user payload hashes (while checking
    /// consistency of their intent hashes).
    /// This method is meant to be called for transactions that were rejected - and
    /// this assumption is important for metric correctness.
    ///
    /// Note:
    /// Removing transactions rejected during prepare from the mempool is a bit of overkill:
    /// just because transactions were rejected in this history doesn't mean this history will be
    /// committed.
    /// But it'll do for now as a defensive measure until we can have a more intelligent mempool.
    pub fn remove_rejected(
        &self,
        rejected_transactions: &[(&IntentHash, &NotarizedTransactionHash)],
    ) {
        let mut write_mempool = self.mempool.write();
        rejected_transactions
            .iter()
            .for_each(|(_intent_hash, user_payload_hash)| {
                write_mempool.remove_by_payload_hash(user_payload_hash);
            });
    }

    /// Removes transactions no longer valid at or after the given epoch.
    pub fn remove_txns_where_end_epoch_expired(&self, epoch: Epoch) -> Vec<Arc<MempoolData>> {
        self.mempool
            .write()
            .remove_txns_where_end_epoch_expired(epoch)
    }
}<|MERGE_RESOLUTION|>--- conflicted
+++ resolved
@@ -184,33 +184,6 @@
             .collect()
     }
 
-<<<<<<< HEAD
-=======
-    /// Updates the underlying [`PriorityMempool`] with all accumulated updates from [`self.deferred_updates_rx`].
-    /// Currently the only place that sends these updates is [`PendingTransactionResultCache`].
-    pub fn execute_deferred_updates(&self) {
-        let mut write_mempool = self.mempool.write();
-
-        let updates = self.deferred_updates_rx.lock();
-
-        // We use [`try_iter`] instead of [`iter`] because we don't want to wait since this is not called in it's own actor thread yet.
-        for mempool_update in updates.try_iter() {
-            match &mempool_update {
-                MempoolUpdate::StateVersionUpdate(StateVersionUpdate {
-                    payload_hash,
-                    state_version,
-                }) => {
-                    write_mempool
-                        .update_transaction_executed_state_version(payload_hash, *state_version);
-                }
-                MempoolUpdate::TransactionRejected(payload_hash) => {
-                    write_mempool.remove_by_payload_hash(payload_hash);
-                }
-            }
-        }
-    }
-
->>>>>>> cede3a8f
     /// Checks the committability of a subset of transactions executed against earliest state versions
     /// and removes the newly rejected ones from the mempool.
     /// Obeys the given limit on the number of actually executed (i.e. not cached) transactions.
