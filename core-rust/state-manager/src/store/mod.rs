--- conflicted
+++ resolved
@@ -63,11 +63,7 @@
  */
 
 mod db;
-<<<<<<< HEAD
 pub mod gc;
-mod in_memory;
-=======
->>>>>>> b34dcea9
 mod rocks_db;
 pub mod traits;
 mod typed_cf_api;
@@ -75,25 +71,21 @@
 use crate::store::traits::measurement::MeasurableDatabase;
 use crate::RawDbMetrics;
 pub use db::{DatabaseBackendConfig, StateManagerDatabase};
-<<<<<<< HEAD
-pub use in_memory::InMemoryStore;
-use node_common::locks::RwLock;
+use node_common::locks::StateLock;
 use prometheus::Registry;
-=======
->>>>>>> b34dcea9
 pub use rocks_db::RocksDBStore;
 use std::sync::Arc;
 pub use traits::DatabaseFlags;
 
 /// A synchronous collector of costly (I/O-intensive) raw DB metrics.
 pub struct RawDbMetricsCollector {
-    database: Arc<RwLock<StateManagerDatabase>>,
+    database: Arc<StateLock<StateManagerDatabase>>,
     raw_db_metrics: RawDbMetrics,
 }
 
 impl RawDbMetricsCollector {
     /// Creates a collector measuring the given DB and updating the metrics in the given registry.
-    pub fn new(database: Arc<RwLock<StateManagerDatabase>>, metric_registry: &Registry) -> Self {
+    pub fn new(database: Arc<StateLock<StateManagerDatabase>>, metric_registry: &Registry) -> Self {
         Self {
             database,
             raw_db_metrics: RawDbMetrics::new(metric_registry),
@@ -103,7 +95,10 @@
     /// Performs a single "collect measurements + update metric primitives" run.
     /// Should be called periodically.
     pub fn run(&self) {
-        let statistics = self.database.read().get_data_volume_statistics();
+        let statistics = self
+            .database
+            .access_non_locked_historical()
+            .get_data_volume_statistics();
         self.raw_db_metrics.update(statistics);
     }
 }