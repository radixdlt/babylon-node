/* Copyright 2021 Radix Publishing Ltd incorporated in Jersey (Channel Islands).
 *
 * Licensed under the Radix License, Version 1.0 (the "License"); you may not use this
 * file except in compliance with the License. You may obtain a copy of the License at:
 *
 * radixfoundation.org/licenses/LICENSE-v1
 *
 * The Licensor hereby grants permission for the Canonical version of the Work to be
 * published, distributed and used under or by reference to the Licensor’s trademark
 * Radix ® and use of any unregistered trade names, logos or get-up.
 *
 * The Licensor provides the Work (and each Contributor provides its Contributions) on an
 * "AS IS" BASIS, WITHOUT WARRANTIES OR CONDITIONS OF ANY KIND, either express or implied,
 * including, without limitation, any warranties or conditions of TITLE, NON-INFRINGEMENT,
 * MERCHANTABILITY, or FITNESS FOR A PARTICULAR PURPOSE.
 *
 * Whilst the Work is capable of being deployed, used and adopted (instantiated) to create
 * a distributed ledger it is your responsibility to test and validate the code, together
 * with all logic and performance of that code under all foreseeable scenarios.
 *
 * The Licensor does not make or purport to make and hereby excludes liability for all
 * and any representation, warranty or undertaking in any form whatsoever, whether express
 * or implied, to any entity or person, including any representation, warranty or
 * undertaking, as to the functionality security use, value or other characteristics of
 * any distributed ledger nor in respect the functioning or value of any tokens which may
 * be created stored or transferred using the Work. The Licensor does not warrant that the
 * Work or any use of the Work complies with any law or regulation in any territory where
 * it may be implemented or used or that it will be appropriate for any specific purpose.
 *
 * Neither the licensor nor any current or former employees, officers, directors, partners,
 * trustees, representatives, agents, advisors, contractors, or volunteers of the Licensor
 * shall be liable for any direct or indirect, special, incidental, consequential or other
 * losses of any kind, in tort, contract or otherwise (including but not limited to loss
 * of revenue, income or profits, or loss of use or data, or loss of reputation, or loss
 * of any economic or other opportunity of whatsoever nature or howsoever arising), arising
 * out of or in connection with (without limitation of any use, misuse, of any ledger system
 * or use made or its functionality or any performance or operation of any code or protocol
 * caused by bugs or programming or logic errors or otherwise);
 *
 * A. any offer, purchase, holding, use, sale, exchange or transmission of any
 * cryptographic keys, tokens or assets created, exchanged, stored or arising from any
 * interaction with the Work;
 *
 * B. any failure in a transmission or loss of any token or assets keys or other digital
 * artefacts due to errors in transmission;
 *
 * C. bugs, hacks, logic errors or faults in the Work or any communication;
 *
 * D. system software or apparatus including but not limited to losses caused by errors
 * in holding or transmitting tokens by any third-party;
 *
 * E. breaches or failure of security including hacker attacks, loss or disclosure of
 * password, loss of private key, unauthorised use or misuse of such passwords or keys;
 *
 * F. any losses including loss of anticipated savings or other benefits resulting from
 * use of the Work or any changes to the Work (however implemented).
 *
 * You are solely responsible for; testing, validating and evaluation of all operation
 * logic, functionality, security and appropriateness of using the Work for any commercial
 * or non-commercial purpose and for any reproduction or redistribution by You of the
 * Work. You assume all risks associated with Your use of the Work and the exercise of
 * permissions under this License.
 */

<<<<<<< HEAD
use node_common::locks::DbLock;
use radix_engine::types::{Categorize, Decode, Encode};
use radix_engine_stores::hash_tree::tree_store::{
    NodeKey, ReadableTreeStore, StaleTreePart, TreeChildEntry, TreeNode,
};
=======
use crate::engine_prelude::*;
>>>>>>> eb2c972a
use std::iter;
use std::ops::Deref;
use std::sync::Arc;
use std::time::Duration;
use tracing::info;

use crate::store::traits::gc::StateHashTreeGcStore;
use crate::store::traits::proofs::QueryableProofStore;
use crate::store::traits::StaleTreePartsV1;
use crate::{ActualStateManagerDatabase, StateVersion, StateVersionDelta};

/// A maximum number of JMT nodes collected into "batch delete" buffer.
/// Needed only to avoid OOM problems.
const DELETED_NODE_BUFFER_MAX_LEN: usize = 1000000;

/// A configuration for [`StateHashTreeGc`].
#[derive(Debug, Categorize, Encode, Decode, Clone, Default)]
pub struct StateHashTreeGcConfig {
    /// How often to run the GC, in seconds.
    /// This should be at least an order of magnitude shorter than an expected duration over which
    /// the [`state_version_history_length`] spans (to honour the precision of these settings).
    pub interval_sec: u32,
    /// How many most recent state versions to keep in the state hash tree.
    pub state_version_history_length: usize,
}

/// A garbage collector of sufficiently-old stale state hash tree nodes.
/// The implementation is suited for being driven by an external scheduler.
pub struct StateHashTreeGc {
    database: Arc<DbLock<ActualStateManagerDatabase>>,
    interval: Duration,
    history_len: StateVersionDelta,
}

impl StateHashTreeGc {
    /// Creates a new GC.
    pub fn new(
        database: Arc<DbLock<ActualStateManagerDatabase>>,
        config: StateHashTreeGcConfig,
    ) -> Self {
        Self {
            database,
            interval: Duration::from_secs(u64::from(config.interval_sec)),
            history_len: StateVersionDelta::try_from(config.state_version_history_length).unwrap(),
        }
    }

    /// An interval between [`run()`]s, to be used by this instance's scheduler.
    pub fn interval(&self) -> Duration {
        self.interval
    }

    /// Performs a single GC run, which is supposed to permanently delete *all* old-enough state
    /// hash tree nodes marked as stale.
    ///
    /// *Note on concurrent database access:*
    /// The JMT's GC process, by its nature, only accesses "old" (i.e. not "top-of-ledger" new)
    /// JMT DB rows. For this reason, it can use the direct [`DbLock::access_direct()`] and
    /// effectively own these rows (for reads and deletes), without locking the database.
    pub fn run(&self) {
        let database = self.database.access_direct();
        let current_state_version = database.max_state_version();
        let to_state_version = current_state_version
            .relative(-self.history_len)
            .unwrap_or(StateVersion::pre_genesis());

        info!(
            "Starting a GC run: current state version is {:?}; pruning JMT up to version {:?}",
            current_state_version.number(),
            to_state_version.number(),
        );

        // Open an iterator of "stale tree parts" (batched by state version at which they became stale):
        let stale_entries = database
            .get_stale_tree_parts_iter()
            .take_while(|(state_version, _)| state_version < &to_state_version);

        // Collect the stale node keys into a "delete buffer":
        let mut deleted_state_versions = Vec::new();
        let mut deleted_nodes = Vec::new();
        for (state_version, StaleTreePartsV1(stale_tree_parts)) in stale_entries {
            for stale_tree_part in stale_tree_parts {
                let part_keys: Box<dyn Iterator<Item = NodeKey>> = match stale_tree_part {
                    StaleTreePart::Node(key) => Box::new(iter::once(key)),
                    // In case of "delete partition", we have to traverse its entire subtree:
                    // Note: it is critical to do a post-order DFS here (i.e. to delete a parent
                    // only after its children, in case this process is interrupted half-way
                    // and need to be resumed).
                    StaleTreePart::Subtree(subtree_root_key) => {
                        Box::new(iterate_dfs_post_order(database.deref(), subtree_root_key))
                    }
                };
                for key in part_keys {
                    deleted_nodes.push(key);
                    // Periodically rotate the collected buffer of node keys to delete:
                    if deleted_nodes.len() == DELETED_NODE_BUFFER_MAX_LEN {
                        info!("Flushing a full delete buffer at version {}", state_version);
                        database.batch_delete_node(deleted_nodes.iter());
                        deleted_nodes.clear();
                    }
                }
            }
            deleted_state_versions.push(state_version);
        }

        // Delete the last collected batch of keys, and then delete the processed "stale tree parts" records:
        info!("Flushing the last buffer ({} deletes)", deleted_nodes.len());
        database.batch_delete_node(deleted_nodes.iter());
        database.batch_delete_stale_tree_part(deleted_state_versions.iter());
    }
}

/// Iterates the node keys from the state hash tree's subtree starting at the given root key, in a
/// depth-first-search, post-order way (i.e. parent after children).
/// Note: the implementation will only traverse internal nodes, reading the leafs' state from their
/// parent's child-list. This means that it can return node keys of leafs that were already deleted
/// from the database (in a previous, incomplete GC run).
fn iterate_dfs_post_order<'s, S: ReadableTreeStore>(
    tree_store: &'s S,
    root_key: NodeKey,
) -> Box<dyn Iterator<Item = NodeKey> + 's> {
    let Some(root_node) = tree_store.get_node(&root_key) else {
        // A "top-level recovery" case: may happen when we resume an interrupted delete of a
        // state version (i.e. this entire subtree was one of the early entries within some
        // `StaleTreePartsV1`).
        return Box::new(iter::empty());
    };
    match root_node {
        TreeNode::Null => {
            // A special case: this subtree is empty.
            // Note: at the moment of writing this, this case is impossible in practice: we do
            // not delete ReNode-Tier tree, and we also do not store empty lower-Tier trees
            // (i.e. we delete their higher-Tier leaf counterpart instead). However, we can
            // return a correct empty result here (in case the above assumptions ever change).
            Box::new(iter::empty())
        }
        TreeNode::Leaf(_) => {
            // A special case: this subtree is just a single leaf.
            Box::new(iter::once(root_key))
        }
        TreeNode::Internal(root_internal_node) => {
            // A regular case: we have some nested internal nodes, use the DFS post-order recursion.
            Box::new(recurse_children_and_append_parent(
                tree_store,
                root_internal_node.children,
                root_key,
            ))
        }
    }
}

/// The recursive part of the [`iterate_dfs_post_order()`] logic.
fn recurse_children_and_append_parent<'s, S: ReadableTreeStore + 's>(
    tree_store: &'s S,
    children: Vec<TreeChildEntry>,
    parent_key: NodeKey,
) -> impl Iterator<Item = NodeKey> + 's {
    let parent_key_to_be_appended_after_children = iter::once(parent_key.clone());
    children
        .into_iter()
        .flat_map(move |child| -> Box<dyn Iterator<Item = NodeKey>> {
            let child_key = parent_key.gen_child_node_key(child.version, child.nibble);
            if child.is_leaf {
                // A terminal case: we do not need to recurse into children (nor load them from DB).
                // Not loading from the DB is an optimization to speed up the performance.
                // This can mean that we return children which are already deleted / no longer exist.
                // This is mentioned in the rust doc for `iterate_dfs_post_order`
                return Box::new(iter::once(child_key));
            }
            let Some(child_node) = tree_store.get_node(&child_key) else {
                // A mid-way "recovery" case: may happen when we resume an interrupted
                // delete of a particular subtree (and reach an already-deleted child).
                return Box::new(iter::empty());
            };
            let TreeNode::Internal(child_internal_node) = child_node else {
                panic!("unexpected non-leaf child: {:?}", child_node);
            };
            // A recursion case: this internal node has some child internal node.
            Box::new(recurse_children_and_append_parent(
                tree_store,
                child_internal_node.children,
                child_key,
            ))
        })
        // DFS post-order: as promised, list the parent after its children.
        .chain(parent_key_to_be_appended_after_children)
}

#[cfg(test)]
mod tests {

    use super::*;

    #[test]
    fn iterates_substates_from_deleted_partition_in_dfs_order() {
        // Arrange: we need a valid tree store state - easiest to just use JMT's infra
        let tree_store = TypedInMemoryTreeStore::new();

        // - Create a single node with 2 partitions; one of them (07) has an elaborate substate-tier tree:
        put_at_next_version(
            &tree_store,
            None,
            &DatabaseUpdates {
                node_updates: indexmap!(
                    bytes("c0ffee") => NodeDatabaseUpdates {
                        partition_updates: indexmap!(
                            7 => PartitionDatabaseUpdates::Delta {
                                substate_updates: indexmap!(
                                    DbSortKey(bytes("dec0")) => DatabaseUpdate::Set(vec![1]),
                                    DbSortKey(bytes("beef")) => DatabaseUpdate::Set(vec![2]),
                                    DbSortKey(bytes("ee")) => DatabaseUpdate::Set(vec![3]),
                                    DbSortKey(bytes("bada55")) => DatabaseUpdate::Set(vec![4]),
                                )
                            },
                            64 => PartitionDatabaseUpdates::Delta {
                                substate_updates: indexmap!(
                                    DbSortKey(bytes("af")) => DatabaseUpdate::Set(vec![0]),
                                )
                            }
                        )
                    }
                ),
            },
        );

        // - Add some more substates to the partition 07 (so that JMT contains nodes of different versions!)
        put_at_next_version(
            &tree_store,
            Some(1),
            &DatabaseUpdates {
                node_updates: indexmap!(
                    bytes("c0ffee") => NodeDatabaseUpdates {
                        partition_updates: indexmap!(
                            7 => PartitionDatabaseUpdates::Delta {
                                substate_updates: indexmap!(
                                    DbSortKey(bytes("deafd00d")) => DatabaseUpdate::Set(vec![5]),
                                    DbSortKey(bytes("dead")) => DatabaseUpdate::Set(vec![6]),
                                    DbSortKey(bytes("b000000000")) => DatabaseUpdate::Set(vec![7]),
                                )
                            },
                        )
                    }
                ),
            },
        );

        // - Delete the extremely large partition 07:
        put_at_next_version(
            &tree_store,
            Some(2),
            &DatabaseUpdates {
                node_updates: indexmap!(
                    bytes("c0ffee") => NodeDatabaseUpdates {
                        partition_updates: indexmap!(
                            7 => PartitionDatabaseUpdates::Reset {
                                new_substate_values: indexmap!()
                            }
                        )
                    }
                ),
            },
        );

        // - Expect that subtree of our partition became stale:
        let stale_part_buffer = tree_store.stale_part_buffer.borrow();
        let mut stale_subtrees = stale_part_buffer
            .iter()
            .filter_map(|part| match part {
                StaleTreePart::Node(_) => None,
                StaleTreePart::Subtree(subtree_root_key) => Some(subtree_root_key),
            })
            .collect::<Vec<_>>();
        assert_eq!(stale_subtrees.len(), 1);
        let deleted_partition_root_key = stale_subtrees.remove(0).clone();
        // Note: "5f" is the tier separator byte - an implementation detail of our [`NestedTreeStore`].
        assert_eq!(
            deleted_partition_root_key,
            NodeKey::new(2, nibbles("c0ffee 5f 07 5f"))
        );

        // Act: Request a DFS iterator starting at the deleted partition's root
        let iterator = iterate_dfs_post_order(&tree_store, deleted_partition_root_key.clone());
        let iterated_node_keys = iterator.collect::<Vec<_>>();

        // Assert: The listed nodes are in DFS order
        assert_eq!(
            iterated_node_keys,
            vec![
                // this starts leftmost and completes larger and larger subtrees: (like DFS should)
                NodeKey::new(2, nibbles("c0ffee 5f 07 5f b0")), // leaf b000000000
                NodeKey::new(1, nibbles("c0ffee 5f 07 5f ba")), // leaf bada55
                NodeKey::new(1, nibbles("c0ffee 5f 07 5f be")), // leaf beef
                NodeKey::new(2, nibbles("c0ffee 5f 07 5f b")),  // parent of these ^ three
                // drills down the next sibling's subtree: (like DFS should)
                NodeKey::new(2, nibbles("c0ffee 5f 07 5f dead")), // leaf dead
                NodeKey::new(2, nibbles("c0ffee 5f 07 5f deaf")), // leaf deafd00d
                NodeKey::new(2, nibbles("c0ffee 5f 07 5f dea")),  // parent of these ^ two
                NodeKey::new(2, nibbles("c0ffee 5f 07 5f dec")), // leaf dec0 (sibling of that parent)
                NodeKey::new(2, nibbles("c0ffee 5f 07 5f de")),  // parent of these ^ two
                NodeKey::new(2, nibbles("c0ffee 5f 07 5f d")), // parent of this ^ one (yup, "long common prefix")
                // and visits the rightmost top-level leaf sibling too: (like DFS should)
                NodeKey::new(1, nibbles("c0ffee 5f 07 5f e")), // leaf ee
                // and the root at the end: (like DFS should)
                NodeKey::new(2, nibbles("c0ffee 5f 07 5f")), // root
            ]
        );

        // Follow-up: assert that remaining nodes keys are listed after partially executed deletes
        let mut deleted_keys = index_set_new();
        for node_key_to_delete in iterated_node_keys.clone() {
            tree_store
                .tree_nodes
                .borrow_mut()
                .remove(&node_key_to_delete);
            deleted_keys.insert(node_key_to_delete);
            let remaining_iterated_node_keys =
                iterate_dfs_post_order(&tree_store, deleted_partition_root_key.clone())
                    .collect::<IndexSet<_>>();
            assert_eq!(
                // We deliberately use union - the iterator is allowed to return already-deleted nodes:
                deleted_keys
                    .union(&remaining_iterated_node_keys)
                    .cloned()
                    .collect::<Vec<_>>(),
                iterated_node_keys
            )
        }
    }

    #[test]
    fn supports_degenerate_single_element_subtree() {
        // Arrange: A degenerate case with a single substate
        let tree_store = TypedInMemoryTreeStore::new();
        put_at_next_version(
            &tree_store,
            None,
            &DatabaseUpdates {
                node_updates: indexmap!(
                    bytes("c0ffee") => NodeDatabaseUpdates {
                        partition_updates: indexmap!(
                            3 => PartitionDatabaseUpdates::Delta {
                                substate_updates: indexmap!(
                                    DbSortKey(bytes("afffff")) => DatabaseUpdate::Set(vec![0]),
                                )
                            }
                        )
                    }
                ),
            },
        );

        // Act: Request a DFS iterator starting at the partition's root
        let iterator =
            iterate_dfs_post_order(&tree_store, NodeKey::new(1, nibbles("c0ffee 5f 03 5f")));

        // Assert: The single listed node key
        assert_eq!(
            iterator.collect::<Vec<_>>(),
            vec![NodeKey::new(1, nibbles("c0ffee 5f 03 5f"))], // the root is also the leaf afffff
        );
    }

    #[test]
    fn supports_already_deleted_entire_subtree() {
        // Arrange: A handcrafted stale part entry, for which a subtree does not exist
        let tree_store = TypedInMemoryTreeStore::new();
        tree_store
            .stale_part_buffer
            .borrow_mut()
            .push(StaleTreePart::Subtree(NodeKey::new(
                1,
                nibbles("c0ffee 5f 03 5f"),
            )));

        // Act: Request a DFS iterator starting at the partition's root
        let mut iterator =
            iterate_dfs_post_order(&tree_store, NodeKey::new(1, nibbles("c0ffee 5f 03 5f")));

        // Assert: Empty iterator
        assert!(iterator.next().is_none());
    }

    fn bytes(string: &str) -> Vec<u8> {
        hex::decode(string.replace(' ', "")).unwrap()
    }

    fn nibbles(string: &str) -> NibblePath {
        let mut string = string.replace(' ', "");
        if string.len() % 2 == 0 {
            NibblePath::new_even(hex::decode(&string).unwrap())
        } else {
            string.push('0');
            NibblePath::new_odd(hex::decode(&string).unwrap())
        }
    }
}<|MERGE_RESOLUTION|>--- conflicted
+++ resolved
@@ -62,15 +62,8 @@
  * permissions under this License.
  */
 
-<<<<<<< HEAD
+use crate::engine_prelude::*;
 use node_common::locks::DbLock;
-use radix_engine::types::{Categorize, Decode, Encode};
-use radix_engine_stores::hash_tree::tree_store::{
-    NodeKey, ReadableTreeStore, StaleTreePart, TreeChildEntry, TreeNode,
-};
-=======
-use crate::engine_prelude::*;
->>>>>>> eb2c972a
 use std::iter;
 use std::ops::Deref;
 use std::sync::Arc;
