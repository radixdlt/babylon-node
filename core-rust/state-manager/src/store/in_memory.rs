--- conflicted
+++ resolved
@@ -75,6 +75,7 @@
 };
 
 use crate::query::TransactionIdentifierLoader;
+use core::ops::Bound::{Included, Unbounded};
 use radix_engine_common::types::GlobalAddress;
 use radix_engine_store_interface::interface::{
     CommittableSubstateDatabase, DbPartitionKey, DbSortKey, DbSubstateValue, PartitionEntry,
@@ -83,15 +84,8 @@
 use radix_engine_stores::hash_tree::tree_store::{
     NodeKey, Payload, ReadableTreeStore, SerializedInMemoryTreeStore, TreeNode, WriteableTreeStore,
 };
-<<<<<<< HEAD
-use radix_engine_stores::memory_db::SerializedInMemorySubstateStore;
+use radix_engine_stores::memory_db::InMemorySubstateDatabase;
 use std::collections::{btree_set, BTreeMap, BTreeSet, HashMap};
-=======
-
-use core::ops::Bound::{Included, Unbounded};
-use radix_engine_stores::memory_db::InMemorySubstateDatabase;
-use std::collections::{BTreeMap, BTreeSet, HashMap};
->>>>>>> 184a7308
 
 #[derive(Debug)]
 pub struct InMemoryStore {
@@ -512,7 +506,7 @@
 }
 
 impl<'a> InMemoryAccountChangeIndexIterator<'a> {
-    fn new(from_state_version: u64, account: Address, store: &'a InMemoryStore) -> Self {
+    fn new(from_state_version: u64, account: GlobalAddress, store: &'a InMemoryStore) -> Self {
         let iterator = store
             .account_change_index_set
             .get(&account)
@@ -538,24 +532,9 @@
 
     fn get_state_versions_for_account_iter(
         &self,
-<<<<<<< HEAD
-        account: Address,
+        account: GlobalAddress,
         from_state_version: u64,
     ) -> Self::AccountChangeIndexIterator<'_> {
         InMemoryAccountChangeIndexIterator::new(from_state_version, account, self)
-=======
-        account: GlobalAddress,
-        start_state_version_inclusive: u64,
-        limit: usize,
-    ) -> Vec<u64> {
-        match self.account_change_index_set.get(&account) {
-            None => Vec::new(),
-            Some(state_versions) => state_versions
-                .range((Included(start_state_version_inclusive), Unbounded))
-                .take(limit)
-                .cloned()
-                .collect(),
-        }
->>>>>>> 184a7308
     }
 }