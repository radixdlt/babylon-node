--- conflicted
+++ resolved
@@ -129,11 +129,7 @@
 /// The `NAME` constants defined by `*Cf` structs (and referenced below) are used as database column
 /// family names. Any change would effectively mean a ledger wipe. For this reason, we choose to
 /// define them manually (rather than using the `Into<String>`, which is refactor-sensitive).
-<<<<<<< HEAD
-const ALL_COLUMN_FAMILIES: [&str; 24] = [
-=======
-const ALL_COLUMN_FAMILIES: [&str; 23] = [
->>>>>>> 2a4a941a
+const ALL_COLUMN_FAMILIES: [&str; 25] = [
     RawLedgerTransactionsCf::DEFAULT_NAME,
     CommittedTransactionIdentifiersCf::VERSIONED_NAME,
     TransactionReceiptsCf::VERSIONED_NAME,
@@ -156,12 +152,9 @@
     AccountChangeStateVersionsCf::NAME,
     ExecutedGenesisScenariosCf::VERSIONED_NAME,
     LedgerProofsGcProgressCf::VERSIONED_NAME,
-<<<<<<< HEAD
     TypeAndCreationIndexedEntitiesCf::VERSIONED_NAME,
     BlueprintAndCreationIndexedObjectsCf::VERSIONED_NAME,
-=======
     AssociatedStateHashTreeValuesCf::DEFAULT_NAME,
->>>>>>> 2a4a941a
 ];
 
 /// Committed transactions.
@@ -419,11 +412,8 @@
             ExtensionsDataKey::AccountChangeIndexLastProcessedStateVersion,
             ExtensionsDataKey::LocalTransactionExecutionIndexEnabled,
             ExtensionsDataKey::December2023LostSubstatesRestored,
-<<<<<<< HEAD
+            ExtensionsDataKey::StateHashTreeAssociatedValuesStatus,
             ExtensionsDataKey::ReNodeListingIndicesLastProcessedStateVersion,
-=======
-            ExtensionsDataKey::StateHashTreeAssociatedValuesStatus,
->>>>>>> 2a4a941a
         ])
     }
 
@@ -481,7 +471,6 @@
     type VersionedValue = VersionedLedgerProofsGcProgress;
 }
 
-<<<<<<< HEAD
 /// Node IDs and blueprints of all entities, indexed by their type and creation order.
 /// Schema: `[EntityType as u8, StateVersion.to_be_bytes(), (index_within_txn as u32).to_be_bytes()].concat()` -> `scrypto_encode(VersionedEntityBlueprintId)`
 struct TypeAndCreationIndexedEntitiesCf;
@@ -504,7 +493,8 @@
     const VERSIONED_NAME: &'static str = "blueprint_and_creation_indexed_objects";
     type KeyCodec = BlueprintAndCreationIndexKeyDbCodec;
     type VersionedValue = VersionedObjectBlueprintName;
-=======
+}
+
 /// Substate values associated with leaf nodes of the state hash tree's Substate Tier.
 /// Needed for [`LeafSubstateValueStore`].
 /// Note: This table does not use explicit versioning wrapper, since each serialized substate
@@ -517,7 +507,6 @@
     const DEFAULT_NAME: &'static str = "associated_state_hash_tree_values";
     type KeyCodec = StoredTreeNodeKeyDbCodec;
     type ValueCodec = DirectDbCodec;
->>>>>>> 2a4a941a
 }
 
 /// An enum key for [`ExtensionsDataCf`].
@@ -527,11 +516,8 @@
     AccountChangeIndexEnabled,
     LocalTransactionExecutionIndexEnabled,
     December2023LostSubstatesRestored,
-<<<<<<< HEAD
+    StateHashTreeAssociatedValuesStatus,
     ReNodeListingIndicesLastProcessedStateVersion,
-=======
-    StateHashTreeAssociatedValuesStatus,
->>>>>>> 2a4a941a
 }
 
 // IMPORTANT NOTE: the strings defined below are used as database identifiers. Any change would
@@ -548,13 +534,10 @@
                 "local_transaction_execution_index_enabled"
             }
             Self::December2023LostSubstatesRestored => "december_2023_lost_substates_restored",
-<<<<<<< HEAD
+            Self::StateHashTreeAssociatedValuesStatus => "state_hash_tree_associated_values_status",
             Self::ReNodeListingIndicesLastProcessedStateVersion => {
                 "re_node_listing_indices_last_processed_state_version"
-            }
-=======
-            Self::StateHashTreeAssociatedValuesStatus => "state_hash_tree_associated_values_status",
->>>>>>> 2a4a941a
+            },
         };
         write!(f, "{str}")
     }
@@ -858,11 +841,8 @@
             config: DatabaseConfig {
                 enable_local_transaction_execution_index: false,
                 enable_account_change_index: false,
-<<<<<<< HEAD
+                enable_historical_substate_values: false,
                 enable_re_node_listing_indices: false,
-=======
-                enable_historical_substate_values: false,
->>>>>>> 2a4a941a
             },
             rocks: DirectRocks { db },
         }
@@ -898,11 +878,8 @@
             config: DatabaseConfig {
                 enable_local_transaction_execution_index: false,
                 enable_account_change_index: false,
-<<<<<<< HEAD
+                enable_historical_substate_values: false,
                 enable_re_node_listing_indices: false,
-=======
-                enable_historical_substate_values: false,
->>>>>>> 2a4a941a
             },
             rocks: DirectRocks { db },
         }
@@ -1075,10 +1052,6 @@
         self.config.enable_local_transaction_execution_index
     }
 
-<<<<<<< HEAD
-    fn are_re_node_listing_indices_enabled(&self) -> bool {
-        self.config.enable_re_node_listing_indices
-=======
     fn get_first_stored_historical_state_version(&self) -> Option<StateVersion> {
         if !self.config.enable_historical_substate_values {
             return None; // state history feature disabled explicitly
@@ -1106,7 +1079,6 @@
             .values_associated_from;
 
         Some(max(first_state_hash_tree_version, values_associated_from))
->>>>>>> 2a4a941a
     }
 }
 
@@ -2342,13 +2314,12 @@
     }
 }
 
-<<<<<<< HEAD
 impl<R: ReadableRocks> ReNodeListingIndex for StateManagerDatabase<R> {
     fn get_created_entity_iter(
         &self,
         entity_type: EntityType,
         from_creation_id: Option<&CreationId>,
-    ) -> Box<dyn Iterator<Item = (CreationId, EntityBlueprintId)> + '_> {
+    ) -> Box<dyn Iterator<Item=(CreationId, EntityBlueprintId)> + '_> {
         let from_creation_id = from_creation_id.cloned().unwrap_or_else(CreationId::zero);
         Box::new(
             self.open_read_context()
@@ -2362,7 +2333,7 @@
         &self,
         blueprint_id: &BlueprintId,
         from_creation_id: Option<&CreationId>,
-    ) -> Box<dyn Iterator<Item = (CreationId, EntityBlueprintId)> + '_> {
+    ) -> Box<dyn Iterator<Item=(CreationId, EntityBlueprintId)> + '_> {
         let BlueprintId {
             package_address,
             blueprint_name,
@@ -2391,12 +2362,13 @@
                     },
                 ),
         )
-=======
+    }
+}
+
 impl<R: ReadableRocks> LeafSubstateValueStore for StateManagerDatabase<R> {
     fn get_associated_value(&self, tree_node_key: &StoredTreeNodeKey) -> Option<DbSubstateValue> {
         self.open_read_context()
             .cf(AssociatedStateHashTreeValuesCf)
             .get(tree_node_key)
->>>>>>> 2a4a941a
     }
 }