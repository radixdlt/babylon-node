--- conflicted
+++ resolved
@@ -67,14 +67,11 @@
 
 use crate::store::traits::*;
 use crate::{
-<<<<<<< HEAD
-    BySubstate, CommittedTransactionIdentifiers, LedgerProof, LedgerTransactionReceipt,
-=======
-    CommittedTransactionIdentifiers, LedgerProof, LedgerProofOrigin, LedgerTransactionReceipt,
->>>>>>> fd4f682a
-    LocalTransactionExecution, LocalTransactionReceipt, ReceiptTreeHash, StateVersion,
-    SubstateChangeAction, TransactionTreeHash, VersionedCommittedTransactionIdentifiers,
-    VersionedLedgerProof, VersionedLedgerTransactionReceipt, VersionedLocalTransactionExecution,
+    BySubstate, CommittedTransactionIdentifiers, LedgerProof, LedgerProofOrigin,
+    LedgerTransactionReceipt, LocalTransactionExecution, LocalTransactionReceipt, ReceiptTreeHash,
+    StateVersion, SubstateChangeAction, TransactionTreeHash,
+    VersionedCommittedTransactionIdentifiers, VersionedLedgerProof,
+    VersionedLedgerTransactionReceipt, VersionedLocalTransactionExecution,
 };
 use node_common::utils::IsAccountExt;
 use radix_engine::types::*;
@@ -133,7 +130,7 @@
 /// The `NAME` constants defined by `*Cf` structs (and referenced below) are used as database column
 /// family names. Any change would effectively mean a ledger wipe. For this reason, we choose to
 /// define them manually (rather than using the `Into<String>`, which is refactor-sensitive).
-const ALL_COLUMN_FAMILIES: [&str; 22] = [
+const ALL_COLUMN_FAMILIES: [&str; 24] = [
     RawLedgerTransactionsCf::DEFAULT_NAME,
     CommittedTransactionIdentifiersCf::VERSIONED_NAME,
     TransactionReceiptsCf::VERSIONED_NAME,
