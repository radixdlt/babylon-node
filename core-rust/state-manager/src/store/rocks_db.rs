/* Copyright 2021 Radix Publishing Ltd incorporated in Jersey (Channel Islands).
 *
 * Licensed under the Radix License, Version 1.0 (the "License"); you may not use this
 * file except in compliance with the License. You may obtain a copy of the License at:
 *
 * radixfoundation.org/licenses/LICENSE-v1
 *
 * The Licensor hereby grants permission for the Canonical version of the Work to be
 * published, distributed and used under or by reference to the Licensor’s trademark
 * Radix ® and use of any unregistered trade names, logos or get-up.
 *
 * The Licensor provides the Work (and each Contributor provides its Contributions) on an
 * "AS IS" BASIS, WITHOUT WARRANTIES OR CONDITIONS OF ANY KIND, either express or implied,
 * including, without limitation, any warranties or conditions of TITLE, NON-INFRINGEMENT,
 * MERCHANTABILITY, or FITNESS FOR A PARTICULAR PURPOSE.
 *
 * Whilst the Work is capable of being deployed, used and adopted (instantiated) to create
 * a distributed ledger it is your responsibility to test and validate the code, together
 * with all logic and performance of that code under all foreseeable scenarios.
 *
 * The Licensor does not make or purport to make and hereby excludes liability for all
 * and any representation, warranty or undertaking in any form whatsoever, whether express
 * or implied, to any entity or person, including any representation, warranty or
 * undertaking, as to the functionality security use, value or other characteristics of
 * any distributed ledger nor in respect the functioning or value of any tokens which may
 * be created stored or transferred using the Work. The Licensor does not warrant that the
 * Work or any use of the Work complies with any law or regulation in any territory where
 * it may be implemented or used or that it will be appropriate for any specific purpose.
 *
 * Neither the licensor nor any current or former employees, officers, directors, partners,
 * trustees, representatives, agents, advisors, contractors, or volunteers of the Licensor
 * shall be liable for any direct or indirect, special, incidental, consequential or other
 * losses of any kind, in tort, contract or otherwise (including but not limited to loss
 * of revenue, income or profits, or loss of use or data, or loss of reputation, or loss
 * of any economic or other opportunity of whatsoever nature or howsoever arising), arising
 * out of or in connection with (without limitation of any use, misuse, of any ledger system
 * or use made or its functionality or any performance or operation of any code or protocol
 * caused by bugs or programming or logic errors or otherwise);
 *
 * A. any offer, purchase, holding, use, sale, exchange or transmission of any
 * cryptographic keys, tokens or assets created, exchanged, stored or arising from any
 * interaction with the Work;
 *
 * B. any failure in a transmission or loss of any token or assets keys or other digital
 * artefacts due to errors in transmission;
 *
 * C. bugs, hacks, logic errors or faults in the Work or any communication;
 *
 * D. system software or apparatus including but not limited to losses caused by errors
 * in holding or transmitting tokens by any third-party;
 *
 * E. breaches or failure of security including hacker attacks, loss or disclosure of
 * password, loss of private key, unauthorised use or misuse of such passwords or keys;
 *
 * F. any losses including loss of anticipated savings or other benefits resulting from
 * use of the Work or any changes to the Work (however implemented).
 *
 * You are solely responsible for; testing, validating and evaluation of all operation
 * logic, functionality, security and appropriateness of using the Work for any commercial
 * or non-commercial purpose and for any reproduction or redistribution by You of the
 * Work. You assume all risks associated with Your use of the Work and the exercise of
 * permissions under this License.
 */

use std::cmp::max;
use std::collections::HashSet;
use std::fmt;

use crate::engine_prelude::*;
use crate::store::traits::*;
use crate::{
    BySubstate, CommittedTransactionIdentifiers, LedgerProof, LedgerProofOrigin,
    LedgerTransactionReceipt, LocalTransactionExecution, LocalTransactionReceipt, ReceiptTreeHash,
    StateVersion, SubstateChangeAction, TransactionTreeHash,
    VersionedCommittedTransactionIdentifiers, VersionedLedgerProof,
    VersionedLedgerTransactionReceipt, VersionedLocalTransactionExecution,
};
use node_common::utils::IsAccountExt;
use rocksdb::checkpoint::Checkpoint;
use rocksdb::{
    AsColumnFamilyRef, ColumnFamily, ColumnFamilyDescriptor, DBPinnableSlice, Direction,
    IteratorMode, Options, Snapshot, WriteBatch, DB,
};

use std::path::PathBuf;

use node_common::locks::Snapshottable;
use tracing::{error, info, warn};

use crate::accumulator_tree::storage::{ReadableAccuTreeStore, TreeSlice};
use crate::query::TransactionIdentifierLoader;
use crate::store::codecs::*;
use crate::store::historical_state::StateTreeBasedSubstateDatabase;
use crate::store::traits::gc::{
    LedgerProofsGcProgress, LedgerProofsGcStore, StateTreeGcStore, VersionedLedgerProofsGcProgress,
};
use crate::store::traits::indices::{
    CreationId, EntityBlueprintId, ObjectBlueprintName, ObjectBlueprintNameV1, ReNodeListingIndex,
    VersionedEntityBlueprintId, VersionedObjectBlueprintName,
};
use crate::store::traits::measurement::{CategoryDbVolumeStatistic, MeasurableDatabase};
use crate::store::traits::scenario::{
    ExecutedGenesisScenario, ExecutedGenesisScenarioStore, ScenarioSequenceNumber,
    VersionedExecutedGenesisScenario,
};
use crate::store::typed_cf_api::*;
use crate::transaction::{
    LedgerTransactionHash, RawLedgerTransaction, TypedTransactionIdentifiers,
};

use super::traits::extensions::*;

/// A listing of all column family names used by the Node.
///
/// This is directly needed to initialize the column families within the DB, but is also a nice
/// place to link to all of them (please see the documentation of each CF to learn about its
/// business purpose and DB schema) and to put the important general notes regarding all of them
/// (see below).
///
/// **Note on the key encoding used throughout all column families:**
/// We often rely on the RocksDB's unsurprising ability to efficiently list entries sorted
/// lexicographically by key. For this reason, our byte-level encoding of certain keys (e.g.
/// [`StateVersion`]) needs to reflect the business-level ordering of the represented concept (i.e.
/// since state versions grow, the "last" state version must have a lexicographically greatest key,
/// which means that we need to use a constant-length big-endian integer encoding).
///
/// **Note on the name strings:**
/// The `NAME` constants defined by `*Cf` structs (and referenced below) are used as database column
/// family names. Any change would effectively mean a ledger wipe. For this reason, we choose to
/// define them manually (rather than using the `Into<String>`, which is refactor-sensitive).
const ALL_COLUMN_FAMILIES: [&str; 25] = [
    RawLedgerTransactionsCf::DEFAULT_NAME,
    CommittedTransactionIdentifiersCf::VERSIONED_NAME,
    TransactionReceiptsCf::VERSIONED_NAME,
    LocalTransactionExecutionsCf::VERSIONED_NAME,
    IntentHashesCf::DEFAULT_NAME,
    NotarizedTransactionHashesCf::DEFAULT_NAME,
    LedgerTransactionHashesCf::DEFAULT_NAME,
    LedgerProofsCf::VERSIONED_NAME,
    EpochLedgerProofsCf::VERSIONED_NAME,
    ProtocolUpdateInitLedgerProofsCf::VERSIONED_NAME,
    ProtocolUpdateExecutionLedgerProofsCf::VERSIONED_NAME,
    SubstatesCf::DEFAULT_NAME,
    SubstateNodeAncestryRecordsCf::VERSIONED_NAME,
    VertexStoreCf::VERSIONED_NAME,
    StateTreeNodesCf::VERSIONED_NAME,
    StaleStateTreePartsCf::VERSIONED_NAME,
    TransactionAccuTreeSlicesCf::VERSIONED_NAME,
    ReceiptAccuTreeSlicesCf::VERSIONED_NAME,
    ExtensionsDataCf::NAME,
    AccountChangeStateVersionsCf::NAME,
    ExecutedGenesisScenariosCf::VERSIONED_NAME,
    LedgerProofsGcProgressCf::VERSIONED_NAME,
    AssociatedStateTreeValuesCf::DEFAULT_NAME,
    TypeAndCreationIndexedEntitiesCf::VERSIONED_NAME,
    BlueprintAndCreationIndexedObjectsCf::VERSIONED_NAME,
];

/// Committed transactions.
/// Schema: `StateVersion.to_bytes()` -> `RawLedgerTransaction.as_ref::<[u8]>()`
/// Note: This table does not use explicit versioning wrapper, since the serialized content of
/// [`RawLedgerTransaction`] is itself versioned.
struct RawLedgerTransactionsCf;
impl DefaultCf for RawLedgerTransactionsCf {
    type Key = StateVersion;
    type Value = RawLedgerTransaction;

    const DEFAULT_NAME: &'static str = "raw_ledger_transactions";
    type KeyCodec = StateVersionDbCodec;
    type ValueCodec = RawLedgerTransactionDbCodec;
}

/// Identifiers of committed transactions.
/// Schema: `StateVersion.to_bytes()` -> `scrypto_encode(VersionedCommittedTransactionIdentifiers)`
struct CommittedTransactionIdentifiersCf;
impl VersionedCf for CommittedTransactionIdentifiersCf {
    type Key = StateVersion;
    type Value = CommittedTransactionIdentifiers;

    const VERSIONED_NAME: &'static str = "committed_transaction_identifiers";
    type KeyCodec = StateVersionDbCodec;
    type VersionedValue = VersionedCommittedTransactionIdentifiers;
}

/// Ledger receipts of committed transactions.
/// Schema: `StateVersion.to_bytes()` -> `scrypto_encode(VersionedLedgerTransactionReceipt)`
struct TransactionReceiptsCf;
impl VersionedCf for TransactionReceiptsCf {
    type Key = StateVersion;
    type Value = LedgerTransactionReceipt;

    const VERSIONED_NAME: &'static str = "transaction_receipts";
    type KeyCodec = StateVersionDbCodec;
    type VersionedValue = VersionedLedgerTransactionReceipt;
}

/// Off-ledger details of committed transaction results (stored only when configured via
/// `enable_local_transaction_execution_index`).
/// Schema: `StateVersion.to_bytes()` -> `scrypto_encode(VersionedLocalTransactionExecution)`
struct LocalTransactionExecutionsCf;
impl VersionedCf for LocalTransactionExecutionsCf {
    type Key = StateVersion;
    type Value = LocalTransactionExecution;

    const VERSIONED_NAME: &'static str = "local_transaction_executions";
    type KeyCodec = StateVersionDbCodec;
    type VersionedValue = VersionedLocalTransactionExecution;
}

/// Ledger proofs of committed transactions.
/// Schema: `StateVersion.to_bytes()` -> `scrypto_encode(VersionedLedgerProof)`
struct LedgerProofsCf;
impl VersionedCf for LedgerProofsCf {
    type Key = StateVersion;
    type Value = LedgerProof;

    const VERSIONED_NAME: &'static str = "ledger_proofs";
    type KeyCodec = StateVersionDbCodec;
    type VersionedValue = VersionedLedgerProof;
}

/// Ledger proofs of new epochs - i.e. the proofs which trigger the given `next_epoch`.
/// Schema: `Epoch.to_bytes()` -> `scrypto_encode(VersionedLedgerProof)`
/// Note: This duplicates a small subset of [`LedgerProofsCf`]'s values.
struct EpochLedgerProofsCf;
impl VersionedCf for EpochLedgerProofsCf {
    type Key = Epoch;
    type Value = LedgerProof;

    const VERSIONED_NAME: &'static str = "epoch_ledger_proofs";
    type KeyCodec = EpochDbCodec;
    type VersionedValue = VersionedLedgerProof;
}

/// Ledger proofs that initialize protocol updates, i.e. proofs of Consensus `origin`,
/// with headers containing a non-empty `next_protocol_version`.
/// Schema: `StateVersion.to_bytes()` -> `scrypto_encode(VersionedLedgerProof)`
/// Note: This duplicates a small subset of [`LedgerProofsCf`]'s values.
struct ProtocolUpdateInitLedgerProofsCf;
impl VersionedCf for ProtocolUpdateInitLedgerProofsCf {
    type Key = StateVersion;
    type Value = LedgerProof;

    const VERSIONED_NAME: &'static str = "protocol_update_init_ledger_proofs";
    type KeyCodec = StateVersionDbCodec;
    type VersionedValue = VersionedLedgerProof;
}

/// Ledger proofs of ProtocolUpdate `origin`, i.e. proofs created locally
/// while protocol update state modifications were being applied.
/// Schema: `StateVersion.to_bytes()` -> `scrypto_encode(VersionedLedgerProof)`
/// Note: This duplicates a small subset of [`LedgerProofsCf`]'s values.
struct ProtocolUpdateExecutionLedgerProofsCf;
impl VersionedCf for ProtocolUpdateExecutionLedgerProofsCf {
    type Key = StateVersion;
    type Value = LedgerProof;

    const VERSIONED_NAME: &'static str = "protocol_update_execution_ledger_proofs";
    type KeyCodec = StateVersionDbCodec;
    type VersionedValue = VersionedLedgerProof;
}

/// DB "index" table for transaction's [`IntentHash`] resolution.
/// Schema: `IntentHash.as_ref::<[u8]>()` -> `StateVersion.to_bytes()`
/// Note: This table does not use explicit versioning wrapper, since the value represents a DB
/// key of another table (and versioning DB keys is not useful).
struct IntentHashesCf;
impl DefaultCf for IntentHashesCf {
    type Key = IntentHash;
    type Value = StateVersion;

    const DEFAULT_NAME: &'static str = "intent_hashes";
    type KeyCodec = HashDbCodec<IntentHash>;
    type ValueCodec = StateVersionDbCodec;
}

/// DB "index" table for transaction's [`NotarizedTransactionHash`] resolution.
/// Schema: `NotarizedTransactionHash.as_ref::<[u8]>()` -> `StateVersion.to_bytes()`
/// Note: This table does not use explicit versioning wrapper, since the value represents a DB
/// key of another table (and versioning DB keys is not useful).
struct NotarizedTransactionHashesCf;
impl DefaultCf for NotarizedTransactionHashesCf {
    type Key = NotarizedTransactionHash;
    type Value = StateVersion;

    const DEFAULT_NAME: &'static str = "notarized_transaction_hashes";
    type KeyCodec = HashDbCodec<NotarizedTransactionHash>;
    type ValueCodec = StateVersionDbCodec;
}

/// DB "index" table for transaction's [`LedgerTransactionHash`] resolution.
/// Schema: `LedgerTransactionHash.as_ref::<[u8]>()` -> `StateVersion.to_bytes()`
/// Note: This table does not use explicit versioning wrapper, since the value represents a DB
/// key of another table (and versioning DB keys is not useful).
struct LedgerTransactionHashesCf;
impl DefaultCf for LedgerTransactionHashesCf {
    type Key = LedgerTransactionHash;
    type Value = StateVersion;

    const DEFAULT_NAME: &'static str = "ledger_transaction_hashes";
    type KeyCodec = HashDbCodec<LedgerTransactionHash>;
    type ValueCodec = StateVersionDbCodec;
}

/// Radix Engine's runtime Substate database.
/// Schema: `encode_to_rocksdb_bytes(DbPartitionKey, DbSortKey)` -> `Vec<u8>`
/// Note: This table does not use explicit versioning wrapper, since each serialized substate
/// value is already versioned.
struct SubstatesCf;
impl DefaultCf for SubstatesCf {
    type Key = DbSubstateKey;
    type Value = DbSubstateValue;

    const DEFAULT_NAME: &'static str = "substates";
    type KeyCodec = SubstateKeyDbCodec;
    type ValueCodec = DirectDbCodec;
}

/// Ancestor information for the RE Nodes of [`Substates`] (which is useful and can be computed,
/// but is not provided by the Engine itself).
/// Schema: `NodeId.0` -> `scrypto_encode(VersionedSubstateNodeAncestryRecord)`
/// Note: we do not persist records of root Nodes (which do not have any ancestor).
struct SubstateNodeAncestryRecordsCf;
impl VersionedCf for SubstateNodeAncestryRecordsCf {
    type Key = NodeId;
    type Value = SubstateNodeAncestryRecord;

    const VERSIONED_NAME: &'static str = "substate_node_ancestry_records";
    type KeyCodec = NodeIdDbCodec;
    type VersionedValue = VersionedSubstateNodeAncestryRecord;
}

/// Vertex store.
/// Schema: `[]` -> `scrypto_encode(VersionedVertexStoreBlob)`
/// Note: This is a single-entry table (i.e. the empty key is the only allowed key).
struct VertexStoreCf;
impl VersionedCf for VertexStoreCf {
    type Key = ();
    type Value = VertexStoreBlob;

    const VERSIONED_NAME: &'static str = "vertex_store";
    type KeyCodec = UnitDbCodec;
    type VersionedValue = VersionedVertexStoreBlob;
}

/// Individual nodes of the Substate database's hash tree.
/// Schema: `encode_key(StoredTreeNodeKey)` -> `scrypto_encode(VersionedTreeNode)`.
struct StateTreeNodesCf;
impl VersionedCf for StateTreeNodesCf {
    type Key = StoredTreeNodeKey;
    type Value = TreeNode;

    // Note: the legacy `state_hash_tree` name lives on here because it already got persisted.
    const VERSIONED_NAME: &'static str = "state_hash_tree_nodes";
    type KeyCodec = StoredTreeNodeKeyDbCodec;
    type VersionedValue = VersionedTreeNode;
}

/// Parts of the Substate database's hash tree that became stale at a specific state version.
/// Schema: `StateVersion.to_bytes()` -> `scrypto_encode(VersionedStaleTreeParts)`.
struct StaleStateTreePartsCf;
impl VersionedCf for StaleStateTreePartsCf {
    type Key = StateVersion;
    type Value = StaleTreeParts;

    // Note: the legacy `state_hash_tree` name lives on here because it already got persisted.
    const VERSIONED_NAME: &'static str = "stale_state_hash_tree_parts";
    type KeyCodec = StateVersionDbCodec;
    type VersionedValue = VersionedStaleTreeParts;
}

/// Transaction accumulator tree slices added at a specific state version.
/// Schema: `StateVersion.to_bytes()` -> `scrypto_encode(VersionedTransactionAccuTreeSlice)`.
struct TransactionAccuTreeSlicesCf;
impl VersionedCf for TransactionAccuTreeSlicesCf {
    type Key = StateVersion;
    type Value = TransactionAccuTreeSlice;

    const VERSIONED_NAME: &'static str = "transaction_accu_tree_slices";
    type KeyCodec = StateVersionDbCodec;
    type VersionedValue = VersionedTransactionAccuTreeSlice;
}

/// Receipt accumulator tree slices added at a specific state version.
/// Schema: `StateVersion.to_bytes()` -> `scrypto_encode(VersionedReceiptAccuTreeSlice)`.
struct ReceiptAccuTreeSlicesCf;
impl VersionedCf for ReceiptAccuTreeSlicesCf {
    type Key = StateVersion;
    type Value = ReceiptAccuTreeSlice;

    const VERSIONED_NAME: &'static str = "receipt_accu_tree_slices";
    type KeyCodec = StateVersionDbCodec;
    type VersionedValue = VersionedReceiptAccuTreeSlice;
}

/// Various data needed by extensions.
/// Schema: `ExtensionsDataKeys.to_string().as_bytes() -> Vec<u8>`.
/// Note: This table does not use explicit versioning wrapper, since each extension manages the
/// serialization of their data (of its custom type).
struct ExtensionsDataCf;
impl TypedCf for ExtensionsDataCf {
    type Key = ExtensionsDataKey;
    type Value = Vec<u8>;

    type KeyCodec = PredefinedDbCodec<ExtensionsDataKey>;
    type ValueCodec = DirectDbCodec;

    const NAME: &'static str = "extensions_data";

    fn key_codec(&self) -> PredefinedDbCodec<ExtensionsDataKey> {
        PredefinedDbCodec::new_from_string_representations(vec![
            ExtensionsDataKey::AccountChangeIndexEnabled,
            ExtensionsDataKey::AccountChangeIndexLastProcessedStateVersion,
            ExtensionsDataKey::LocalTransactionExecutionIndexEnabled,
            ExtensionsDataKey::December2023LostSubstatesRestored,
            ExtensionsDataKey::StateTreeAssociatedValuesStatus,
            ExtensionsDataKey::ReNodeListingIndicesLastProcessedStateVersion,
        ])
    }

    fn value_codec(&self) -> DirectDbCodec {
        DirectDbCodec::default()
    }
}

/// Account addresses and state versions at which they were changed.
/// Schema: `[GlobalAddress.0, StateVersion.to_bytes()].concat() -> []`.
/// Note: This is a key-only table (i.e. the empty value is the only allowed value). Given fast
/// prefix iterator from RocksDB this emulates a `Map<Account, Set<StateVersion>>`.
struct AccountChangeStateVersionsCf;
impl TypedCf for AccountChangeStateVersionsCf {
    type Key = (GlobalAddress, StateVersion);
    type Value = ();

    type KeyCodec = PrefixGlobalAddressDbCodec<StateVersion, StateVersionDbCodec>;
    type ValueCodec = UnitDbCodec;

    const NAME: &'static str = "account_change_state_versions";

    fn key_codec(&self) -> PrefixGlobalAddressDbCodec<StateVersion, StateVersionDbCodec> {
        PrefixGlobalAddressDbCodec::new(StateVersionDbCodec::default())
    }

    fn value_codec(&self) -> UnitDbCodec {
        UnitDbCodec::default()
    }
}

/// Additional details of "Scenarios" (and their transactions) executed as part of Genesis,
/// keyed by their sequence number (i.e. their index in the list of Scenarios to execute).
/// Schema: `ScenarioSequenceNumber.to_be_bytes()` -> `scrypto_encode(VersionedExecutedGenesisScenario)`
struct ExecutedGenesisScenariosCf;
impl VersionedCf for ExecutedGenesisScenariosCf {
    type Key = ScenarioSequenceNumber;
    type Value = ExecutedGenesisScenario;

    const VERSIONED_NAME: &'static str = "executed_genesis_scenarios";
    type KeyCodec = ScenarioSequenceNumberDbCodec;
    type VersionedValue = VersionedExecutedGenesisScenario;
}

/// A progress of the GC process pruning the [`LedgerProofsCf`].
/// Schema: `[]` -> `scrypto_encode(VersionedLedgerProofsGcProgress)`
/// Note: This is a single-entry table (i.e. the empty key is the only allowed key).
struct LedgerProofsGcProgressCf;
impl VersionedCf for LedgerProofsGcProgressCf {
    type Key = ();
    type Value = LedgerProofsGcProgress;

    const VERSIONED_NAME: &'static str = "ledger_proofs_gc_progress";
    type KeyCodec = UnitDbCodec;
    type VersionedValue = VersionedLedgerProofsGcProgress;
}

/// Node IDs and blueprints of all entities, indexed by their type and creation order.
/// Schema: `[EntityType as u8, StateVersion.to_be_bytes(), (index_within_txn as u32).to_be_bytes()].concat()` -> `scrypto_encode(VersionedEntityBlueprintId)`
struct TypeAndCreationIndexedEntitiesCf;
impl VersionedCf for TypeAndCreationIndexedEntitiesCf {
    type Key = (EntityType, CreationId);
    type Value = EntityBlueprintId;

    const VERSIONED_NAME: &'static str = "type_and_creation_indexed_entities";
    type KeyCodec = TypeAndCreationIndexKeyDbCodec;
    type VersionedValue = VersionedEntityBlueprintId;
}

/// Node IDs and blueprints of all objects, indexed by their blueprint ID and creation order.
/// Schema: `[PackageAddress.0, hash(blueprint_name), StateVersion.to_be_bytes(), (index_within_txn as u32).to_be_bytes()].concat()` -> `scrypto_encode(VersionedObjectBlueprintName)`
struct BlueprintAndCreationIndexedObjectsCf;
impl VersionedCf for BlueprintAndCreationIndexedObjectsCf {
    type Key = (PackageAddress, Hash, CreationId);
    type Value = ObjectBlueprintName;

    const VERSIONED_NAME: &'static str = "blueprint_and_creation_indexed_objects";
    type KeyCodec = BlueprintAndCreationIndexKeyDbCodec;
    type VersionedValue = VersionedObjectBlueprintName;
}

/// Substate values associated with leaf nodes of the state hash tree's Substate Tier.
/// Needed for [`LeafSubstateValueStore`].
/// Note: This table does not use explicit versioning wrapper, since each serialized substate
/// value is already versioned.
struct AssociatedStateTreeValuesCf;
impl DefaultCf for AssociatedStateTreeValuesCf {
    type Key = StoredTreeNodeKey;
    type Value = DbSubstateValue;

    const DEFAULT_NAME: &'static str = "associated_state_tree_values";
    type KeyCodec = StoredTreeNodeKeyDbCodec;
    type ValueCodec = DirectDbCodec;
}

/// An enum key for [`ExtensionsDataCf`].
#[derive(Eq, PartialEq, Hash, PartialOrd, Ord, Clone, Debug)]
enum ExtensionsDataKey {
    AccountChangeIndexLastProcessedStateVersion,
    AccountChangeIndexEnabled,
    LocalTransactionExecutionIndexEnabled,
    December2023LostSubstatesRestored,
    StateTreeAssociatedValuesStatus,
    ReNodeListingIndicesLastProcessedStateVersion,
}

// IMPORTANT NOTE: the strings defined below are used as database identifiers. Any change would
// effectively clear the associated extension's state in DB. For this reason, we choose to
// define them manually (rather than using the enum's `Into<String>`, which is refactor-sensitive).
impl fmt::Display for ExtensionsDataKey {
    fn fmt(&self, f: &mut fmt::Formatter<'_>) -> fmt::Result {
        let str = match self {
            Self::AccountChangeIndexLastProcessedStateVersion => {
                "account_change_index_last_processed_state_version"
            }
            Self::AccountChangeIndexEnabled => "account_change_index_enabled",
            Self::LocalTransactionExecutionIndexEnabled => {
                "local_transaction_execution_index_enabled"
            }
            Self::December2023LostSubstatesRestored => "december_2023_lost_substates_restored",
            Self::StateTreeAssociatedValuesStatus => "state_tree_associated_values_status",
            Self::ReNodeListingIndicesLastProcessedStateVersion => {
                "re_node_listing_indices_last_processed_state_version"
            }
        };
        write!(f, "{str}")
    }
}

/// A redefined RocksDB's "key and value bytes" tuple (the original one lives in a private module).
pub type KVBytes = (Box<[u8]>, Box<[u8]>);

/// A trait capturing the common read methods present both in a "direct" RocksDB instance and in its
/// snapshots.
///
/// The library we use (a thin C wrapper, really) does not introduce this trivial and natural trait
/// itself, while we desperately need it to abstract the DB-reading code from the actual source of
/// data.
///
/// A note on changed error handling:
/// The original methods typically return [`Result`]s. Our trait assumes panics instead, since we
/// treat all database access errors as fatal anyways.
pub trait ReadableRocks {
    /// Resolves the column family by name.
    fn cf_handle(&self, name: &str) -> &ColumnFamily;

    /// Starts iteration over key-value pairs, according to the given [`IteratorMode`].
    fn iterator_cf(
        &self,
        cf: &impl AsColumnFamilyRef,
        mode: IteratorMode,
    ) -> Box<dyn Iterator<Item = KVBytes> + '_>;

    /// Gets a single value by key.
    fn get_pinned_cf(
        &self,
        cf: &impl AsColumnFamilyRef,
        key: impl AsRef<[u8]>,
    ) -> Option<DBPinnableSlice>;

    /// Gets multiple values by keys.
    ///
    /// Syntax note:
    /// The `<'a>` here is not special at all: it could technically be 100% inferred. Just the
    /// compiler feature allowing to skip it from within the `<Item = &...>` is not yet stable.
    /// TODO(when the rustc feature mentioned above becomes stable): get rid of the `<'a>`.
    fn multi_get_cf<'a>(
        &'a self,
        keys: impl IntoIterator<Item = (&'a (impl AsColumnFamilyRef + 'a), impl AsRef<[u8]>)>,
    ) -> Vec<Option<Vec<u8>>>;
}

/// A write-supporting extension of the [`ReadableRocks`].
///
/// Naturally, it is expected that only a "direct" RocksDB instance can implement this one.
pub trait WriteableRocks: ReadableRocks {
    /// Atomically writes the given batch of updates.
    fn write(&self, batch: WriteBatch);

    /// Returns a snapshot of the current state.
    fn snapshot(&self) -> SnapshotRocks;
}

/// A [`ReadableRocks`] instance opened as secondary instance.
pub trait SecondaryRocks: ReadableRocks {
    /// Tries to catch up with the primary by reading as much as possible from the
    /// log files.
    fn try_catchup_with_primary(&self);
}

/// RocksDB checkpoint support.
pub trait CheckpointableRocks {
    fn create_checkpoint(&self, checkpoint_path: PathBuf) -> Result<(), rocksdb::Error>;
}

/// Direct RocksDB instance.
pub struct DirectRocks {
    db: DB,
}

impl ReadableRocks for DirectRocks {
    fn cf_handle(&self, name: &str) -> &ColumnFamily {
        self.db.cf_handle(name).expect(name)
    }

    fn iterator_cf(
        &self,
        cf: &impl AsColumnFamilyRef,
        mode: IteratorMode,
    ) -> Box<dyn Iterator<Item = KVBytes> + '_> {
        Box::new(
            self.db
                .iterator_cf(cf, mode)
                .map(|result| result.expect("reading from DB iterator")),
        )
    }

    fn get_pinned_cf(
        &self,
        cf: &impl AsColumnFamilyRef,
        key: impl AsRef<[u8]>,
    ) -> Option<DBPinnableSlice> {
        self.db.get_pinned_cf(cf, key).expect("DB get by key")
    }

    fn multi_get_cf<'a>(
        &'a self,
        keys: impl IntoIterator<Item = (&'a (impl AsColumnFamilyRef + 'a), impl AsRef<[u8]>)>,
    ) -> Vec<Option<Vec<u8>>> {
        self.db
            .multi_get_cf(keys)
            .into_iter()
            .map(|result| result.expect("batch DB get by key"))
            .collect()
    }
}

impl WriteableRocks for DirectRocks {
    fn write(&self, batch: WriteBatch) {
        self.db.write(batch).expect("DB write batch");
    }

    fn snapshot(&self) -> SnapshotRocks {
        SnapshotRocks {
            db: &self.db,
            snapshot: self.db.snapshot(),
        }
    }
}

impl SecondaryRocks for DirectRocks {
    fn try_catchup_with_primary(&self) {
        self.db
            .try_catch_up_with_primary()
            .expect("secondary DB catchup");
    }
}

impl CheckpointableRocks for DirectRocks {
    fn create_checkpoint(&self, checkpoint_path: PathBuf) -> Result<(), rocksdb::Error> {
        create_checkpoint(&self.db, checkpoint_path)
    }
}

impl<'db> CheckpointableRocks for SnapshotRocks<'db> {
    fn create_checkpoint(&self, checkpoint_path: PathBuf) -> Result<(), rocksdb::Error> {
        create_checkpoint(self.db, checkpoint_path)
    }
}

fn create_checkpoint(db: &DB, checkpoint_path: PathBuf) -> Result<(), rocksdb::Error> {
    let checkpoint = Checkpoint::new(db)?;
    checkpoint.create_checkpoint(checkpoint_path)?;
    Ok(())
}

/// Snapshot of RocksDB.
///
/// Implementation note:
/// The original [`DB`] reference is interestingly kept internally by the [`Snapshot`] as well.
/// However, we need direct access to it for the [`Self::cf_handle()`] reasons.
pub struct SnapshotRocks<'db> {
    db: &'db DB,
    snapshot: Snapshot<'db>,
}

impl<'db> ReadableRocks for SnapshotRocks<'db> {
    fn cf_handle(&self, name: &str) -> &ColumnFamily {
        self.db.cf_handle(name).expect(name)
    }

    fn iterator_cf(
        &self,
        cf: &impl AsColumnFamilyRef,
        mode: IteratorMode,
    ) -> Box<dyn Iterator<Item = KVBytes> + '_> {
        Box::new(
            self.snapshot
                .iterator_cf(cf, mode)
                .map(|result| result.expect("reading from snapshot DB iterator")),
        )
    }

    fn get_pinned_cf(
        &self,
        cf: &impl AsColumnFamilyRef,
        key: impl AsRef<[u8]>,
    ) -> Option<DBPinnableSlice> {
        self.snapshot
            .get_pinned_cf(cf, key)
            .expect("snapshot DB get by key")
    }

    fn multi_get_cf<'a>(
        &'a self,
        keys: impl IntoIterator<Item = (&'a (impl AsColumnFamilyRef + 'a), impl AsRef<[u8]>)>,
    ) -> Vec<Option<Vec<u8>>> {
        self.snapshot
            .multi_get_cf(keys)
            .into_iter()
            .map(|result| result.expect("batch snapshot DB get by key"))
            .collect()
    }
}

pub type ActualStateManagerDatabase = StateManagerDatabase<DirectRocks>;

impl<'db> Snapshottable<'db> for StateManagerDatabase<DirectRocks> {
    type Snapshot = StateManagerDatabase<SnapshotRocks<'db>>;

    // TODO(potential performance gain): This is the place where we could use a cached snapshot
    // instead of creating a new one. There are a few options: e.g. cache on-demand (after
    // detecting that DB version has grown) or actively hot-swap a snapshot after each batch-write.
    // However, maybe it's not worth optimizing for at all: according to the measurements from
    // RocksDB authors (https://github.com/facebook/rocksdb/issues/5083), rapid snapshotting *can*
    // become a performance problem, but only at rates way above our use-cases (i.e. >10K snapshots
    // per second).
    fn snapshot(&'db self) -> Self::Snapshot {
        let StateManagerDatabase { config, rocks } = self;
        StateManagerDatabase {
            config: config.clone(),
            rocks: rocks.snapshot(),
        }
    }
}

/// A RocksDB-backed persistence layer for state manager.
pub struct StateManagerDatabase<R> {
    /// Database config.
    ///
    /// The config is passed during construction, validated, persisted, and effectively immutable
    /// during the state manager's lifetime. This field only acts as a cache.
    config: DatabaseConfig,

    /// Underlying RocksDB instance.
    rocks: R,
}

impl ActualStateManagerDatabase {
    pub fn new(
        root_path: PathBuf,
        config: DatabaseConfig,
        network: &NetworkDefinition,
    ) -> Result<Self, DatabaseConfigValidationError> {
        let mut db_opts = Options::default();
        db_opts.create_if_missing(true);
        db_opts.create_missing_column_families(true);

        let column_families: Vec<ColumnFamilyDescriptor> = ALL_COLUMN_FAMILIES
            .iter()
            .map(|cf| ColumnFamilyDescriptor::new(cf.to_string(), Options::default()))
            .collect();

        let db = DB::open_cf_descriptors(&db_opts, root_path.as_path(), column_families).unwrap();

        let state_manager_database = StateManagerDatabase {
            config,
            rocks: DirectRocks { db },
        };

        state_manager_database.validate_and_persist_new_config()?;

        state_manager_database.catchup_account_change_index();
        state_manager_database.restore_december_2023_lost_substates(network);
        state_manager_database.ensure_historical_substate_values();

        if state_manager_database.config.enable_re_node_listing_indices {
            state_manager_database.catchup_re_node_listing_indices()
        }

        Ok(state_manager_database)
    }
}

impl<R: ReadableRocks> StateManagerDatabase<R> {
    /// Creates a readonly [`StateManagerDatabase`] that allows only reading from the store, while
    /// some other process is writing to it.
    ///
    /// This is required for the [`ledger-tools`] CLI tool which only reads data from the database
    /// and does not write anything to it. Without this constructor, if [`StateManagerDatabase::new`] is
    /// used by the [`ledger-tools`] CLI then it leads to a lock contention as two threads would
    /// want to have a write lock over the database. This provides the [`ledger-tools`] CLI with a
    /// way of making it clear that it only wants read lock and not a write lock.
    ///
    /// [`ledger-tools`]: https://github.com/radixdlt/ledger-tools
    pub fn new_read_only(root_path: PathBuf) -> StateManagerDatabase<impl ReadableRocks> {
        let mut db_opts = Options::default();
        db_opts.create_if_missing(false);
        db_opts.create_missing_column_families(false);

        let column_families: Vec<ColumnFamilyDescriptor> = ALL_COLUMN_FAMILIES
            .iter()
            .map(|cf| ColumnFamilyDescriptor::new(cf.to_string(), Options::default()))
            .collect();

        let db = DB::open_cf_descriptors_read_only(
            &db_opts,
            root_path.as_path(),
            column_families,
            false,
        )
        .unwrap();

        StateManagerDatabase {
            config: DatabaseConfig {
                enable_local_transaction_execution_index: false,
                enable_account_change_index: false,
                enable_historical_substate_values: false,
                enable_re_node_listing_indices: false,
            },
            rocks: DirectRocks { db },
        }
    }
}

impl<R: SecondaryRocks> StateManagerDatabase<R> {
    /// Creates a [`StateManagerDatabase`] as a secondary instance which may catch up with the
    /// primary.
    pub fn new_as_secondary(
        root_path: PathBuf,
        temp_path: PathBuf,
        column_families: Vec<&str>,
    ) -> StateManagerDatabase<impl SecondaryRocks> {
        let mut db_opts = Options::default();
        db_opts.create_if_missing(false);
        db_opts.create_missing_column_families(false);

        let column_families: Vec<ColumnFamilyDescriptor> = column_families
            .iter()
            .map(|cf| ColumnFamilyDescriptor::new(cf.to_string(), Options::default()))
            .collect();

        let db = DB::open_cf_descriptors_as_secondary(
            &db_opts,
            root_path.as_path(),
            temp_path.as_path(),
            column_families,
        )
        .unwrap();

        StateManagerDatabase {
            config: DatabaseConfig {
                enable_local_transaction_execution_index: false,
                enable_account_change_index: false,
                enable_historical_substate_values: false,
                enable_re_node_listing_indices: false,
            },
            rocks: DirectRocks { db },
        }
    }

    pub fn try_catchup_with_primary(&self) {
        self.rocks.try_catchup_with_primary();
    }
}

impl<R: ReadableRocks> StateManagerDatabase<R> {
    /// Starts a read-only interaction with the DB through per-CF type-safe APIs.
    fn open_read_context(&self) -> TypedDbContext<R, NoWriteSupport> {
        TypedDbContext::new(&self.rocks, NoWriteSupport)
    }
}

impl<R: WriteableRocks> StateManagerDatabase<R> {
    /// Starts a read/buffered-write interaction with the DB through per-CF type-safe APIs.
    fn open_rw_context(&self) -> TypedDbContext<R, BufferedWriteSupport<R>> {
        TypedDbContext::new(&self.rocks, BufferedWriteSupport::new(&self.rocks))
    }
}

impl<R: WriteableRocks> StateManagerDatabase<R> {
    fn validate_and_persist_new_config(&self) -> Result<(), DatabaseConfigValidationError> {
        let stored_config_state = self.read_config_state();
        self.config.validate(&stored_config_state)?;
        self.write_config();
        Ok(())
    }

    fn read_config_state(&self) -> DatabaseConfigState {
        let db_context = self.open_read_context();
        let extension_data_cf = db_context.cf(ExtensionsDataCf);
        let account_change_index_enabled = extension_data_cf
            .get(&ExtensionsDataKey::AccountChangeIndexEnabled)
            .map(|bytes| scrypto_decode::<bool>(&bytes).unwrap());
        let local_transaction_execution_index_enabled = extension_data_cf
            .get(&ExtensionsDataKey::LocalTransactionExecutionIndexEnabled)
            .map(|bytes| scrypto_decode::<bool>(&bytes).unwrap());
        DatabaseConfigState {
            account_change_index_enabled,
            local_transaction_execution_index_enabled,
        }
    }

    fn write_config(&self) {
        let db_context = self.open_rw_context();
        let extension_data_cf = db_context.cf(ExtensionsDataCf);
        extension_data_cf.put(
            &ExtensionsDataKey::AccountChangeIndexEnabled,
            &scrypto_encode(&self.config.enable_account_change_index).unwrap(),
        );
        extension_data_cf.put(
            &ExtensionsDataKey::LocalTransactionExecutionIndexEnabled,
            &scrypto_encode(&self.config.enable_local_transaction_execution_index).unwrap(),
        );
        // Note: the remaining `DatabaseConfig::enable_historical_substate_values` is recorded under
        // `ExtensionsDataKey::StateTreeAssociatedValuesStatus` by the "initialize values"
        // logic, after populating the actual values - so that it correctly handles unexpected
        // Node's restarts.
    }
}

impl<R: WriteableRocks> StateManagerDatabase<R> {
    /// Ensures that the database structures related to historical Substate values are initialized
    /// properly, according to the database configuration.
    ///
    /// Most notably: if the historical state feature becomes enabled, this method runs the
    /// [`Self::populate_state_tree_associated_substate_values()`] initialization and records its
    /// success afterwards. With this approach, the lengthy backfill is tolerant to the Node's
    /// restarts (i.e. it will simply be re-run).
    fn ensure_historical_substate_values(&self) {
        let db_context = self.open_rw_context();
        let extension_data_cf = db_context.cf(ExtensionsDataCf);
        let status = extension_data_cf
            .get(&ExtensionsDataKey::StateTreeAssociatedValuesStatus)
            .map(|bytes| {
                scrypto_decode::<VersionedStateTreeAssociatedValuesStatus>(&bytes)
                    .unwrap()
                    .into_latest()
            });

        if self.config.enable_historical_substate_values {
            if let Some(status) = status {
                info!("Historical Substate values enabled since {:?}", status);
            } else {
                let current_version = self.max_state_version();
                info!(
                    "Enabling historical Substate values at {:?}",
                    current_version
                );
                self.populate_state_tree_associated_substate_values(current_version);
                let status = StateTreeAssociatedValuesStatusV1 {
                    values_associated_from: current_version,
                };
                extension_data_cf.put(
                    &ExtensionsDataKey::StateTreeAssociatedValuesStatus,
                    &scrypto_encode(&VersionedStateTreeAssociatedValuesStatus::from(status))
                        .unwrap(),
                );
            }
        } else {
            if let Some(status) = status {
                info!(
                    "Disabling historical Substate values (were enabled since {:?})",
                    status.values_associated_from
                );
                extension_data_cf.delete(&ExtensionsDataKey::StateTreeAssociatedValuesStatus);
            } else {
                info!("Historical Substate values remain disabled");
            }
            // The line below wipes the entire historical values table, which may rise questions:
            //
            // - Why do we even need to wipe it?
            //   In theory, the associated values could be automatically, gradually deleted by
            //   the GC process (by simply catching up to the current state version). However, the
            //   GC is not "free" (i.e. it performs no-op delete operations), so we prefer to
            //   actually skip it if the history feature is disabled. Thus, we also have to clear
            //   the leftovers when we disable the history here.
            //
            // - So could we only wipe when we actually switch from "enabled" to "disabled"?
            //   If we only considered happy-paths - yes. But we also want to handle the situation
            //   where the backfill (i.e. `populate_state_tree_associated_substate_values()`) is
            //   interrupted, and then the Node is restarted with the history disabled. In such
            //   case, the history was never really enabled (since the backfill did not finish!),
            //   so it remains disabled, and yet we have that backfill's partial results persisted
            //   in the DB (unreachable, yet never GCed). It is cheap enough to simply ensure that
            //   this table is empty on every history-disabled boot-up.
            db_context.cf(AssociatedStateTreeValuesCf).delete_all();
        }
    }

    /// Traverses the entire state hash tree at the given version (which necessarily must be the
    /// current version) and populates [`AssociatedStateTreeValuesCf`] for all the Substate
    /// leaf keys, using values from the [`SubstateDatabase`].
    ///
    /// The writing is implemented in byte-size-driven batches (since Substates' sizes vary a lot).
    fn populate_state_tree_associated_substate_values(&self, current_version: StateVersion) {
        const SUBSTATE_BATCH_BYTE_SIZE: usize = 50 * 1024 * 1024; // arbitrary 50 MB work chunks

        let db_context = self.open_rw_context();
        let associated_values_cf = db_context.cf(AssociatedStateTreeValuesCf);
        let substate_database = StateTreeBasedSubstateDatabase::new(self, current_version);
        let substate_leaf_keys = substate_database.iter_substate_leaf_keys();
        for (tree_node_key, (partition_key, sort_key)) in substate_leaf_keys {
            let value = self
                .get_substate(&partition_key, &sort_key)
                .expect("substate value referenced by hash tree does not exist");
            associated_values_cf.put(&tree_node_key, &value);
            if db_context.buffered_data_size() >= SUBSTATE_BATCH_BYTE_SIZE {
                db_context.flush();
                info!(
                    "Populated historical values up to tree node key {} (Substate key {:?}:{:?})",
                    tree_node_key.nibble_path(),
                    SpreadPrefixKeyMapper::from_db_partition_key(&partition_key),
                    hex::encode(&sort_key.0),
                );
            }
        }
        info!("Finished capturing all current Substate values as historical");
    }
}

impl<R: ReadableRocks> ConfigurableDatabase for StateManagerDatabase<R> {
    fn is_account_change_index_enabled(&self) -> bool {
        self.config.enable_account_change_index
    }

    fn is_local_transaction_execution_index_enabled(&self) -> bool {
        self.config.enable_local_transaction_execution_index
    }

<<<<<<< HEAD
    fn are_re_node_listing_indices_enabled(&self) -> bool {
        self.config.enable_re_node_listing_indices
    }

    fn get_first_stored_historical_state_version(&self) -> Option<StateVersion> {
        if !self.config.enable_historical_substate_values {
            return None; // state history feature disabled explicitly
        }
=======
    fn is_state_history_enabled(&self) -> bool {
        self.config.enable_historical_substate_values
    }
>>>>>>> c8b42a81

    fn get_first_stored_historical_state_version(&self) -> StateVersion {
        let first_state_tree_version = self
            .open_read_context()
            .cf(StaleStateTreePartsCf)
            .get_first_key();
        let Some(first_state_tree_version) = first_state_tree_version else {
            // we need to handle a special case where the configured history length is 0:
            return self.max_state_version();
        };

        // we also need to take the "still collecting the max history length" case into account:
        let values_associated_from = self
            .open_read_context()
            .cf(ExtensionsDataCf)
            .get(&ExtensionsDataKey::StateTreeAssociatedValuesStatus)
            .map(|bytes| {
                scrypto_decode::<VersionedStateTreeAssociatedValuesStatus>(&bytes)
                    .unwrap()
                    .into_latest()
            })
            .expect("state history metadata not found")
            .values_associated_from;

        max(first_state_tree_version, values_associated_from)
    }
}

impl MeasurableDatabase for ActualStateManagerDatabase {
    fn get_data_volume_statistics(&self) -> Vec<CategoryDbVolumeStatistic> {
        let mut statistics = ALL_COLUMN_FAMILIES
            .iter()
            .map(|cf_name| {
                (
                    cf_name.to_string(),
                    CategoryDbVolumeStatistic::zero(cf_name.to_string()),
                )
            })
            .collect::<IndexMap<_, _>>();
        let live_files = match self.rocks.db.live_files() {
            Ok(live_files) => live_files,
            Err(err) => {
                warn!("could not get DB live files; returning 0: {:?}", err);
                Vec::new()
            }
        };
        for live_file in live_files {
            let Some(statistic) = statistics.get_mut(&live_file.column_family_name) else {
                warn!("LiveFile of unknown column family: {:?}", live_file);
                continue;
            };
            statistic.add_sst_summary(
                live_file.num_entries,
                live_file.num_deletions,
                live_file.size,
                live_file.level,
            );
        }
        statistics.into_values().collect()
    }

    fn count_entries(&self, category_name: &str) -> usize {
        self.rocks
            .iterator_cf(self.rocks.cf_handle(category_name), IteratorMode::Start)
            .count()
    }
}

impl<R: WriteableRocks> CommitStore for StateManagerDatabase<R> {
    fn commit(&self, commit_bundle: CommitBundle) {
        let db_context = self.open_rw_context();

        // Check for duplicate intent/payload hashes in the commit request
        let mut user_transactions_count = 0;
        let mut processed_intent_hashes = HashSet::new();
        let transactions_count = commit_bundle.transactions.len();
        let mut processed_ledger_transaction_hashes = HashSet::new();

        let commit_ledger_header = &commit_bundle.proof.ledger_header;
        let commit_state_version = commit_ledger_header.state_version;

        for transaction_bundle in commit_bundle.transactions {
            let payload_identifiers = &transaction_bundle.identifiers.payload;
            if let TypedTransactionIdentifiers::User { intent_hash, .. } =
                &payload_identifiers.typed
            {
                processed_intent_hashes.insert(*intent_hash);
                user_transactions_count += 1;
            }
            processed_ledger_transaction_hashes.insert(payload_identifiers.ledger_transaction_hash);
            self.add_transaction_to_write_batch(&db_context, transaction_bundle);
        }

        if processed_intent_hashes.len() != user_transactions_count {
            panic!("Commit request contains duplicate intent hashes");
        }

        if processed_ledger_transaction_hashes.len() != transactions_count {
            panic!("Commit request contains duplicate ledger transaction hashes");
        }

        db_context
            .cf(LedgerProofsCf)
            .put(&commit_state_version, &commit_bundle.proof);

        if let Some(next_epoch) = &commit_ledger_header.next_epoch {
            db_context
                .cf(EpochLedgerProofsCf)
                .put(&next_epoch.epoch, &commit_bundle.proof);
        }

        if commit_ledger_header.next_protocol_version.is_some() {
            db_context
                .cf(ProtocolUpdateInitLedgerProofsCf)
                .put(&commit_state_version, &commit_bundle.proof);
        }

        if let LedgerProofOrigin::ProtocolUpdate { .. } = &commit_bundle.proof.origin {
            db_context
                .cf(ProtocolUpdateExecutionLedgerProofsCf)
                .put(&commit_state_version, &commit_bundle.proof);
        }

        let substates_cf = db_context.cf(SubstatesCf);
        for (node_key, node_updates) in &commit_bundle.substate_store_update.updates.node_updates {
            for (partition_num, partition_updates) in &node_updates.partition_updates {
                let partition_key = DbPartitionKey {
                    node_key: node_key.clone(),
                    partition_num: *partition_num,
                };
                match partition_updates {
                    PartitionDatabaseUpdates::Delta { substate_updates } => {
                        for (sort_key, update) in substate_updates {
                            let substate_key = (partition_key.clone(), sort_key.clone());
                            match update {
                                DatabaseUpdate::Set(substate_value) => {
                                    substates_cf.put(&substate_key, substate_value);
                                }
                                DatabaseUpdate::Delete => {
                                    substates_cf.delete(&substate_key);
                                }
                            }
                        }
                    }
                    PartitionDatabaseUpdates::Reset {
                        new_substate_values,
                    } => {
                        substates_cf.delete_group(&partition_key);
                        for (sort_key, value) in new_substate_values {
                            substates_cf.put(&(partition_key.clone(), sort_key.clone()), value);
                        }
                    }
                }
            }
        }

        if let Some(vertex_store) = commit_bundle.vertex_store {
            db_context.cf(VertexStoreCf).put(&(), &vertex_store);
        }

        let state_tree_update = commit_bundle.state_tree_update;
        for (key, node) in state_tree_update.new_nodes {
            db_context.cf(StateTreeNodesCf).put(&key, &node);
        }
        for (version, stale_parts) in state_tree_update.stale_tree_parts_at_state_version {
            db_context
                .cf(StaleStateTreePartsCf)
                .put(&version, &stale_parts);
        }

        for (node_ids, record) in commit_bundle.new_substate_node_ancestry_records {
            for node_id in node_ids {
                db_context
                    .cf(SubstateNodeAncestryRecordsCf)
                    .put(&node_id, &record);
            }
        }

        if self.config.enable_historical_substate_values {
            let associated_values_cf = db_context.cf(AssociatedStateTreeValuesCf);
            for association in commit_bundle.new_leaf_substate_keys {
                associated_values_cf.put(&association.tree_node_key, &association.substate_value);
            }
        }

        db_context
            .cf(TransactionAccuTreeSlicesCf)
            .put(&commit_state_version, &commit_bundle.transaction_tree_slice);
        db_context
            .cf(ReceiptAccuTreeSlicesCf)
            .put(&commit_state_version, &commit_bundle.receipt_tree_slice);
    }
}

impl<R: WriteableRocks> StateManagerDatabase<R> {
    fn add_transaction_to_write_batch(
        &self,
        db_context: &TypedDbContext<R, BufferedWriteSupport<R>>,
        transaction_bundle: CommittedTransactionBundle,
    ) {
        if self.is_account_change_index_enabled() {
            self.batch_update_account_change_index_from_committed_transaction(
                db_context,
                &transaction_bundle,
            );
        }

        if self.config.enable_re_node_listing_indices {
            self.batch_update_re_node_listing_indices(
                db_context,
                transaction_bundle.state_version,
                &transaction_bundle
                    .receipt
                    .on_ledger
                    .state_changes
                    .substate_level_changes,
            );
        }

        let CommittedTransactionBundle {
            state_version,
            raw,
            receipt,
            identifiers,
        } = transaction_bundle;
        let ledger_transaction_hash = identifiers.payload.ledger_transaction_hash;

        // TEMPORARY until this is handled in the engine: we store both an intent lookup and the transaction itself
        if let TypedTransactionIdentifiers::User {
            intent_hash,
            notarized_transaction_hash,
            ..
        } = &identifiers.payload.typed
        {
            /* For user transactions we only need to check for duplicate intent hashes to know
            that user payload hash and ledger payload hash are also unique. */

            let maybe_existing_state_version = db_context.cf(IntentHashesCf).get(intent_hash);
            if let Some(existing_state_version) = maybe_existing_state_version {
                panic!(
                    "Attempted to save intent hash {:?} which already exists at state version {:?}",
                    intent_hash, existing_state_version
                );
            }

            db_context
                .cf(IntentHashesCf)
                .put(intent_hash, &state_version);
            db_context
                .cf(NotarizedTransactionHashesCf)
                .put(notarized_transaction_hash, &state_version);
        } else {
            let maybe_existing_state_version = db_context
                .cf(LedgerTransactionHashesCf)
                .get(&ledger_transaction_hash);
            if let Some(existing_state_version) = maybe_existing_state_version {
                panic!(
                    "Attempted to save ledger transaction hash {:?} which already exists at state version {:?}",
                    ledger_transaction_hash,
                    existing_state_version
                );
            }
        }

        db_context
            .cf(LedgerTransactionHashesCf)
            .put(&ledger_transaction_hash, &state_version);
        db_context
            .cf(RawLedgerTransactionsCf)
            .put(&state_version, &raw);
        db_context
            .cf(CommittedTransactionIdentifiersCf)
            .put(&state_version, &identifiers);
        db_context
            .cf(TransactionReceiptsCf)
            .put(&state_version, &receipt.on_ledger);

        if self.is_local_transaction_execution_index_enabled() {
            db_context
                .cf(LocalTransactionExecutionsCf)
                .put(&state_version, &receipt.local_execution);
        }
    }
}

impl<R: WriteableRocks> ExecutedGenesisScenarioStore for StateManagerDatabase<R> {
    fn put_scenario(&self, number: ScenarioSequenceNumber, scenario: ExecutedGenesisScenario) {
        self.open_rw_context()
            .cf(ExecutedGenesisScenariosCf)
            .put(&number, &scenario);
    }

    fn list_all_scenarios(&self) -> Vec<(ScenarioSequenceNumber, ExecutedGenesisScenario)> {
        self.open_read_context()
            .cf(ExecutedGenesisScenariosCf)
            .iterate(Direction::Forward)
            .collect()
    }
}

pub struct RocksDBCommittedTransactionBundleIterator<'r> {
    state_version: StateVersion,
    txns_iter: Box<dyn Iterator<Item = (StateVersion, RawLedgerTransaction)> + 'r>,
    ledger_receipts_iter: Box<dyn Iterator<Item = (StateVersion, LedgerTransactionReceipt)> + 'r>,
    local_executions_iter: Box<dyn Iterator<Item = (StateVersion, LocalTransactionExecution)> + 'r>,
    identifiers_iter:
        Box<dyn Iterator<Item = (StateVersion, CommittedTransactionIdentifiers)> + 'r>,
}

impl<'r> RocksDBCommittedTransactionBundleIterator<'r> {
    fn new<R: ReadableRocks, W: WriteSupport>(
        from_state_version: StateVersion,
        db_context: TypedDbContext<'r, R, W>,
    ) -> Self {
        Self {
            state_version: from_state_version,
            txns_iter: db_context
                .cf(RawLedgerTransactionsCf)
                .iterate_from(&from_state_version, Direction::Forward),
            ledger_receipts_iter: db_context
                .cf(TransactionReceiptsCf)
                .iterate_from(&from_state_version, Direction::Forward),
            local_executions_iter: db_context
                .cf(LocalTransactionExecutionsCf)
                .iterate_from(&from_state_version, Direction::Forward),
            identifiers_iter: db_context
                .cf(CommittedTransactionIdentifiersCf)
                .iterate_from(&from_state_version, Direction::Forward),
        }
    }
}

impl<'r> Iterator for RocksDBCommittedTransactionBundleIterator<'r> {
    type Item = CommittedTransactionBundle;

    fn next(&mut self) -> Option<Self::Item> {
        let (txn_version, txn) = self.txns_iter.next()?;

        let (ledger_receipt_version, ledger_receipt) = self
            .ledger_receipts_iter
            .next()
            .expect("missing ledger receipt");
        let (local_execution_version, local_execution) = self
            .local_executions_iter
            .next()
            .expect("missing local transaction execution");
        let (identifiers_version, identifiers) = self
            .identifiers_iter
            .next()
            .expect("missing transaction identifiers");

        let current_state_version = self.state_version;
        for (other_row_description, other_row_version) in [
            ("transaction version", txn_version),
            ("ledger receipt version", ledger_receipt_version),
            ("local execution version", local_execution_version),
            ("identifiers version", identifiers_version),
        ] {
            if other_row_version != current_state_version {
                panic!("DB inconsistency! {other_row_description} ({other_row_version}) doesn't match expected state version ({current_state_version})");
            }
        }

        self.state_version = self
            .state_version
            .next()
            .expect("Invalid next state version!");

        Some(CommittedTransactionBundle {
            state_version: current_state_version,
            raw: txn,
            receipt: LocalTransactionReceipt {
                on_ledger: ledger_receipt,
                local_execution,
            },
            identifiers,
        })
    }
}

impl<R: ReadableRocks> IterableTransactionStore for StateManagerDatabase<R> {
    fn get_committed_transaction_bundle_iter(
        &self,
        from_state_version: StateVersion,
    ) -> Box<dyn Iterator<Item = CommittedTransactionBundle> + '_> {
        // This should not happen. This interface should be used after checking (e.g. `node-http-apis/src/core-api/handlers/`).
        // However, with or without this debug_assert there would still be a panic if LocalTransactionExecution is missing.
        debug_assert!(self.is_local_transaction_execution_index_enabled());

        Box::new(RocksDBCommittedTransactionBundleIterator::new(
            from_state_version,
            self.open_read_context(),
        ))
    }
}

impl<R: ReadableRocks> QueryableTransactionStore for StateManagerDatabase<R> {
    fn get_committed_transaction(
        &self,
        state_version: StateVersion,
    ) -> Option<RawLedgerTransaction> {
        self.open_read_context()
            .cf(RawLedgerTransactionsCf)
            .get(&state_version)
    }

    fn get_committed_transaction_identifiers(
        &self,
        state_version: StateVersion,
    ) -> Option<CommittedTransactionIdentifiers> {
        self.open_read_context()
            .cf(CommittedTransactionIdentifiersCf)
            .get(&state_version)
    }

    fn get_committed_ledger_transaction_receipt(
        &self,
        state_version: StateVersion,
    ) -> Option<LedgerTransactionReceipt> {
        self.open_read_context()
            .cf(TransactionReceiptsCf)
            .get(&state_version)
    }

    fn get_committed_local_transaction_execution(
        &self,
        state_version: StateVersion,
    ) -> Option<LocalTransactionExecution> {
        self.open_read_context()
            .cf(LocalTransactionExecutionsCf)
            .get(&state_version)
    }

    fn get_committed_local_transaction_receipt(
        &self,
        state_version: StateVersion,
    ) -> Option<LocalTransactionReceipt> {
        let ledger_transaction_receipt =
            self.get_committed_ledger_transaction_receipt(state_version);
        let local_transaction_execution =
            self.get_committed_local_transaction_execution(state_version);
        match (ledger_transaction_receipt, local_transaction_execution) {
            (Some(on_ledger), Some(local_execution)) => Some(LocalTransactionReceipt {
                on_ledger,
                local_execution,
            }),
            (None, Some(_)) => panic!("missing ledger receipt at state version {state_version}"),
            (Some(_), None) => {
                if self.is_local_transaction_execution_index_enabled() {
                    panic!("missing local execution at state version {state_version}")
                }
                None
            }
            (None, None) => None,
        }
    }
}

impl<R: ReadableRocks> TransactionIndex<&IntentHash> for StateManagerDatabase<R> {
    fn get_txn_state_version_by_identifier(
        &self,
        intent_hash: &IntentHash,
    ) -> Option<StateVersion> {
        self.open_read_context().cf(IntentHashesCf).get(intent_hash)
    }
}

impl<R: ReadableRocks> TransactionIndex<&NotarizedTransactionHash> for StateManagerDatabase<R> {
    fn get_txn_state_version_by_identifier(
        &self,
        notarized_transaction_hash: &NotarizedTransactionHash,
    ) -> Option<StateVersion> {
        self.open_read_context()
            .cf(NotarizedTransactionHashesCf)
            .get(notarized_transaction_hash)
    }
}

impl<R: ReadableRocks> TransactionIndex<&LedgerTransactionHash> for StateManagerDatabase<R> {
    fn get_txn_state_version_by_identifier(
        &self,
        ledger_transaction_hash: &LedgerTransactionHash,
    ) -> Option<StateVersion> {
        self.open_read_context()
            .cf(LedgerTransactionHashesCf)
            .get(ledger_transaction_hash)
    }
}

impl<R: ReadableRocks> TransactionIdentifierLoader for StateManagerDatabase<R> {
    fn get_top_transaction_identifiers(
        &self,
    ) -> Option<(StateVersion, CommittedTransactionIdentifiers)> {
        self.open_read_context()
            .cf(CommittedTransactionIdentifiersCf)
            .get_last()
    }
}

impl<R: ReadableRocks> IterableProofStore for StateManagerDatabase<R> {
    fn get_proof_iter(
        &self,
        from_state_version: StateVersion,
    ) -> Box<dyn Iterator<Item = LedgerProof> + '_> {
        Box::new(
            self.open_read_context()
                .cf(LedgerProofsCf)
                .iterate_from(&from_state_version, Direction::Forward)
                .map(|(_, proof)| proof),
        )
    }

    fn get_next_epoch_proof_iter(
        &self,
        from_epoch: Epoch,
    ) -> Box<dyn Iterator<Item = LedgerProof> + '_> {
        Box::new(
            self.open_read_context()
                .cf(EpochLedgerProofsCf)
                .iterate_from(&from_epoch, Direction::Forward)
                .map(|(_, proof)| proof),
        )
    }

    fn get_protocol_update_init_proof_iter(
        &self,
        from_state_version: StateVersion,
    ) -> Box<dyn Iterator<Item = LedgerProof> + '_> {
        Box::new(
            self.open_read_context()
                .cf(ProtocolUpdateInitLedgerProofsCf)
                .iterate_from(&from_state_version, Direction::Forward)
                .map(|(_, proof)| proof),
        )
    }

    fn get_protocol_update_execution_proof_iter(
        &self,
        from_state_version: StateVersion,
    ) -> Box<dyn Iterator<Item = LedgerProof> + '_> {
        Box::new(
            self.open_read_context()
                .cf(ProtocolUpdateExecutionLedgerProofsCf)
                .iterate_from(&from_state_version, Direction::Forward)
                .map(|(_, proof)| proof),
        )
    }
}

impl<R: ReadableRocks> QueryableProofStore for StateManagerDatabase<R> {
    fn max_state_version(&self) -> StateVersion {
        self.open_read_context()
            .cf(RawLedgerTransactionsCf)
            .get_last_key()
            .unwrap_or(StateVersion::pre_genesis())
    }

    fn get_syncable_txns_and_proof(
        &self,
        start_state_version_inclusive: StateVersion,
        max_number_of_txns_if_more_than_one_proof: u32,
        max_payload_size_in_bytes: u32,
    ) -> Result<TxnsAndProof, GetSyncableTxnsAndProofError> {
        let mut payload_size_so_far = 0;
        let mut latest_usable_proof: Option<LedgerProof> = None;
        let mut txns = Vec::new();

        let mut proofs_iter = self
            .open_read_context()
            .cf(LedgerProofsCf)
            .iterate_from(&start_state_version_inclusive, Direction::Forward);
        let mut txns_iter = self
            .open_read_context()
            .cf(RawLedgerTransactionsCf)
            .iterate_from(&start_state_version_inclusive, Direction::Forward);

        // A few flags used to be able to provide an accurate error response
        let mut encountered_genesis_proof = None;
        let mut encountered_protocol_update_proof = None;
        let mut any_consensus_proof_iterated = false;

        'proof_loop: while payload_size_so_far <= max_payload_size_in_bytes
            && txns.len() <= (max_number_of_txns_if_more_than_one_proof as usize)
        {
            // Fetch next proof and see if all txns it includes can fit
            // If they do - add them to the output and update the latest usable proof then continue the iteration
            // If they don't - (sadly) ignore this proof's txns read so far and break the loop
            // If we're out of proofs (or some txns are missing): also break the loop
            match proofs_iter.next() {
                Some((next_proof_state_version, next_proof)) => {
                    // We're not serving any genesis or protocol update transactions.
                    // All nodes should have them hardcoded/configured/generated locally.
                    // Stop iterating the proofs and return whatever txns/proof we have
                    // collected so far (or an empty response).
                    match next_proof.origin {
                        LedgerProofOrigin::Genesis { .. } => {
                            encountered_genesis_proof = Some(next_proof);
                            break 'proof_loop;
                        }
                        LedgerProofOrigin::ProtocolUpdate { .. } => {
                            encountered_protocol_update_proof = Some(next_proof);
                            break 'proof_loop;
                        }
                        LedgerProofOrigin::Consensus { .. } => {
                            any_consensus_proof_iterated = true;
                        }
                    }

                    let mut payload_size_including_next_proof_txns = payload_size_so_far;
                    let mut next_proof_txns = Vec::new();

                    // It looks convoluted, but really isn't :D
                    // * max_payload_size_in_bytes limit is always enforced
                    // * max_number_of_txns_if_more_than_one_proof limit is skipped
                    //   if there isn't yet any usable proof (so the response may
                    //   contain more than max_number_of_txns_if_more_than_one_proof txns
                    //   if that's what it takes to be able to produce a response at all)
                    'proof_txns_loop: while payload_size_including_next_proof_txns
                        <= max_payload_size_in_bytes
                        && (latest_usable_proof.is_none()
                            || txns.len() + next_proof_txns.len()
                                <= (max_number_of_txns_if_more_than_one_proof as usize))
                    {
                        match txns_iter.next() {
                            Some((next_txn_state_version, next_txn)) => {
                                payload_size_including_next_proof_txns += next_txn.0.len() as u32;
                                next_proof_txns.push(next_txn);

                                if next_txn_state_version == next_proof_state_version {
                                    // We've reached the last txn under next_proof
                                    break 'proof_txns_loop;
                                }
                            }
                            None => {
                                // A txn must be missing! Log an error as this indicates DB corruption
                                error!("The DB is missing transactions! There is a proof at state version {} but only got {} txns (starting from state version {} inclusive)",
                                    next_proof_state_version, (txns.len() + next_proof_txns.len()), start_state_version_inclusive);
                                // We can still serve a response (return whatever txns/proof we've collected so far)
                                break 'proof_loop;
                            }
                        }
                    }

                    // All txns under next_proof have been processed, once again confirm
                    // that they can all fit in the response (the last txn could have crossed the limit)
                    if payload_size_including_next_proof_txns <= max_payload_size_in_bytes
                        && (latest_usable_proof.is_none()
                            || txns.len() + next_proof_txns.len()
                                <= (max_number_of_txns_if_more_than_one_proof as usize))
                    {
                        // Yup, all good, use next_proof as the result and add its txns
                        let next_proof_is_a_protocol_update =
                            next_proof.ledger_header.next_protocol_version.is_some();
                        let next_proof_is_an_epoch_change =
                            next_proof.ledger_header.next_epoch.is_some();
                        latest_usable_proof = Some(next_proof);
                        txns.append(&mut next_proof_txns);
                        payload_size_so_far = payload_size_including_next_proof_txns;

                        if next_proof_is_a_protocol_update || next_proof_is_an_epoch_change {
                            // Stop if we've reached a protocol update or end of epoch
                            break 'proof_loop;
                        }
                    } else {
                        // We couldn't fit next proof's txns so there's no point in further iteration
                        break 'proof_loop;
                    }
                }
                None => {
                    // No more proofs
                    break 'proof_loop;
                }
            }
        }

        latest_usable_proof
            .map(|proof| TxnsAndProof { txns, proof })
            .ok_or(if any_consensus_proof_iterated {
                // We have iterated at least one valid consensus proof
                // but still were unable to produce a response,
                // so this must have been a limit issue.
                GetSyncableTxnsAndProofError::FailedToPrepareAResponseWithinLimits
            } else {
                // We have not iterated any valid consensus proof.
                // Check if we've broken due to encountering
                // one of the non-Consensus originated proofs.
                if let Some(genesis_proof) = encountered_genesis_proof {
                    GetSyncableTxnsAndProofError::RefusedToServeGenesis {
                        refused_proof: Box::new(genesis_proof),
                    }
                } else if let Some(protocol_update_proof) = encountered_protocol_update_proof {
                    GetSyncableTxnsAndProofError::RefusedToServeProtocolUpdate {
                        refused_proof: Box::new(protocol_update_proof),
                    }
                } else {
                    // We have not iterated any Consensus proof
                    // or any other proof.
                    // So the request must have been ahead of our current ledger.
                    GetSyncableTxnsAndProofError::NothingToServeAtTheGivenStateVersion
                }
            })
    }

    fn get_first_proof(&self) -> Option<LedgerProof> {
        self.open_read_context()
            .cf(LedgerProofsCf)
            .get_first_value()
    }

    fn get_post_genesis_epoch_proof(&self) -> Option<LedgerProof> {
        self.open_read_context()
            .cf(EpochLedgerProofsCf)
            .get_first_value()
    }

    fn get_epoch_proof(&self, epoch: Epoch) -> Option<LedgerProof> {
        self.open_read_context().cf(EpochLedgerProofsCf).get(&epoch)
    }

    fn get_latest_proof(&self) -> Option<LedgerProof> {
        self.open_read_context().cf(LedgerProofsCf).get_last_value()
    }

    fn get_latest_epoch_proof(&self) -> Option<LedgerProof> {
        self.open_read_context()
            .cf(EpochLedgerProofsCf)
            .get_last_value()
    }

    fn get_closest_epoch_proof_on_or_before(
        &self,
        state_version: StateVersion,
    ) -> Option<LedgerProof> {
        self.open_read_context()
            .cf(LedgerProofsCf)
            .iterate_from(&state_version, Direction::Reverse)
            .map(|(_, proof)| proof)
            .find(|proof| proof.ledger_header.next_epoch.is_some())
    }

    fn get_latest_protocol_update_init_proof(&self) -> Option<LedgerProof> {
        self.open_read_context()
            .cf(ProtocolUpdateInitLedgerProofsCf)
            .get_last_value()
    }

    fn get_latest_protocol_update_execution_proof(&self) -> Option<LedgerProof> {
        self.open_read_context()
            .cf(ProtocolUpdateExecutionLedgerProofsCf)
            .get_last_value()
    }
}

impl<R: CheckpointableRocks> StateManagerDatabase<R> {
    /// Creates a checkpoint in `path`
    pub fn create_checkpoint(&self, path: String) -> Result<(), String> {
        self.rocks
            .create_checkpoint(PathBuf::from(path))
            .map_err(|err| err.to_string())
    }
}

impl<R: ReadableRocks> SubstateDatabase for StateManagerDatabase<R> {
    fn get_substate(
        &self,
        partition_key: &DbPartitionKey,
        sort_key: &DbSortKey,
    ) -> Option<DbSubstateValue> {
        self.open_read_context()
            .cf(SubstatesCf)
            .get(&(partition_key.clone(), sort_key.clone()))
    }

    fn list_entries_from(
        &self,
        partition_key: &DbPartitionKey,
        from_sort_key: Option<&DbSortKey>,
    ) -> Box<dyn Iterator<Item = PartitionEntry> + '_> {
        let partition_key = partition_key.clone();
        let from_sort_key = from_sort_key.cloned().unwrap_or(DbSortKey(vec![]));
        Box::new(
            self.open_read_context()
                .cf(SubstatesCf)
                .iterate_group_from(&(partition_key.clone(), from_sort_key), Direction::Forward)
                .map(|((_, sort_key), value)| (sort_key, value)),
        )
    }
}

impl<R: ReadableRocks> ListableSubstateDatabase for StateManagerDatabase<R> {
    fn list_partition_keys(&self) -> Box<dyn Iterator<Item = DbPartitionKey> + '_> {
        self.open_read_context()
            .cf(SubstatesCf)
            .iterate_key_groups()
    }
}

impl<R: ReadableRocks> SubstateNodeAncestryStore for StateManagerDatabase<R> {
    fn batch_get_ancestry<'a>(
        &self,
        node_ids: impl IntoIterator<Item = &'a NodeId>,
    ) -> Vec<Option<SubstateNodeAncestryRecord>> {
        self.open_read_context()
            .cf(SubstateNodeAncestryRecordsCf)
            .get_many(Vec::from_iter(node_ids))
    }
}

impl<R: ReadableRocks> ReadableTreeStore for StateManagerDatabase<R> {
    fn get_node(&self, key: &StoredTreeNodeKey) -> Option<TreeNode> {
        self.open_read_context().cf(StateTreeNodesCf).get(key)
    }
}

impl<R: WriteableRocks> StateTreeGcStore for StateManagerDatabase<R> {
    fn get_stale_tree_parts_iter(
        &self,
    ) -> Box<dyn Iterator<Item = (StateVersion, StaleTreeParts)> + '_> {
        self.open_read_context()
            .cf(StaleStateTreePartsCf)
            .iterate(Direction::Forward)
    }

    fn batch_delete_node<'a>(&self, keys: impl IntoIterator<Item = &'a StoredTreeNodeKey>) {
        let db_context = self.open_rw_context();
        let tree_nodes_cf = db_context.cf(StateTreeNodesCf);
        let associated_values_cf = db_context.cf(AssociatedStateTreeValuesCf);
        for key in keys {
            tree_nodes_cf.delete(key);
            if self.config.enable_historical_substate_values {
                // Note: not every key represents a Substate. But majority does, so we simply accept
                // some fraction of no-op deletes here, in the name of simplicity.
                associated_values_cf.delete(key);
            }
        }
    }

    fn batch_delete_stale_tree_part<'a>(
        &self,
        state_versions: impl IntoIterator<Item = &'a StateVersion>,
    ) {
        let db_context = self.open_rw_context();
        let stale_tree_parts_cf = db_context.cf(StaleStateTreePartsCf);
        for state_version in state_versions {
            stale_tree_parts_cf.delete(state_version);
        }
    }
}

impl<R: WriteableRocks> LedgerProofsGcStore for StateManagerDatabase<R> {
    fn get_progress(&self) -> Option<LedgerProofsGcProgress> {
        self.open_read_context()
            .cf(LedgerProofsGcProgressCf)
            .get(&())
    }

    fn set_progress(&self, progress: LedgerProofsGcProgress) {
        self.open_rw_context()
            .cf(LedgerProofsGcProgressCf)
            .put(&(), &progress);
    }

    fn delete_ledger_proofs_range(&self, from: StateVersion, to: StateVersion) {
        self.open_rw_context()
            .cf(LedgerProofsCf)
            .delete_range(&from, &to);
    }
}

impl<R: ReadableRocks> ReadableAccuTreeStore<StateVersion, TransactionTreeHash>
    for StateManagerDatabase<R>
{
    fn get_tree_slice(
        &self,
        state_version: &StateVersion,
    ) -> Option<TreeSlice<TransactionTreeHash>> {
        self.open_read_context()
            .cf(TransactionAccuTreeSlicesCf)
            .get(state_version)
            .map(|slice| slice.0)
    }
}

impl<R: ReadableRocks> ReadableAccuTreeStore<StateVersion, ReceiptTreeHash>
    for StateManagerDatabase<R>
{
    fn get_tree_slice(&self, state_version: &StateVersion) -> Option<TreeSlice<ReceiptTreeHash>> {
        self.open_read_context()
            .cf(ReceiptAccuTreeSlicesCf)
            .get(state_version)
            .map(|slice| slice.0)
    }
}

impl<R: WriteableRocks> WriteableVertexStore for StateManagerDatabase<R> {
    fn save_vertex_store(&self, blob: VertexStoreBlob) {
        self.open_rw_context().cf(VertexStoreCf).put(&(), &blob)
    }
}

impl<R: ReadableRocks> RecoverableVertexStore for StateManagerDatabase<R> {
    fn get_vertex_store(&self) -> Option<VertexStoreBlob> {
        self.open_read_context().cf(VertexStoreCf).get(&())
    }
}

impl<R: WriteableRocks> StateManagerDatabase<R> {
    fn batch_update_account_change_index_from_receipt(
        &self,
        db_context: &TypedDbContext<R, BufferedWriteSupport<R>>,
        state_version: StateVersion,
        execution: &LocalTransactionExecution,
    ) {
        for address in execution
            .global_balance_summary
            .global_balance_changes
            .keys()
            .filter(|address| address.is_account())
        {
            db_context
                .cf(AccountChangeStateVersionsCf)
                .put(&(*address, state_version), &());
        }
    }

    fn batch_update_account_change_index_from_committed_transaction(
        &self,
        db_context: &TypedDbContext<R, BufferedWriteSupport<R>>,
        transaction_bundle: &CommittedTransactionBundle,
    ) {
        let state_version = transaction_bundle.state_version;
        self.batch_update_account_change_index_from_receipt(
            db_context,
            state_version,
            &transaction_bundle.receipt.local_execution,
        );

        db_context.cf(ExtensionsDataCf).put(
            &ExtensionsDataKey::AccountChangeIndexLastProcessedStateVersion,
            &state_version.to_be_bytes().to_vec(),
        );
    }

    fn update_account_change_index_from_store(
        &self,
        start_state_version_inclusive: StateVersion,
        limit: u64,
    ) -> StateVersion {
        let db_context = self.open_rw_context();
        let mut executions_iter = db_context
            .cf(LocalTransactionExecutionsCf)
            .iterate_from(&start_state_version_inclusive, Direction::Forward);

        let mut last_state_version = start_state_version_inclusive;
        let mut index = 0;
        while index < limit {
            match executions_iter.next() {
                Some((next_execution_state_version, next_execution)) => {
                    let expected_state_version = start_state_version_inclusive
                        .relative(index)
                        .expect("Invalid relative state version!");
                    if expected_state_version != next_execution_state_version {
                        panic!("DB inconsistency! Missing local transaction execution at state version {expected_state_version}");
                    }
                    last_state_version = expected_state_version;
                    self.batch_update_account_change_index_from_receipt(
                        &db_context,
                        last_state_version,
                        &next_execution,
                    );
                    index += 1;
                }
                None => {
                    break;
                }
            }
        }

        db_context.cf(ExtensionsDataCf).put(
            &ExtensionsDataKey::AccountChangeIndexLastProcessedStateVersion,
            &last_state_version.to_be_bytes().to_vec(),
        );

        last_state_version
    }

    fn batch_update_re_node_listing_indices(
        &self,
        db_context: &TypedDbContext<R, BufferedWriteSupport<R>>,
        state_version: StateVersion,
        substate_changes: &BySubstate<SubstateChangeAction>,
    ) {
        for (index_within_txn, node_id) in substate_changes.iter_node_ids().enumerate() {
            let type_info_creation = substate_changes.get(
                node_id,
                &TYPE_INFO_FIELD_PARTITION,
                &TypeInfoField::TypeInfo.into(),
            );
            let Some(type_info_creation) = type_info_creation else {
                continue;
            };
            let SubstateChangeAction::Create { new } = type_info_creation else {
                panic!(
                    "type info substate should be immutable: {:?}",
                    type_info_creation
                );
            };
            let type_info = scrypto_decode::<TypeInfoSubstate>(new).expect("decode type info");

            let entity_type = node_id.entity_type().expect("type of upserted ReNode");
            let creation_id = CreationId::new(state_version, index_within_txn);

            match type_info {
                TypeInfoSubstate::Object(object_info) => {
                    let blueprint_id = object_info.blueprint_info.blueprint_id;
                    let BlueprintId {
                        package_address,
                        blueprint_name,
                    } = blueprint_id.clone();
                    db_context.cf(TypeAndCreationIndexedEntitiesCf).put(
                        &(entity_type, creation_id.clone()),
                        &EntityBlueprintId::of_object(*node_id, blueprint_id),
                    );
                    db_context.cf(BlueprintAndCreationIndexedObjectsCf).put(
                        &(package_address, hash(&blueprint_name), creation_id),
                        &ObjectBlueprintNameV1 {
                            node_id: *node_id,
                            blueprint_name,
                        },
                    );
                }
                TypeInfoSubstate::KeyValueStore(_kv_store_info) => {
                    db_context.cf(TypeAndCreationIndexedEntitiesCf).put(
                        &(entity_type, creation_id),
                        &EntityBlueprintId::of_kv_store(*node_id),
                    );
                }
                TypeInfoSubstate::GlobalAddressReservation(_)
                | TypeInfoSubstate::GlobalAddressPhantom(_) => {
                    panic!("should not be persisted: {:?}", type_info)
                }
            }
        }
    }

    fn catchup_re_node_listing_indices(&self) {
        const TXN_FLUSH_INTERVAL: u64 = 10_000;

        info!("ReNode listing indices are enabled.");
        let db_context = self.open_rw_context();
        let catchup_from_version = db_context
            .cf(ExtensionsDataCf)
            .get(&ExtensionsDataKey::ReNodeListingIndicesLastProcessedStateVersion)
            .map(StateVersion::from_be_bytes)
            .unwrap_or(StateVersion::pre_genesis())
            .next()
            .expect("next version");

        let mut receipts_iter = db_context
            .cf(TransactionReceiptsCf)
            .iterate_from(&catchup_from_version, Direction::Forward)
            .peekable();

        while let Some((state_version, receipt)) = receipts_iter.next() {
            self.batch_update_re_node_listing_indices(
                &db_context,
                state_version,
                &receipt.state_changes.substate_level_changes,
            );
            if state_version.number() % TXN_FLUSH_INTERVAL == 0 || receipts_iter.peek().is_none() {
                info!(
                    "ReNode listing indices updated to {}; flushing...",
                    state_version
                );
                db_context.cf(ExtensionsDataCf).put(
                    &ExtensionsDataKey::ReNodeListingIndicesLastProcessedStateVersion,
                    &state_version.to_be_bytes().to_vec(),
                );
                db_context.flush();
            }
        }
        info!("ReNode listing indices are caught up.");
    }
}

impl<R: WriteableRocks> AccountChangeIndexExtension for StateManagerDatabase<R> {
    fn account_change_index_last_processed_state_version(&self) -> StateVersion {
        self.open_read_context()
            .cf(ExtensionsDataCf)
            .get(&ExtensionsDataKey::AccountChangeIndexLastProcessedStateVersion)
            .map(StateVersion::from_be_bytes)
            .unwrap_or(StateVersion::pre_genesis())
    }

    fn catchup_account_change_index(&self) {
        if !self.config.enable_account_change_index {
            return; // Nothing to do
        }

        const MAX_TRANSACTION_BATCH: u64 = 16 * 1024;

        info!("Account Change Index is enabled!");

        let last_state_version = self.max_state_version();
        let mut last_processed_state_version =
            self.account_change_index_last_processed_state_version();

        if last_processed_state_version == last_state_version {
            return;
        }

        info!("Account Change Index is behind at state version {last_processed_state_version} out of {last_state_version}. Catching up ...");

        while last_processed_state_version < last_state_version {
            last_processed_state_version = self.update_account_change_index_from_store(
                last_processed_state_version
                    .next()
                    .expect("Invalid next state version!"),
                MAX_TRANSACTION_BATCH,
            );
            info!("Account Change Index updated to {last_processed_state_version}/{last_state_version}");
        }

        info!("Account Change Index catchup done!");
    }
}

impl<R: WriteableRocks> RestoreDecember2023LostSubstates for StateManagerDatabase<R> {
    fn restore_december_2023_lost_substates(&self, network: &NetworkDefinition) {
        let db_context = self.open_rw_context();
        let extension_data_cf = db_context.cf(ExtensionsDataCf);
        let december_2023_lost_substates_restored =
            extension_data_cf.get(&ExtensionsDataKey::December2023LostSubstatesRestored);

        let should_restore_substates = if network.id == NetworkDefinition::mainnet().id {
            // For mainnet, we have a tested, working fix at an epoch learnt during investigation:

            // Skip restoration if substates already restored
            if december_2023_lost_substates_restored.is_some() {
                return;
            }

            // Substates were deleted on the transition to epoch 51817 so no need to restore
            // substates if the current epoch has not reached this epoch yet.
            self.get_latest_epoch_proof().map_or(false, |p| {
                p.ledger_header.next_epoch.unwrap().epoch.number() >= 51817
            })
        } else {
            // For other networks, we can calculate the "problem" epoch from theoretical principles:
            let (Some(first_proof), Some(latest_epoch_proof)) =
                (self.get_first_proof(), self.get_latest_epoch_proof())
            else {
                return; // empty ledger; no fix needed
            };
            let first_epoch = first_proof.ledger_header.epoch.number();
            let last_epoch = latest_epoch_proof.ledger_header.epoch.number();
            // magic number below is: (256 * 3 / 4 - 1) * 100 - 1
            let problem_at_end_of_epoch = first_epoch + 19099;
            // Due to another bug, stokenet nodes may mistakenly believe that they already applied
            // the fix. Thus, we have to ignore the `december_2023_lost_substates_restored` flag and
            // make a decision based on "being stuck in the problematic epoch range". The fix is
            // effectively idempotent, so we are fine with re-running it in an edge case.
            last_epoch >= problem_at_end_of_epoch && last_epoch <= (problem_at_end_of_epoch + 2)
        };

        if should_restore_substates {
            info!("Restoring lost substates...");
            let last_state_version = self
                .get_latest_proof()
                .map_or(StateVersion::of(1u64), |s| s.ledger_header.state_version);

            let txn_tracker_db_node_key =
                SpreadPrefixKeyMapper::to_db_node_key(TRANSACTION_TRACKER.as_node_id());

            let substates_cf = db_context.cf(SubstatesCf);

            let receipts_iter: Box<dyn Iterator<Item = (StateVersion, LedgerTransactionReceipt)>> =
                db_context
                    .cf(TransactionReceiptsCf)
                    .iterate_from(&StateVersion::of(1u64), Direction::Forward);

            for (version, receipt) in receipts_iter {
                for (substate_ref, change) in receipt.state_changes.substate_level_changes.iter() {
                    let db_partition_key =
                        SpreadPrefixKeyMapper::to_db_partition_key(&substate_ref.0, substate_ref.1);

                    // The substate was deleted if it's DbNodeKey is lexicographically greater than the DbNodeKey
                    // of the transaction tracker. So here we re-flash the substates directly into the state store.
                    if db_partition_key.node_key.gt(&txn_tracker_db_node_key) {
                        let sort_key = SpreadPrefixKeyMapper::to_db_sort_key(&substate_ref.2);
                        let substate_key = (db_partition_key.clone(), sort_key);

                        match change {
                            SubstateChangeAction::Create { new }
                            | SubstateChangeAction::Update { new, .. } => {
                                substates_cf.put(&substate_key, new);
                            }
                            SubstateChangeAction::Delete { .. } => {
                                substates_cf.delete(&substate_key);
                            }
                        }
                    }
                }

                if version.number() % 10000 == 0 {
                    db_context.flush();
                    info!(
                        "Scanned {} of {} transactions...",
                        version.number(),
                        last_state_version.number()
                    );
                }
            }

            info!("Finished restoring lost substates!");
        }

        db_context.cf(ExtensionsDataCf).put(
            &ExtensionsDataKey::December2023LostSubstatesRestored,
            &vec![],
        );
        db_context.flush();
    }
}

impl<R: ReadableRocks> IterableAccountChangeIndex for StateManagerDatabase<R> {
    fn get_state_versions_for_account_iter(
        &self,
        account: GlobalAddress,
        from_state_version: StateVersion,
    ) -> Box<dyn Iterator<Item = StateVersion> + '_> {
        Box::new(
            self.open_read_context()
                .cf(AccountChangeStateVersionsCf)
                .iterate_from(&(account, from_state_version), Direction::Forward)
                .take_while(move |((next_account, _), _)| next_account == &account)
                .map(|((_, state_version), _)| state_version),
        )
    }
}

impl<R: ReadableRocks> ReNodeListingIndex for StateManagerDatabase<R> {
    fn get_created_entity_iter(
        &self,
        entity_type: EntityType,
        from_creation_id: Option<&CreationId>,
    ) -> Box<dyn Iterator<Item = (CreationId, EntityBlueprintId)> + '_> {
        let from_creation_id = from_creation_id.cloned().unwrap_or_else(CreationId::zero);
        Box::new(
            self.open_read_context()
                .cf(TypeAndCreationIndexedEntitiesCf)
                .iterate_group_from(&(entity_type, from_creation_id), Direction::Forward)
                .map(|((_, creation_id), entity_blueprint_id)| (creation_id, entity_blueprint_id)),
        )
    }

    fn get_blueprint_entity_iter(
        &self,
        blueprint_id: &BlueprintId,
        from_creation_id: Option<&CreationId>,
    ) -> Box<dyn Iterator<Item = (CreationId, EntityBlueprintId)> + '_> {
        let BlueprintId {
            package_address,
            blueprint_name,
        } = blueprint_id;
        let blueprint_name_hash = hash(blueprint_name);
        let from_creation_id = from_creation_id.cloned().unwrap_or_else(CreationId::zero);
        Box::new(
            self.open_read_context()
                .cf(BlueprintAndCreationIndexedObjectsCf)
                .iterate_group_from(
                    &(*package_address, blueprint_name_hash, from_creation_id),
                    Direction::Forward,
                )
                .map(
                    |((package_address, _, creation_id), object_blueprint_name)| {
                        (
                            creation_id,
                            EntityBlueprintId::of_object(
                                object_blueprint_name.node_id,
                                BlueprintId::new(
                                    &package_address,
                                    object_blueprint_name.blueprint_name,
                                ),
                            ),
                        )
                    },
                ),
        )
    }
}

impl<R: ReadableRocks> LeafSubstateValueStore for StateManagerDatabase<R> {
    fn get_associated_value(&self, tree_node_key: &StoredTreeNodeKey) -> Option<DbSubstateValue> {
        self.open_read_context()
            .cf(AssociatedStateTreeValuesCf)
            .get(tree_node_key)
    }
}<|MERGE_RESOLUTION|>--- conflicted
+++ resolved
@@ -1055,20 +1055,13 @@
         self.config.enable_local_transaction_execution_index
     }
 
-<<<<<<< HEAD
     fn are_re_node_listing_indices_enabled(&self) -> bool {
         self.config.enable_re_node_listing_indices
     }
 
-    fn get_first_stored_historical_state_version(&self) -> Option<StateVersion> {
-        if !self.config.enable_historical_substate_values {
-            return None; // state history feature disabled explicitly
-        }
-=======
     fn is_state_history_enabled(&self) -> bool {
         self.config.enable_historical_substate_values
     }
->>>>>>> c8b42a81
 
     fn get_first_stored_historical_state_version(&self) -> StateVersion {
         let first_state_tree_version = self
