/* Copyright 2021 Radix Publishing Ltd incorporated in Jersey (Channel Islands).
 *
 * Licensed under the Radix License, Version 1.0 (the "License"); you may not use this
 * file except in compliance with the License. You may obtain a copy of the License at:
 *
 * radixfoundation.org/licenses/LICENSE-v1
 *
 * The Licensor hereby grants permission for the Canonical version of the Work to be
 * published, distributed and used under or by reference to the Licensor’s trademark
 * Radix ® and use of any unregistered trade names, logos or get-up.
 *
 * The Licensor provides the Work (and each Contributor provides its Contributions) on an
 * "AS IS" BASIS, WITHOUT WARRANTIES OR CONDITIONS OF ANY KIND, either express or implied,
 * including, without limitation, any warranties or conditions of TITLE, NON-INFRINGEMENT,
 * MERCHANTABILITY, or FITNESS FOR A PARTICULAR PURPOSE.
 *
 * Whilst the Work is capable of being deployed, used and adopted (instantiated) to create
 * a distributed ledger it is your responsibility to test and validate the code, together
 * with all logic and performance of that code under all foreseeable scenarios.
 *
 * The Licensor does not make or purport to make and hereby excludes liability for all
 * and any representation, warranty or undertaking in any form whatsoever, whether express
 * or implied, to any entity or person, including any representation, warranty or
 * undertaking, as to the functionality security use, value or other characteristics of
 * any distributed ledger nor in respect the functioning or value of any tokens which may
 * be created stored or transferred using the Work. The Licensor does not warrant that the
 * Work or any use of the Work complies with any law or regulation in any territory where
 * it may be implemented or used or that it will be appropriate for any specific purpose.
 *
 * Neither the licensor nor any current or former employees, officers, directors, partners,
 * trustees, representatives, agents, advisors, contractors, or volunteers of the Licensor
 * shall be liable for any direct or indirect, special, incidental, consequential or other
 * losses of any kind, in tort, contract or otherwise (including but not limited to loss
 * of revenue, income or profits, or loss of use or data, or loss of reputation, or loss
 * of any economic or other opportunity of whatsoever nature or howsoever arising), arising
 * out of or in connection with (without limitation of any use, misuse, of any ledger system
 * or use made or its functionality or any performance or operation of any code or protocol
 * caused by bugs or programming or logic errors or otherwise);
 *
 * A. any offer, purchase, holding, use, sale, exchange or transmission of any
 * cryptographic keys, tokens or assets created, exchanged, stored or arising from any
 * interaction with the Work;
 *
 * B. any failure in a transmission or loss of any token or assets keys or other digital
 * artefacts due to errors in transmission;
 *
 * C. bugs, hacks, logic errors or faults in the Work or any communication;
 *
 * D. system software or apparatus including but not limited to losses caused by errors
 * in holding or transmitting tokens by any third-party;
 *
 * E. breaches or failure of security including hacker attacks, loss or disclosure of
 * password, loss of private key, unauthorised use or misuse of such passwords or keys;
 *
 * F. any losses including loss of anticipated savings or other benefits resulting from
 * use of the Work or any changes to the Work (however implemented).
 *
 * You are solely responsible for; testing, validating and evaluation of all operation
 * logic, functionality, security and appropriateness of using the Work for any commercial
 * or non-commercial purpose and for any reproduction or redistribution by You of the
 * Work. You assume all risks associated with Your use of the Work and the exercise of
 * permissions under this License.
 */

use std::cmp::max;
use std::collections::HashSet;
use std::fmt;

use crate::engine_prelude::*;
use crate::store::traits::*;
use crate::{
    BySubstate, CommittedTransactionIdentifiers, LedgerProof, LedgerProofOrigin,
    LedgerTransactionReceipt, LocalTransactionExecution, LocalTransactionReceipt, ReceiptTreeHash,
    StateVersion, SubstateChangeAction, TransactionTreeHash,
    VersionedCommittedTransactionIdentifiers, VersionedLedgerProof,
    VersionedLedgerTransactionReceipt, VersionedLocalTransactionExecution,
};
use node_common::utils::IsAccountExt;
use rocksdb::checkpoint::Checkpoint;
use rocksdb::{
    AsColumnFamilyRef, ColumnFamily, ColumnFamilyDescriptor, DBPinnableSlice, Direction,
    IteratorMode, Options, Snapshot, WriteBatch, DB,
};

use std::path::PathBuf;

use node_common::locks::Snapshottable;
use tracing::{error, info, warn};

use crate::accumulator_tree::storage::{ReadableAccuTreeStore, TreeSlice};
use crate::query::TransactionIdentifierLoader;
use crate::store::codecs::*;
use crate::store::historical_state::StateTreeBasedSubstateDatabase;
use crate::store::traits::gc::{
    LedgerProofsGcProgress, LedgerProofsGcStore, StateTreeGcStore, VersionedLedgerProofsGcProgress,
};
use crate::store::traits::indices::{
    CreationId, EntityBlueprintId, ObjectBlueprintName, ObjectBlueprintNameV1, ReNodeListingIndex,
    VersionedEntityBlueprintId, VersionedObjectBlueprintName,
};
use crate::store::traits::measurement::{CategoryDbVolumeStatistic, MeasurableDatabase};
use crate::store::traits::scenario::{
    ExecutedGenesisScenario, ExecutedGenesisScenarioStore, ScenarioSequenceNumber,
    VersionedExecutedGenesisScenario,
};
use crate::store::typed_cf_api::*;
use crate::transaction::{
    LedgerTransactionHash, RawLedgerTransaction, TypedTransactionIdentifiers,
};

use super::traits::extensions::*;

/// A listing of all column family names used by the Node.
///
/// This is directly needed to initialize the column families within the DB, but is also a nice
/// place to link to all of them (please see the documentation of each CF to learn about its
/// business purpose and DB schema) and to put the important general notes regarding all of them
/// (see below).
///
/// **Note on the key encoding used throughout all column families:**
/// We often rely on the RocksDB's unsurprising ability to efficiently list entries sorted
/// lexicographically by key. For this reason, our byte-level encoding of certain keys (e.g.
/// [`StateVersion`]) needs to reflect the business-level ordering of the represented concept (i.e.
/// since state versions grow, the "last" state version must have a lexicographically greatest key,
/// which means that we need to use a constant-length big-endian integer encoding).
///
/// **Note on the name strings:**
/// The `NAME` constants defined by `*Cf` structs (and referenced below) are used as database column
/// family names. Any change would effectively mean a ledger wipe. For this reason, we choose to
/// define them manually (rather than using the `Into<String>`, which is refactor-sensitive).
const ALL_COLUMN_FAMILIES: [&str; 25] = [
    RawLedgerTransactionsCf::DEFAULT_NAME,
    CommittedTransactionIdentifiersCf::VERSIONED_NAME,
    TransactionReceiptsCf::VERSIONED_NAME,
    LocalTransactionExecutionsCf::VERSIONED_NAME,
    IntentHashesCf::DEFAULT_NAME,
    NotarizedTransactionHashesCf::DEFAULT_NAME,
    LedgerTransactionHashesCf::DEFAULT_NAME,
    LedgerProofsCf::VERSIONED_NAME,
    EpochLedgerProofsCf::VERSIONED_NAME,
    ProtocolUpdateInitLedgerProofsCf::VERSIONED_NAME,
    ProtocolUpdateExecutionLedgerProofsCf::VERSIONED_NAME,
    SubstatesCf::DEFAULT_NAME,
    SubstateNodeAncestryRecordsCf::VERSIONED_NAME,
    VertexStoreCf::VERSIONED_NAME,
    StateTreeNodesCf::VERSIONED_NAME,
    StaleStateTreePartsCf::VERSIONED_NAME,
    TransactionAccuTreeSlicesCf::VERSIONED_NAME,
    ReceiptAccuTreeSlicesCf::VERSIONED_NAME,
    ExtensionsDataCf::NAME,
    AccountChangeStateVersionsCf::NAME,
    ExecutedGenesisScenariosCf::VERSIONED_NAME,
    LedgerProofsGcProgressCf::VERSIONED_NAME,
<<<<<<< HEAD
    TypeAndCreationIndexedEntitiesCf::VERSIONED_NAME,
    BlueprintAndCreationIndexedObjectsCf::VERSIONED_NAME,
    AssociatedStateHashTreeValuesCf::DEFAULT_NAME,
=======
    AssociatedStateTreeValuesCf::DEFAULT_NAME,
>>>>>>> 12a52205
];

/// Committed transactions.
/// Schema: `StateVersion.to_bytes()` -> `RawLedgerTransaction.as_ref::<[u8]>()`
/// Note: This table does not use explicit versioning wrapper, since the serialized content of
/// [`RawLedgerTransaction`] is itself versioned.
struct RawLedgerTransactionsCf;
impl DefaultCf for RawLedgerTransactionsCf {
    type Key = StateVersion;
    type Value = RawLedgerTransaction;

    const DEFAULT_NAME: &'static str = "raw_ledger_transactions";
    type KeyCodec = StateVersionDbCodec;
    type ValueCodec = RawLedgerTransactionDbCodec;
}

/// Identifiers of committed transactions.
/// Schema: `StateVersion.to_bytes()` -> `scrypto_encode(VersionedCommittedTransactionIdentifiers)`
struct CommittedTransactionIdentifiersCf;
impl VersionedCf for CommittedTransactionIdentifiersCf {
    type Key = StateVersion;
    type Value = CommittedTransactionIdentifiers;

    const VERSIONED_NAME: &'static str = "committed_transaction_identifiers";
    type KeyCodec = StateVersionDbCodec;
    type VersionedValue = VersionedCommittedTransactionIdentifiers;
}

/// Ledger receipts of committed transactions.
/// Schema: `StateVersion.to_bytes()` -> `scrypto_encode(VersionedLedgerTransactionReceipt)`
struct TransactionReceiptsCf;
impl VersionedCf for TransactionReceiptsCf {
    type Key = StateVersion;
    type Value = LedgerTransactionReceipt;

    const VERSIONED_NAME: &'static str = "transaction_receipts";
    type KeyCodec = StateVersionDbCodec;
    type VersionedValue = VersionedLedgerTransactionReceipt;
}

/// Off-ledger details of committed transaction results (stored only when configured via
/// `enable_local_transaction_execution_index`).
/// Schema: `StateVersion.to_bytes()` -> `scrypto_encode(VersionedLocalTransactionExecution)`
struct LocalTransactionExecutionsCf;
impl VersionedCf for LocalTransactionExecutionsCf {
    type Key = StateVersion;
    type Value = LocalTransactionExecution;

    const VERSIONED_NAME: &'static str = "local_transaction_executions";
    type KeyCodec = StateVersionDbCodec;
    type VersionedValue = VersionedLocalTransactionExecution;
}

/// Ledger proofs of committed transactions.
/// Schema: `StateVersion.to_bytes()` -> `scrypto_encode(VersionedLedgerProof)`
struct LedgerProofsCf;
impl VersionedCf for LedgerProofsCf {
    type Key = StateVersion;
    type Value = LedgerProof;

    const VERSIONED_NAME: &'static str = "ledger_proofs";
    type KeyCodec = StateVersionDbCodec;
    type VersionedValue = VersionedLedgerProof;
}

/// Ledger proofs of new epochs - i.e. the proofs which trigger the given `next_epoch`.
/// Schema: `Epoch.to_bytes()` -> `scrypto_encode(VersionedLedgerProof)`
/// Note: This duplicates a small subset of [`LedgerProofsCf`]'s values.
struct EpochLedgerProofsCf;
impl VersionedCf for EpochLedgerProofsCf {
    type Key = Epoch;
    type Value = LedgerProof;

    const VERSIONED_NAME: &'static str = "epoch_ledger_proofs";
    type KeyCodec = EpochDbCodec;
    type VersionedValue = VersionedLedgerProof;
}

/// Ledger proofs that initialize protocol updates, i.e. proofs of Consensus `origin`,
/// with headers containing a non-empty `next_protocol_version`.
/// Schema: `StateVersion.to_bytes()` -> `scrypto_encode(VersionedLedgerProof)`
/// Note: This duplicates a small subset of [`LedgerProofsCf`]'s values.
struct ProtocolUpdateInitLedgerProofsCf;
impl VersionedCf for ProtocolUpdateInitLedgerProofsCf {
    type Key = StateVersion;
    type Value = LedgerProof;

    const VERSIONED_NAME: &'static str = "protocol_update_init_ledger_proofs";
    type KeyCodec = StateVersionDbCodec;
    type VersionedValue = VersionedLedgerProof;
}

/// Ledger proofs of ProtocolUpdate `origin`, i.e. proofs created locally
/// while protocol update state modifications were being applied.
/// Schema: `StateVersion.to_bytes()` -> `scrypto_encode(VersionedLedgerProof)`
/// Note: This duplicates a small subset of [`LedgerProofsCf`]'s values.
struct ProtocolUpdateExecutionLedgerProofsCf;
impl VersionedCf for ProtocolUpdateExecutionLedgerProofsCf {
    type Key = StateVersion;
    type Value = LedgerProof;

    const VERSIONED_NAME: &'static str = "protocol_update_execution_ledger_proofs";
    type KeyCodec = StateVersionDbCodec;
    type VersionedValue = VersionedLedgerProof;
}

/// DB "index" table for transaction's [`IntentHash`] resolution.
/// Schema: `IntentHash.as_ref::<[u8]>()` -> `StateVersion.to_bytes()`
/// Note: This table does not use explicit versioning wrapper, since the value represents a DB
/// key of another table (and versioning DB keys is not useful).
struct IntentHashesCf;
impl DefaultCf for IntentHashesCf {
    type Key = IntentHash;
    type Value = StateVersion;

    const DEFAULT_NAME: &'static str = "intent_hashes";
    type KeyCodec = HashDbCodec<IntentHash>;
    type ValueCodec = StateVersionDbCodec;
}

/// DB "index" table for transaction's [`NotarizedTransactionHash`] resolution.
/// Schema: `NotarizedTransactionHash.as_ref::<[u8]>()` -> `StateVersion.to_bytes()`
/// Note: This table does not use explicit versioning wrapper, since the value represents a DB
/// key of another table (and versioning DB keys is not useful).
struct NotarizedTransactionHashesCf;
impl DefaultCf for NotarizedTransactionHashesCf {
    type Key = NotarizedTransactionHash;
    type Value = StateVersion;

    const DEFAULT_NAME: &'static str = "notarized_transaction_hashes";
    type KeyCodec = HashDbCodec<NotarizedTransactionHash>;
    type ValueCodec = StateVersionDbCodec;
}

/// DB "index" table for transaction's [`LedgerTransactionHash`] resolution.
/// Schema: `LedgerTransactionHash.as_ref::<[u8]>()` -> `StateVersion.to_bytes()`
/// Note: This table does not use explicit versioning wrapper, since the value represents a DB
/// key of another table (and versioning DB keys is not useful).
struct LedgerTransactionHashesCf;
impl DefaultCf for LedgerTransactionHashesCf {
    type Key = LedgerTransactionHash;
    type Value = StateVersion;

    const DEFAULT_NAME: &'static str = "ledger_transaction_hashes";
    type KeyCodec = HashDbCodec<LedgerTransactionHash>;
    type ValueCodec = StateVersionDbCodec;
}

/// Radix Engine's runtime Substate database.
/// Schema: `encode_to_rocksdb_bytes(DbPartitionKey, DbSortKey)` -> `Vec<u8>`
/// Note: This table does not use explicit versioning wrapper, since each serialized substate
/// value is already versioned.
struct SubstatesCf;
impl DefaultCf for SubstatesCf {
    type Key = DbSubstateKey;
    type Value = DbSubstateValue;

    const DEFAULT_NAME: &'static str = "substates";
    type KeyCodec = SubstateKeyDbCodec;
    type ValueCodec = DirectDbCodec;
}

/// Ancestor information for the RE Nodes of [`Substates`] (which is useful and can be computed,
/// but is not provided by the Engine itself).
/// Schema: `NodeId.0` -> `scrypto_encode(VersionedSubstateNodeAncestryRecord)`
/// Note: we do not persist records of root Nodes (which do not have any ancestor).
struct SubstateNodeAncestryRecordsCf;
impl VersionedCf for SubstateNodeAncestryRecordsCf {
    type Key = NodeId;
    type Value = SubstateNodeAncestryRecord;

    const VERSIONED_NAME: &'static str = "substate_node_ancestry_records";
    type KeyCodec = NodeIdDbCodec;
    type VersionedValue = VersionedSubstateNodeAncestryRecord;
}

/// Vertex store.
/// Schema: `[]` -> `scrypto_encode(VersionedVertexStoreBlob)`
/// Note: This is a single-entry table (i.e. the empty key is the only allowed key).
struct VertexStoreCf;
impl VersionedCf for VertexStoreCf {
    type Key = ();
    type Value = VertexStoreBlob;

    const VERSIONED_NAME: &'static str = "vertex_store";
    type KeyCodec = UnitDbCodec;
    type VersionedValue = VersionedVertexStoreBlob;
}

/// Individual nodes of the Substate database's hash tree.
/// Schema: `encode_key(StoredTreeNodeKey)` -> `scrypto_encode(VersionedTreeNode)`.
struct StateTreeNodesCf;
impl VersionedCf for StateTreeNodesCf {
    type Key = StoredTreeNodeKey;
    type Value = TreeNode;

    // Note: the legacy `state_hash_tree` name lives on here because it already got persisted.
    const VERSIONED_NAME: &'static str = "state_hash_tree_nodes";
    type KeyCodec = StoredTreeNodeKeyDbCodec;
    type VersionedValue = VersionedTreeNode;
}

/// Parts of the Substate database's hash tree that became stale at a specific state version.
/// Schema: `StateVersion.to_bytes()` -> `scrypto_encode(VersionedStaleTreeParts)`.
struct StaleStateTreePartsCf;
impl VersionedCf for StaleStateTreePartsCf {
    type Key = StateVersion;
    type Value = StaleTreeParts;

    // Note: the legacy `state_hash_tree` name lives on here because it already got persisted.
    const VERSIONED_NAME: &'static str = "stale_state_hash_tree_parts";
    type KeyCodec = StateVersionDbCodec;
    type VersionedValue = VersionedStaleTreeParts;
}

/// Transaction accumulator tree slices added at a specific state version.
/// Schema: `StateVersion.to_bytes()` -> `scrypto_encode(VersionedTransactionAccuTreeSlice)`.
struct TransactionAccuTreeSlicesCf;
impl VersionedCf for TransactionAccuTreeSlicesCf {
    type Key = StateVersion;
    type Value = TransactionAccuTreeSlice;

    const VERSIONED_NAME: &'static str = "transaction_accu_tree_slices";
    type KeyCodec = StateVersionDbCodec;
    type VersionedValue = VersionedTransactionAccuTreeSlice;
}

/// Receipt accumulator tree slices added at a specific state version.
/// Schema: `StateVersion.to_bytes()` -> `scrypto_encode(VersionedReceiptAccuTreeSlice)`.
struct ReceiptAccuTreeSlicesCf;
impl VersionedCf for ReceiptAccuTreeSlicesCf {
    type Key = StateVersion;
    type Value = ReceiptAccuTreeSlice;

    const VERSIONED_NAME: &'static str = "receipt_accu_tree_slices";
    type KeyCodec = StateVersionDbCodec;
    type VersionedValue = VersionedReceiptAccuTreeSlice;
}

/// Various data needed by extensions.
/// Schema: `ExtensionsDataKeys.to_string().as_bytes() -> Vec<u8>`.
/// Note: This table does not use explicit versioning wrapper, since each extension manages the
/// serialization of their data (of its custom type).
struct ExtensionsDataCf;
impl TypedCf for ExtensionsDataCf {
    type Key = ExtensionsDataKey;
    type Value = Vec<u8>;

    type KeyCodec = PredefinedDbCodec<ExtensionsDataKey>;
    type ValueCodec = DirectDbCodec;

    const NAME: &'static str = "extensions_data";

    fn key_codec(&self) -> PredefinedDbCodec<ExtensionsDataKey> {
        PredefinedDbCodec::new_from_string_representations(vec![
            ExtensionsDataKey::AccountChangeIndexEnabled,
            ExtensionsDataKey::AccountChangeIndexLastProcessedStateVersion,
            ExtensionsDataKey::LocalTransactionExecutionIndexEnabled,
            ExtensionsDataKey::December2023LostSubstatesRestored,
<<<<<<< HEAD
            ExtensionsDataKey::StateHashTreeAssociatedValuesStatus,
            ExtensionsDataKey::ReNodeListingIndicesLastProcessedStateVersion,
=======
            ExtensionsDataKey::StateTreeAssociatedValuesStatus,
>>>>>>> 12a52205
        ])
    }

    fn value_codec(&self) -> DirectDbCodec {
        DirectDbCodec::default()
    }
}

/// Account addresses and state versions at which they were changed.
/// Schema: `[GlobalAddress.0, StateVersion.to_bytes()].concat() -> []`.
/// Note: This is a key-only table (i.e. the empty value is the only allowed value). Given fast
/// prefix iterator from RocksDB this emulates a `Map<Account, Set<StateVersion>>`.
struct AccountChangeStateVersionsCf;
impl TypedCf for AccountChangeStateVersionsCf {
    type Key = (GlobalAddress, StateVersion);
    type Value = ();

    type KeyCodec = PrefixGlobalAddressDbCodec<StateVersion, StateVersionDbCodec>;
    type ValueCodec = UnitDbCodec;

    const NAME: &'static str = "account_change_state_versions";

    fn key_codec(&self) -> PrefixGlobalAddressDbCodec<StateVersion, StateVersionDbCodec> {
        PrefixGlobalAddressDbCodec::new(StateVersionDbCodec::default())
    }

    fn value_codec(&self) -> UnitDbCodec {
        UnitDbCodec::default()
    }
}

/// Additional details of "Scenarios" (and their transactions) executed as part of Genesis,
/// keyed by their sequence number (i.e. their index in the list of Scenarios to execute).
/// Schema: `ScenarioSequenceNumber.to_be_bytes()` -> `scrypto_encode(VersionedExecutedGenesisScenario)`
struct ExecutedGenesisScenariosCf;
impl VersionedCf for ExecutedGenesisScenariosCf {
    type Key = ScenarioSequenceNumber;
    type Value = ExecutedGenesisScenario;

    const VERSIONED_NAME: &'static str = "executed_genesis_scenarios";
    type KeyCodec = ScenarioSequenceNumberDbCodec;
    type VersionedValue = VersionedExecutedGenesisScenario;
}

/// A progress of the GC process pruning the [`LedgerProofsCf`].
/// Schema: `[]` -> `scrypto_encode(VersionedLedgerProofsGcProgress)`
/// Note: This is a single-entry table (i.e. the empty key is the only allowed key).
struct LedgerProofsGcProgressCf;
impl VersionedCf for LedgerProofsGcProgressCf {
    type Key = ();
    type Value = LedgerProofsGcProgress;

    const VERSIONED_NAME: &'static str = "ledger_proofs_gc_progress";
    type KeyCodec = UnitDbCodec;
    type VersionedValue = VersionedLedgerProofsGcProgress;
}

/// Node IDs and blueprints of all entities, indexed by their type and creation order.
/// Schema: `[EntityType as u8, StateVersion.to_be_bytes(), (index_within_txn as u32).to_be_bytes()].concat()` -> `scrypto_encode(VersionedEntityBlueprintId)`
struct TypeAndCreationIndexedEntitiesCf;
impl VersionedCf for TypeAndCreationIndexedEntitiesCf {
    type Key = (EntityType, CreationId);
    type Value = EntityBlueprintId;

    const VERSIONED_NAME: &'static str = "type_and_creation_indexed_entities";
    type KeyCodec = TypeAndCreationIndexKeyDbCodec;
    type VersionedValue = VersionedEntityBlueprintId;
}

/// Node IDs and blueprints of all objects, indexed by their blueprint ID and creation order.
/// Schema: `[PackageAddress.0, hash(blueprint_name), StateVersion.to_be_bytes(), (index_within_txn as u32).to_be_bytes()].concat()` -> `scrypto_encode(VersionedObjectBlueprintName)`
struct BlueprintAndCreationIndexedObjectsCf;
impl VersionedCf for BlueprintAndCreationIndexedObjectsCf {
    type Key = (PackageAddress, Hash, CreationId);
    type Value = ObjectBlueprintName;

    const VERSIONED_NAME: &'static str = "blueprint_and_creation_indexed_objects";
    type KeyCodec = BlueprintAndCreationIndexKeyDbCodec;
    type VersionedValue = VersionedObjectBlueprintName;
}

/// Substate values associated with leaf nodes of the state hash tree's Substate Tier.
/// Needed for [`LeafSubstateValueStore`].
/// Note: This table does not use explicit versioning wrapper, since each serialized substate
/// value is already versioned.
struct AssociatedStateTreeValuesCf;
impl DefaultCf for AssociatedStateTreeValuesCf {
    type Key = StoredTreeNodeKey;
    type Value = DbSubstateValue;

    const DEFAULT_NAME: &'static str = "associated_state_tree_values";
    type KeyCodec = StoredTreeNodeKeyDbCodec;
    type ValueCodec = DirectDbCodec;
}

/// An enum key for [`ExtensionsDataCf`].
#[derive(Eq, PartialEq, Hash, PartialOrd, Ord, Clone, Debug)]
enum ExtensionsDataKey {
    AccountChangeIndexLastProcessedStateVersion,
    AccountChangeIndexEnabled,
    LocalTransactionExecutionIndexEnabled,
    December2023LostSubstatesRestored,
<<<<<<< HEAD
    StateHashTreeAssociatedValuesStatus,
    ReNodeListingIndicesLastProcessedStateVersion,
=======
    StateTreeAssociatedValuesStatus,
>>>>>>> 12a52205
}

// IMPORTANT NOTE: the strings defined below are used as database identifiers. Any change would
// effectively clear the associated extension's state in DB. For this reason, we choose to
// define them manually (rather than using the enum's `Into<String>`, which is refactor-sensitive).
impl fmt::Display for ExtensionsDataKey {
    fn fmt(&self, f: &mut fmt::Formatter<'_>) -> fmt::Result {
        let str = match self {
            Self::AccountChangeIndexLastProcessedStateVersion => {
                "account_change_index_last_processed_state_version"
            }
            Self::AccountChangeIndexEnabled => "account_change_index_enabled",
            Self::LocalTransactionExecutionIndexEnabled => {
                "local_transaction_execution_index_enabled"
            }
            Self::December2023LostSubstatesRestored => "december_2023_lost_substates_restored",
<<<<<<< HEAD
            Self::StateHashTreeAssociatedValuesStatus => "state_hash_tree_associated_values_status",
            Self::ReNodeListingIndicesLastProcessedStateVersion => {
                "re_node_listing_indices_last_processed_state_version"
            }
=======
            Self::StateTreeAssociatedValuesStatus => "state_tree_associated_values_status",
>>>>>>> 12a52205
        };
        write!(f, "{str}")
    }
}

/// A redefined RocksDB's "key and value bytes" tuple (the original one lives in a private module).
pub type KVBytes = (Box<[u8]>, Box<[u8]>);

/// A trait capturing the common read methods present both in a "direct" RocksDB instance and in its
/// snapshots.
///
/// The library we use (a thin C wrapper, really) does not introduce this trivial and natural trait
/// itself, while we desperately need it to abstract the DB-reading code from the actual source of
/// data.
///
/// A note on changed error handling:
/// The original methods typically return [`Result`]s. Our trait assumes panics instead, since we
/// treat all database access errors as fatal anyways.
pub trait ReadableRocks {
    /// Resolves the column family by name.
    fn cf_handle(&self, name: &str) -> &ColumnFamily;

    /// Starts iteration over key-value pairs, according to the given [`IteratorMode`].
    fn iterator_cf(
        &self,
        cf: &impl AsColumnFamilyRef,
        mode: IteratorMode,
    ) -> Box<dyn Iterator<Item = KVBytes> + '_>;

    /// Gets a single value by key.
    fn get_pinned_cf(
        &self,
        cf: &impl AsColumnFamilyRef,
        key: impl AsRef<[u8]>,
    ) -> Option<DBPinnableSlice>;

    /// Gets multiple values by keys.
    ///
    /// Syntax note:
    /// The `<'a>` here is not special at all: it could technically be 100% inferred. Just the
    /// compiler feature allowing to skip it from within the `<Item = &...>` is not yet stable.
    /// TODO(when the rustc feature mentioned above becomes stable): get rid of the `<'a>`.
    fn multi_get_cf<'a>(
        &'a self,
        keys: impl IntoIterator<Item = (&'a (impl AsColumnFamilyRef + 'a), impl AsRef<[u8]>)>,
    ) -> Vec<Option<Vec<u8>>>;
}

/// A write-supporting extension of the [`ReadableRocks`].
///
/// Naturally, it is expected that only a "direct" RocksDB instance can implement this one.
pub trait WriteableRocks: ReadableRocks {
    /// Atomically writes the given batch of updates.
    fn write(&self, batch: WriteBatch);

    /// Returns a snapshot of the current state.
    fn snapshot(&self) -> SnapshotRocks;
}

/// A [`ReadableRocks`] instance opened as secondary instance.
pub trait SecondaryRocks: ReadableRocks {
    /// Tries to catch up with the primary by reading as much as possible from the
    /// log files.
    fn try_catchup_with_primary(&self);
}

/// RocksDB checkpoint support.
pub trait CheckpointableRocks {
    fn create_checkpoint(&self, checkpoint_path: PathBuf) -> Result<(), rocksdb::Error>;
}

/// Direct RocksDB instance.
pub struct DirectRocks {
    db: DB,
}

impl ReadableRocks for DirectRocks {
    fn cf_handle(&self, name: &str) -> &ColumnFamily {
        self.db.cf_handle(name).expect(name)
    }

    fn iterator_cf(
        &self,
        cf: &impl AsColumnFamilyRef,
        mode: IteratorMode,
    ) -> Box<dyn Iterator<Item = KVBytes> + '_> {
        Box::new(
            self.db
                .iterator_cf(cf, mode)
                .map(|result| result.expect("reading from DB iterator")),
        )
    }

    fn get_pinned_cf(
        &self,
        cf: &impl AsColumnFamilyRef,
        key: impl AsRef<[u8]>,
    ) -> Option<DBPinnableSlice> {
        self.db.get_pinned_cf(cf, key).expect("DB get by key")
    }

    fn multi_get_cf<'a>(
        &'a self,
        keys: impl IntoIterator<Item = (&'a (impl AsColumnFamilyRef + 'a), impl AsRef<[u8]>)>,
    ) -> Vec<Option<Vec<u8>>> {
        self.db
            .multi_get_cf(keys)
            .into_iter()
            .map(|result| result.expect("batch DB get by key"))
            .collect()
    }
}

impl WriteableRocks for DirectRocks {
    fn write(&self, batch: WriteBatch) {
        self.db.write(batch).expect("DB write batch");
    }

    fn snapshot(&self) -> SnapshotRocks {
        SnapshotRocks {
            db: &self.db,
            snapshot: self.db.snapshot(),
        }
    }
}

impl SecondaryRocks for DirectRocks {
    fn try_catchup_with_primary(&self) {
        self.db
            .try_catch_up_with_primary()
            .expect("secondary DB catchup");
    }
}

impl CheckpointableRocks for DirectRocks {
    fn create_checkpoint(&self, checkpoint_path: PathBuf) -> Result<(), rocksdb::Error> {
        create_checkpoint(&self.db, checkpoint_path)
    }
}

impl<'db> CheckpointableRocks for SnapshotRocks<'db> {
    fn create_checkpoint(&self, checkpoint_path: PathBuf) -> Result<(), rocksdb::Error> {
        create_checkpoint(self.db, checkpoint_path)
    }
}

fn create_checkpoint(db: &DB, checkpoint_path: PathBuf) -> Result<(), rocksdb::Error> {
    let checkpoint = Checkpoint::new(db)?;
    checkpoint.create_checkpoint(checkpoint_path)?;
    Ok(())
}

/// Snapshot of RocksDB.
///
/// Implementation note:
/// The original [`DB`] reference is interestingly kept internally by the [`Snapshot`] as well.
/// However, we need direct access to it for the [`Self::cf_handle()`] reasons.
pub struct SnapshotRocks<'db> {
    db: &'db DB,
    snapshot: Snapshot<'db>,
}

impl<'db> ReadableRocks for SnapshotRocks<'db> {
    fn cf_handle(&self, name: &str) -> &ColumnFamily {
        self.db.cf_handle(name).expect(name)
    }

    fn iterator_cf(
        &self,
        cf: &impl AsColumnFamilyRef,
        mode: IteratorMode,
    ) -> Box<dyn Iterator<Item = KVBytes> + '_> {
        Box::new(
            self.snapshot
                .iterator_cf(cf, mode)
                .map(|result| result.expect("reading from snapshot DB iterator")),
        )
    }

    fn get_pinned_cf(
        &self,
        cf: &impl AsColumnFamilyRef,
        key: impl AsRef<[u8]>,
    ) -> Option<DBPinnableSlice> {
        self.snapshot
            .get_pinned_cf(cf, key)
            .expect("snapshot DB get by key")
    }

    fn multi_get_cf<'a>(
        &'a self,
        keys: impl IntoIterator<Item = (&'a (impl AsColumnFamilyRef + 'a), impl AsRef<[u8]>)>,
    ) -> Vec<Option<Vec<u8>>> {
        self.snapshot
            .multi_get_cf(keys)
            .into_iter()
            .map(|result| result.expect("batch snapshot DB get by key"))
            .collect()
    }
}

pub type ActualStateManagerDatabase = StateManagerDatabase<DirectRocks>;

impl<'db> Snapshottable<'db> for StateManagerDatabase<DirectRocks> {
    type Snapshot = StateManagerDatabase<SnapshotRocks<'db>>;

    // TODO(potential performance gain): This is the place where we could use a cached snapshot
    // instead of creating a new one. There are a few options: e.g. cache on-demand (after
    // detecting that DB version has grown) or actively hot-swap a snapshot after each batch-write.
    // However, maybe it's not worth optimizing for at all: according to the measurements from
    // RocksDB authors (https://github.com/facebook/rocksdb/issues/5083), rapid snapshotting *can*
    // become a performance problem, but only at rates way above our use-cases (i.e. >10K snapshots
    // per second).
    fn snapshot(&'db self) -> Self::Snapshot {
        let StateManagerDatabase { config, rocks } = self;
        StateManagerDatabase {
            config: config.clone(),
            rocks: rocks.snapshot(),
        }
    }
}

/// A RocksDB-backed persistence layer for state manager.
pub struct StateManagerDatabase<R> {
    /// Database config.
    ///
    /// The config is passed during construction, validated, persisted, and effectively immutable
    /// during the state manager's lifetime. This field only acts as a cache.
    config: DatabaseConfig,

    /// Underlying RocksDB instance.
    rocks: R,
}

impl ActualStateManagerDatabase {
    pub fn new(
        root_path: PathBuf,
        config: DatabaseConfig,
        network: &NetworkDefinition,
    ) -> Result<Self, DatabaseConfigValidationError> {
        let mut db_opts = Options::default();
        db_opts.create_if_missing(true);
        db_opts.create_missing_column_families(true);

        let column_families: Vec<ColumnFamilyDescriptor> = ALL_COLUMN_FAMILIES
            .iter()
            .map(|cf| ColumnFamilyDescriptor::new(cf.to_string(), Options::default()))
            .collect();

        let db = DB::open_cf_descriptors(&db_opts, root_path.as_path(), column_families).unwrap();

        let state_manager_database = StateManagerDatabase {
            config,
            rocks: DirectRocks { db },
        };

        state_manager_database.validate_and_persist_new_config()?;

        state_manager_database.catchup_account_change_index();
        state_manager_database.restore_december_2023_lost_substates(network);
        state_manager_database.ensure_historical_substate_values();

        if state_manager_database.config.enable_re_node_listing_indices {
            state_manager_database.catchup_re_node_listing_indices()
        }

        Ok(state_manager_database)
    }
}

impl<R: ReadableRocks> StateManagerDatabase<R> {
    /// Creates a readonly [`StateManagerDatabase`] that allows only reading from the store, while
    /// some other process is writing to it.
    ///
    /// This is required for the [`ledger-tools`] CLI tool which only reads data from the database
    /// and does not write anything to it. Without this constructor, if [`StateManagerDatabase::new`] is
    /// used by the [`ledger-tools`] CLI then it leads to a lock contention as two threads would
    /// want to have a write lock over the database. This provides the [`ledger-tools`] CLI with a
    /// way of making it clear that it only wants read lock and not a write lock.
    ///
    /// [`ledger-tools`]: https://github.com/radixdlt/ledger-tools
    pub fn new_read_only(root_path: PathBuf) -> StateManagerDatabase<impl ReadableRocks> {
        let mut db_opts = Options::default();
        db_opts.create_if_missing(false);
        db_opts.create_missing_column_families(false);

        let column_families: Vec<ColumnFamilyDescriptor> = ALL_COLUMN_FAMILIES
            .iter()
            .map(|cf| ColumnFamilyDescriptor::new(cf.to_string(), Options::default()))
            .collect();

        let db = DB::open_cf_descriptors_read_only(
            &db_opts,
            root_path.as_path(),
            column_families,
            false,
        )
        .unwrap();

        StateManagerDatabase {
            config: DatabaseConfig {
                enable_local_transaction_execution_index: false,
                enable_account_change_index: false,
                enable_historical_substate_values: false,
                enable_re_node_listing_indices: false,
            },
            rocks: DirectRocks { db },
        }
    }
}

impl<R: SecondaryRocks> StateManagerDatabase<R> {
    /// Creates a [`StateManagerDatabase`] as a secondary instance which may catch up with the
    /// primary.
    pub fn new_as_secondary(
        root_path: PathBuf,
        temp_path: PathBuf,
        column_families: Vec<&str>,
    ) -> StateManagerDatabase<impl SecondaryRocks> {
        let mut db_opts = Options::default();
        db_opts.create_if_missing(false);
        db_opts.create_missing_column_families(false);

        let column_families: Vec<ColumnFamilyDescriptor> = column_families
            .iter()
            .map(|cf| ColumnFamilyDescriptor::new(cf.to_string(), Options::default()))
            .collect();

        let db = DB::open_cf_descriptors_as_secondary(
            &db_opts,
            root_path.as_path(),
            temp_path.as_path(),
            column_families,
        )
        .unwrap();

        StateManagerDatabase {
            config: DatabaseConfig {
                enable_local_transaction_execution_index: false,
                enable_account_change_index: false,
                enable_historical_substate_values: false,
                enable_re_node_listing_indices: false,
            },
            rocks: DirectRocks { db },
        }
    }

    pub fn try_catchup_with_primary(&self) {
        self.rocks.try_catchup_with_primary();
    }
}

impl<R: ReadableRocks> StateManagerDatabase<R> {
    /// Starts a read-only interaction with the DB through per-CF type-safe APIs.
    fn open_read_context(&self) -> TypedDbContext<R, NoWriteSupport> {
        TypedDbContext::new(&self.rocks, NoWriteSupport)
    }
}

impl<R: WriteableRocks> StateManagerDatabase<R> {
    /// Starts a read/buffered-write interaction with the DB through per-CF type-safe APIs.
    fn open_rw_context(&self) -> TypedDbContext<R, BufferedWriteSupport<R>> {
        TypedDbContext::new(&self.rocks, BufferedWriteSupport::new(&self.rocks))
    }
}

impl<R: WriteableRocks> StateManagerDatabase<R> {
    fn validate_and_persist_new_config(&self) -> Result<(), DatabaseConfigValidationError> {
        let stored_config_state = self.read_config_state();
        self.config.validate(&stored_config_state)?;
        self.write_config();
        Ok(())
    }

    fn read_config_state(&self) -> DatabaseConfigState {
        let db_context = self.open_read_context();
        let extension_data_cf = db_context.cf(ExtensionsDataCf);
        let account_change_index_enabled = extension_data_cf
            .get(&ExtensionsDataKey::AccountChangeIndexEnabled)
            .map(|bytes| scrypto_decode::<bool>(&bytes).unwrap());
        let local_transaction_execution_index_enabled = extension_data_cf
            .get(&ExtensionsDataKey::LocalTransactionExecutionIndexEnabled)
            .map(|bytes| scrypto_decode::<bool>(&bytes).unwrap());
        DatabaseConfigState {
            account_change_index_enabled,
            local_transaction_execution_index_enabled,
        }
    }

    fn write_config(&self) {
        let db_context = self.open_rw_context();
        let extension_data_cf = db_context.cf(ExtensionsDataCf);
        extension_data_cf.put(
            &ExtensionsDataKey::AccountChangeIndexEnabled,
            &scrypto_encode(&self.config.enable_account_change_index).unwrap(),
        );
        extension_data_cf.put(
            &ExtensionsDataKey::LocalTransactionExecutionIndexEnabled,
            &scrypto_encode(&self.config.enable_local_transaction_execution_index).unwrap(),
        );
        // Note: the remaining `DatabaseConfig::enable_historical_substate_values` is recorded under
        // `ExtensionsDataKey::StateTreeAssociatedValuesStatus` by the "initialize values"
        // logic, after populating the actual values - so that it correctly handles unexpected
        // Node's restarts.
    }
}

impl<R: WriteableRocks> StateManagerDatabase<R> {
    /// Ensures that the database structures related to historical Substate values are initialized
    /// properly, according to the database configuration.
    ///
    /// Most notably: if the historical state feature becomes enabled, this method runs the
    /// [`Self::populate_state_tree_associated_substate_values()`] initialization and records its
    /// success afterwards. With this approach, the lengthy backfill is tolerant to the Node's
    /// restarts (i.e. it will simply be re-run).
    fn ensure_historical_substate_values(&self) {
        let db_context = self.open_rw_context();
        let extension_data_cf = db_context.cf(ExtensionsDataCf);
        let status = extension_data_cf
            .get(&ExtensionsDataKey::StateTreeAssociatedValuesStatus)
            .map(|bytes| {
                scrypto_decode::<VersionedStateTreeAssociatedValuesStatus>(&bytes)
                    .unwrap()
                    .into_latest()
            });

        if self.config.enable_historical_substate_values {
            if let Some(status) = status {
                info!("Historical Substate values enabled since {:?}", status);
            } else {
                let current_version = self.max_state_version();
                info!(
                    "Enabling historical Substate values at {:?}",
                    current_version
                );
                self.populate_state_tree_associated_substate_values(current_version);
                let status = StateTreeAssociatedValuesStatusV1 {
                    values_associated_from: current_version,
                };
                extension_data_cf.put(
                    &ExtensionsDataKey::StateTreeAssociatedValuesStatus,
                    &scrypto_encode(&VersionedStateTreeAssociatedValuesStatus::from(status))
                        .unwrap(),
                );
            }
        } else {
            if let Some(status) = status {
                info!(
                    "Disabling historical Substate values (were enabled since {:?})",
                    status.values_associated_from
                );
                extension_data_cf.delete(&ExtensionsDataKey::StateTreeAssociatedValuesStatus);
            } else {
                info!("Historical Substate values remain disabled");
            }
            // The line below wipes the entire historical values table, which may rise questions:
            //
            // - Why do we even need to wipe it?
            //   In theory, the associated values could be automatically, gradually deleted by
            //   the GC process (by simply catching up to the current state version). However, the
            //   GC is not "free" (i.e. it performs no-op delete operations), so we prefer to
            //   actually skip it if the history feature is disabled. Thus, we also have to clear
            //   the leftovers when we disable the history here.
            //
            // - So could we only wipe when we actually switch from "enabled" to "disabled"?
            //   If we only considered happy-paths - yes. But we also want to handle the situation
            //   where the backfill (i.e. `populate_state_tree_associated_substate_values()`) is
            //   interrupted, and then the Node is restarted with the history disabled. In such
            //   case, the history was never really enabled (since the backfill did not finish!),
            //   so it remains disabled, and yet we have that backfill's partial results persisted
            //   in the DB (unreachable, yet never GCed). It is cheap enough to simply ensure that
            //   this table is empty on every history-disabled boot-up.
            db_context.cf(AssociatedStateTreeValuesCf).delete_all();
        }
    }

    /// Traverses the entire state hash tree at the given version (which necessarily must be the
    /// current version) and populates [`AssociatedStateTreeValuesCf`] for all the Substate
    /// leaf keys, using values from the [`SubstateDatabase`].
    ///
    /// The writing is implemented in byte-size-driven batches (since Substates' sizes vary a lot).
    fn populate_state_tree_associated_substate_values(&self, current_version: StateVersion) {
        const SUBSTATE_BATCH_BYTE_SIZE: usize = 50 * 1024 * 1024; // arbitrary 50 MB work chunks

        let db_context = self.open_rw_context();
        let associated_values_cf = db_context.cf(AssociatedStateTreeValuesCf);
        let substate_leaf_keys =
            StateTreeBasedSubstateDatabase::new(self, current_version).iter_substate_leaf_keys();
        for (tree_node_key, (partition_key, sort_key)) in substate_leaf_keys {
            let value = self
                .get_substate(&partition_key, &sort_key)
                .expect("substate value referenced by hash tree does not exist");
            associated_values_cf.put(&tree_node_key, &value);
            if db_context.buffered_data_size() >= SUBSTATE_BATCH_BYTE_SIZE {
                db_context.flush();
                info!(
                    "Populated historical values up to tree node key {} (Substate key {:?}:{:?})",
                    tree_node_key.nibble_path(),
                    SpreadPrefixKeyMapper::from_db_partition_key(&partition_key),
                    hex::encode(&sort_key.0),
                );
            }
        }
        info!("Finished capturing all current Substate values as historical");
    }
}

impl<R: ReadableRocks> ConfigurableDatabase for StateManagerDatabase<R> {
    fn is_account_change_index_enabled(&self) -> bool {
        self.config.enable_account_change_index
    }

    fn is_local_transaction_execution_index_enabled(&self) -> bool {
        self.config.enable_local_transaction_execution_index
    }

    fn are_re_node_listing_indices_enabled(&self) -> bool {
        self.config.enable_re_node_listing_indices
    }

    fn get_first_stored_historical_state_version(&self) -> Option<StateVersion> {
        if !self.config.enable_historical_substate_values {
            return None; // state history feature disabled explicitly
        }

        let first_state_tree_version = self
            .open_read_context()
            .cf(StaleStateTreePartsCf)
            .get_first_key();
        let Some(first_state_tree_version) = first_state_tree_version else {
            return None; // JMT past gets immediately GC'ed - the history length must be 0
        };

        // we also need to take the "still collecting the max history length" case into account:
        let values_associated_from = self
            .open_read_context()
            .cf(ExtensionsDataCf)
            .get(&ExtensionsDataKey::StateTreeAssociatedValuesStatus)
            .map(|bytes| {
                scrypto_decode::<VersionedStateTreeAssociatedValuesStatus>(&bytes)
                    .unwrap()
                    .into_latest()
            })
            .expect("state history feature enabled, but its metadata not found")
            .values_associated_from;

        Some(max(first_state_tree_version, values_associated_from))
    }
}

impl MeasurableDatabase for ActualStateManagerDatabase {
    fn get_data_volume_statistics(&self) -> Vec<CategoryDbVolumeStatistic> {
        let mut statistics = ALL_COLUMN_FAMILIES
            .iter()
            .map(|cf_name| {
                (
                    cf_name.to_string(),
                    CategoryDbVolumeStatistic::zero(cf_name.to_string()),
                )
            })
            .collect::<IndexMap<_, _>>();
        let live_files = match self.rocks.db.live_files() {
            Ok(live_files) => live_files,
            Err(err) => {
                warn!("could not get DB live files; returning 0: {:?}", err);
                Vec::new()
            }
        };
        for live_file in live_files {
            let Some(statistic) = statistics.get_mut(&live_file.column_family_name) else {
                warn!("LiveFile of unknown column family: {:?}", live_file);
                continue;
            };
            statistic.add_sst_summary(
                live_file.num_entries,
                live_file.num_deletions,
                live_file.size,
                live_file.level,
            );
        }
        statistics.into_values().collect()
    }

    fn count_entries(&self, category_name: &str) -> usize {
        self.rocks
            .iterator_cf(self.rocks.cf_handle(category_name), IteratorMode::Start)
            .count()
    }
}

impl<R: WriteableRocks> CommitStore for StateManagerDatabase<R> {
    fn commit(&self, commit_bundle: CommitBundle) {
        let db_context = self.open_rw_context();

        // Check for duplicate intent/payload hashes in the commit request
        let mut user_transactions_count = 0;
        let mut processed_intent_hashes = HashSet::new();
        let transactions_count = commit_bundle.transactions.len();
        let mut processed_ledger_transaction_hashes = HashSet::new();

        let commit_ledger_header = &commit_bundle.proof.ledger_header;
        let commit_state_version = commit_ledger_header.state_version;

        for transaction_bundle in commit_bundle.transactions {
            let payload_identifiers = &transaction_bundle.identifiers.payload;
            if let TypedTransactionIdentifiers::User { intent_hash, .. } =
                &payload_identifiers.typed
            {
                processed_intent_hashes.insert(*intent_hash);
                user_transactions_count += 1;
            }
            processed_ledger_transaction_hashes.insert(payload_identifiers.ledger_transaction_hash);
            self.add_transaction_to_write_batch(&db_context, transaction_bundle);
        }

        if processed_intent_hashes.len() != user_transactions_count {
            panic!("Commit request contains duplicate intent hashes");
        }

        if processed_ledger_transaction_hashes.len() != transactions_count {
            panic!("Commit request contains duplicate ledger transaction hashes");
        }

        db_context
            .cf(LedgerProofsCf)
            .put(&commit_state_version, &commit_bundle.proof);

        if let Some(next_epoch) = &commit_ledger_header.next_epoch {
            db_context
                .cf(EpochLedgerProofsCf)
                .put(&next_epoch.epoch, &commit_bundle.proof);
        }

        if commit_ledger_header.next_protocol_version.is_some() {
            db_context
                .cf(ProtocolUpdateInitLedgerProofsCf)
                .put(&commit_state_version, &commit_bundle.proof);
        }

        if let LedgerProofOrigin::ProtocolUpdate { .. } = &commit_bundle.proof.origin {
            db_context
                .cf(ProtocolUpdateExecutionLedgerProofsCf)
                .put(&commit_state_version, &commit_bundle.proof);
        }

        let substates_cf = db_context.cf(SubstatesCf);
        for (node_key, node_updates) in &commit_bundle.substate_store_update.updates.node_updates {
            for (partition_num, partition_updates) in &node_updates.partition_updates {
                let partition_key = DbPartitionKey {
                    node_key: node_key.clone(),
                    partition_num: *partition_num,
                };
                match partition_updates {
                    PartitionDatabaseUpdates::Delta { substate_updates } => {
                        for (sort_key, update) in substate_updates {
                            let substate_key = (partition_key.clone(), sort_key.clone());
                            match update {
                                DatabaseUpdate::Set(substate_value) => {
                                    substates_cf.put(&substate_key, substate_value);
                                }
                                DatabaseUpdate::Delete => {
                                    substates_cf.delete(&substate_key);
                                }
                            }
                        }
                    }
                    PartitionDatabaseUpdates::Reset {
                        new_substate_values,
                    } => {
                        substates_cf.delete_group(&partition_key);
                        for (sort_key, value) in new_substate_values {
                            substates_cf.put(&(partition_key.clone(), sort_key.clone()), value);
                        }
                    }
                }
            }
        }

        if let Some(vertex_store) = commit_bundle.vertex_store {
            db_context.cf(VertexStoreCf).put(&(), &vertex_store);
        }

        let state_tree_update = commit_bundle.state_tree_update;
        for (key, node) in state_tree_update.new_nodes {
            db_context.cf(StateTreeNodesCf).put(&key, &node);
        }
        for (version, stale_parts) in state_tree_update.stale_tree_parts_at_state_version {
            db_context
                .cf(StaleStateTreePartsCf)
                .put(&version, &stale_parts);
        }

        for (node_ids, record) in commit_bundle.new_substate_node_ancestry_records {
            for node_id in node_ids {
                db_context
                    .cf(SubstateNodeAncestryRecordsCf)
                    .put(&node_id, &record);
            }
        }

        if self.config.enable_historical_substate_values {
            let associated_values_cf = db_context.cf(AssociatedStateTreeValuesCf);
            for new_leaf_substate_key in commit_bundle.new_leaf_substate_keys {
                let LeafSubstateKeyAssociation {
                    tree_node_key,
                    substate_key,
                    cause,
                } = new_leaf_substate_key;
                let substate_value = match cause {
                    AssociationCause::SubstateUpsert => commit_bundle
                        .substate_store_update
                        .get_upserted_value(&substate_key)
                        .map(Cow::Borrowed)
                        .expect("upserted value not found in database updates"),
                    AssociationCause::TreeRestructuring => db_context
                        .cf(SubstatesCf)
                        .get(&substate_key)
                        .map(Cow::Owned)
                        .expect("unchanged value not found in substate database"),
                };
                associated_values_cf.put(&tree_node_key, substate_value.as_ref());
            }
        }

        db_context
            .cf(TransactionAccuTreeSlicesCf)
            .put(&commit_state_version, &commit_bundle.transaction_tree_slice);
        db_context
            .cf(ReceiptAccuTreeSlicesCf)
            .put(&commit_state_version, &commit_bundle.receipt_tree_slice);
    }
}

impl<R: WriteableRocks> StateManagerDatabase<R> {
    fn add_transaction_to_write_batch(
        &self,
        db_context: &TypedDbContext<R, BufferedWriteSupport<R>>,
        transaction_bundle: CommittedTransactionBundle,
    ) {
        if self.is_account_change_index_enabled() {
            self.batch_update_account_change_index_from_committed_transaction(
                db_context,
                &transaction_bundle,
            );
        }

        if self.config.enable_re_node_listing_indices {
            self.batch_update_re_node_listing_indices(
                db_context,
                transaction_bundle.state_version,
                &transaction_bundle
                    .receipt
                    .on_ledger
                    .state_changes
                    .substate_level_changes,
            );
        }

        let CommittedTransactionBundle {
            state_version,
            raw,
            receipt,
            identifiers,
        } = transaction_bundle;
        let ledger_transaction_hash = identifiers.payload.ledger_transaction_hash;

        // TEMPORARY until this is handled in the engine: we store both an intent lookup and the transaction itself
        if let TypedTransactionIdentifiers::User {
            intent_hash,
            notarized_transaction_hash,
            ..
        } = &identifiers.payload.typed
        {
            /* For user transactions we only need to check for duplicate intent hashes to know
            that user payload hash and ledger payload hash are also unique. */

            let maybe_existing_state_version = db_context.cf(IntentHashesCf).get(intent_hash);
            if let Some(existing_state_version) = maybe_existing_state_version {
                panic!(
                    "Attempted to save intent hash {:?} which already exists at state version {:?}",
                    intent_hash, existing_state_version
                );
            }

            db_context
                .cf(IntentHashesCf)
                .put(intent_hash, &state_version);
            db_context
                .cf(NotarizedTransactionHashesCf)
                .put(notarized_transaction_hash, &state_version);
        } else {
            let maybe_existing_state_version = db_context
                .cf(LedgerTransactionHashesCf)
                .get(&ledger_transaction_hash);
            if let Some(existing_state_version) = maybe_existing_state_version {
                panic!(
                    "Attempted to save ledger transaction hash {:?} which already exists at state version {:?}",
                    ledger_transaction_hash,
                    existing_state_version
                );
            }
        }

        db_context
            .cf(LedgerTransactionHashesCf)
            .put(&ledger_transaction_hash, &state_version);
        db_context
            .cf(RawLedgerTransactionsCf)
            .put(&state_version, &raw);
        db_context
            .cf(CommittedTransactionIdentifiersCf)
            .put(&state_version, &identifiers);
        db_context
            .cf(TransactionReceiptsCf)
            .put(&state_version, &receipt.on_ledger);

        if self.is_local_transaction_execution_index_enabled() {
            db_context
                .cf(LocalTransactionExecutionsCf)
                .put(&state_version, &receipt.local_execution);
        }
    }
}

impl<R: WriteableRocks> ExecutedGenesisScenarioStore for StateManagerDatabase<R> {
    fn put_scenario(&self, number: ScenarioSequenceNumber, scenario: ExecutedGenesisScenario) {
        self.open_rw_context()
            .cf(ExecutedGenesisScenariosCf)
            .put(&number, &scenario);
    }

    fn list_all_scenarios(&self) -> Vec<(ScenarioSequenceNumber, ExecutedGenesisScenario)> {
        self.open_read_context()
            .cf(ExecutedGenesisScenariosCf)
            .iterate(Direction::Forward)
            .collect()
    }
}

pub struct RocksDBCommittedTransactionBundleIterator<'r> {
    state_version: StateVersion,
    txns_iter: Box<dyn Iterator<Item = (StateVersion, RawLedgerTransaction)> + 'r>,
    ledger_receipts_iter: Box<dyn Iterator<Item = (StateVersion, LedgerTransactionReceipt)> + 'r>,
    local_executions_iter: Box<dyn Iterator<Item = (StateVersion, LocalTransactionExecution)> + 'r>,
    identifiers_iter:
        Box<dyn Iterator<Item = (StateVersion, CommittedTransactionIdentifiers)> + 'r>,
}

impl<'r> RocksDBCommittedTransactionBundleIterator<'r> {
    fn new<R: ReadableRocks, W: WriteSupport>(
        from_state_version: StateVersion,
        db_context: TypedDbContext<'r, R, W>,
    ) -> Self {
        Self {
            state_version: from_state_version,
            txns_iter: db_context
                .cf(RawLedgerTransactionsCf)
                .iterate_from(&from_state_version, Direction::Forward),
            ledger_receipts_iter: db_context
                .cf(TransactionReceiptsCf)
                .iterate_from(&from_state_version, Direction::Forward),
            local_executions_iter: db_context
                .cf(LocalTransactionExecutionsCf)
                .iterate_from(&from_state_version, Direction::Forward),
            identifiers_iter: db_context
                .cf(CommittedTransactionIdentifiersCf)
                .iterate_from(&from_state_version, Direction::Forward),
        }
    }
}

impl<'r> Iterator for RocksDBCommittedTransactionBundleIterator<'r> {
    type Item = CommittedTransactionBundle;

    fn next(&mut self) -> Option<Self::Item> {
        let Some((txn_version, txn)) = self.txns_iter.next() else {
            return None;
        };

        let (ledger_receipt_version, ledger_receipt) = self
            .ledger_receipts_iter
            .next()
            .expect("missing ledger receipt");
        let (local_execution_version, local_execution) = self
            .local_executions_iter
            .next()
            .expect("missing local transaction execution");
        let (identifiers_version, identifiers) = self
            .identifiers_iter
            .next()
            .expect("missing transaction identifiers");

        let current_state_version = self.state_version;
        for (other_row_description, other_row_version) in [
            ("transaction version", txn_version),
            ("ledger receipt version", ledger_receipt_version),
            ("local execution version", local_execution_version),
            ("identifiers version", identifiers_version),
        ] {
            if other_row_version != current_state_version {
                panic!("DB inconsistency! {other_row_description} ({other_row_version}) doesn't match expected state version ({current_state_version})");
            }
        }

        self.state_version = self
            .state_version
            .next()
            .expect("Invalid next state version!");

        Some(CommittedTransactionBundle {
            state_version: current_state_version,
            raw: txn,
            receipt: LocalTransactionReceipt {
                on_ledger: ledger_receipt,
                local_execution,
            },
            identifiers,
        })
    }
}

impl<R: ReadableRocks> IterableTransactionStore for StateManagerDatabase<R> {
    fn get_committed_transaction_bundle_iter(
        &self,
        from_state_version: StateVersion,
    ) -> Box<dyn Iterator<Item = CommittedTransactionBundle> + '_> {
        // This should not happen. This interface should be used after checking (e.g. `node-http-apis/src/core-api/handlers/`).
        // However, with or without this debug_assert there would still be a panic if LocalTransactionExecution is missing.
        debug_assert!(self.is_local_transaction_execution_index_enabled());

        Box::new(RocksDBCommittedTransactionBundleIterator::new(
            from_state_version,
            self.open_read_context(),
        ))
    }
}

impl<R: ReadableRocks> QueryableTransactionStore for StateManagerDatabase<R> {
    fn get_committed_transaction(
        &self,
        state_version: StateVersion,
    ) -> Option<RawLedgerTransaction> {
        self.open_read_context()
            .cf(RawLedgerTransactionsCf)
            .get(&state_version)
    }

    fn get_committed_transaction_identifiers(
        &self,
        state_version: StateVersion,
    ) -> Option<CommittedTransactionIdentifiers> {
        self.open_read_context()
            .cf(CommittedTransactionIdentifiersCf)
            .get(&state_version)
    }

    fn get_committed_ledger_transaction_receipt(
        &self,
        state_version: StateVersion,
    ) -> Option<LedgerTransactionReceipt> {
        self.open_read_context()
            .cf(TransactionReceiptsCf)
            .get(&state_version)
    }

    fn get_committed_local_transaction_execution(
        &self,
        state_version: StateVersion,
    ) -> Option<LocalTransactionExecution> {
        self.open_read_context()
            .cf(LocalTransactionExecutionsCf)
            .get(&state_version)
    }

    fn get_committed_local_transaction_receipt(
        &self,
        state_version: StateVersion,
    ) -> Option<LocalTransactionReceipt> {
        let ledger_transaction_receipt =
            self.get_committed_ledger_transaction_receipt(state_version);
        let local_transaction_execution =
            self.get_committed_local_transaction_execution(state_version);
        match (ledger_transaction_receipt, local_transaction_execution) {
            (Some(on_ledger), Some(local_execution)) => Some(LocalTransactionReceipt {
                on_ledger,
                local_execution,
            }),
            (None, Some(_)) => panic!("missing ledger receipt at state version {state_version}"),
            (Some(_), None) => {
                if self.is_local_transaction_execution_index_enabled() {
                    panic!("missing local execution at state version {state_version}")
                }
                None
            }
            (None, None) => None,
        }
    }
}

impl<R: ReadableRocks> TransactionIndex<&IntentHash> for StateManagerDatabase<R> {
    fn get_txn_state_version_by_identifier(
        &self,
        intent_hash: &IntentHash,
    ) -> Option<StateVersion> {
        self.open_read_context().cf(IntentHashesCf).get(intent_hash)
    }
}

impl<R: ReadableRocks> TransactionIndex<&NotarizedTransactionHash> for StateManagerDatabase<R> {
    fn get_txn_state_version_by_identifier(
        &self,
        notarized_transaction_hash: &NotarizedTransactionHash,
    ) -> Option<StateVersion> {
        self.open_read_context()
            .cf(NotarizedTransactionHashesCf)
            .get(notarized_transaction_hash)
    }
}

impl<R: ReadableRocks> TransactionIndex<&LedgerTransactionHash> for StateManagerDatabase<R> {
    fn get_txn_state_version_by_identifier(
        &self,
        ledger_transaction_hash: &LedgerTransactionHash,
    ) -> Option<StateVersion> {
        self.open_read_context()
            .cf(LedgerTransactionHashesCf)
            .get(ledger_transaction_hash)
    }
}

impl<R: ReadableRocks> TransactionIdentifierLoader for StateManagerDatabase<R> {
    fn get_top_transaction_identifiers(
        &self,
    ) -> Option<(StateVersion, CommittedTransactionIdentifiers)> {
        self.open_read_context()
            .cf(CommittedTransactionIdentifiersCf)
            .get_last()
    }
}

impl<R: ReadableRocks> IterableProofStore for StateManagerDatabase<R> {
    fn get_proof_iter(
        &self,
        from_state_version: StateVersion,
    ) -> Box<dyn Iterator<Item = LedgerProof> + '_> {
        Box::new(
            self.open_read_context()
                .cf(LedgerProofsCf)
                .iterate_from(&from_state_version, Direction::Forward)
                .map(|(_, proof)| proof),
        )
    }

    fn get_next_epoch_proof_iter(
        &self,
        from_epoch: Epoch,
    ) -> Box<dyn Iterator<Item = LedgerProof> + '_> {
        Box::new(
            self.open_read_context()
                .cf(EpochLedgerProofsCf)
                .iterate_from(&from_epoch, Direction::Forward)
                .map(|(_, proof)| proof),
        )
    }

    fn get_protocol_update_init_proof_iter(
        &self,
        from_state_version: StateVersion,
    ) -> Box<dyn Iterator<Item = LedgerProof> + '_> {
        Box::new(
            self.open_read_context()
                .cf(ProtocolUpdateInitLedgerProofsCf)
                .iterate_from(&from_state_version, Direction::Forward)
                .map(|(_, proof)| proof),
        )
    }

    fn get_protocol_update_execution_proof_iter(
        &self,
        from_state_version: StateVersion,
    ) -> Box<dyn Iterator<Item = LedgerProof> + '_> {
        Box::new(
            self.open_read_context()
                .cf(ProtocolUpdateExecutionLedgerProofsCf)
                .iterate_from(&from_state_version, Direction::Forward)
                .map(|(_, proof)| proof),
        )
    }
}

impl<R: ReadableRocks> QueryableProofStore for StateManagerDatabase<R> {
    fn max_state_version(&self) -> StateVersion {
        self.open_read_context()
            .cf(RawLedgerTransactionsCf)
            .get_last_key()
            .unwrap_or(StateVersion::pre_genesis())
    }

    fn get_syncable_txns_and_proof(
        &self,
        start_state_version_inclusive: StateVersion,
        max_number_of_txns_if_more_than_one_proof: u32,
        max_payload_size_in_bytes: u32,
    ) -> Result<TxnsAndProof, GetSyncableTxnsAndProofError> {
        let mut payload_size_so_far = 0;
        let mut latest_usable_proof: Option<LedgerProof> = None;
        let mut txns = Vec::new();

        let mut proofs_iter = self
            .open_read_context()
            .cf(LedgerProofsCf)
            .iterate_from(&start_state_version_inclusive, Direction::Forward);
        let mut txns_iter = self
            .open_read_context()
            .cf(RawLedgerTransactionsCf)
            .iterate_from(&start_state_version_inclusive, Direction::Forward);

        // A few flags used to be able to provide an accurate error response
        let mut encountered_genesis_proof = None;
        let mut encountered_protocol_update_proof = None;
        let mut any_consensus_proof_iterated = false;

        'proof_loop: while payload_size_so_far <= max_payload_size_in_bytes
            && txns.len() <= (max_number_of_txns_if_more_than_one_proof as usize)
        {
            // Fetch next proof and see if all txns it includes can fit
            // If they do - add them to the output and update the latest usable proof then continue the iteration
            // If they don't - (sadly) ignore this proof's txns read so far and break the loop
            // If we're out of proofs (or some txns are missing): also break the loop
            match proofs_iter.next() {
                Some((next_proof_state_version, next_proof)) => {
                    // We're not serving any genesis or protocol update transactions.
                    // All nodes should have them hardcoded/configured/generated locally.
                    // Stop iterating the proofs and return whatever txns/proof we have
                    // collected so far (or an empty response).
                    match next_proof.origin {
                        LedgerProofOrigin::Genesis { .. } => {
                            encountered_genesis_proof = Some(next_proof);
                            break 'proof_loop;
                        }
                        LedgerProofOrigin::ProtocolUpdate { .. } => {
                            encountered_protocol_update_proof = Some(next_proof);
                            break 'proof_loop;
                        }
                        LedgerProofOrigin::Consensus { .. } => {
                            any_consensus_proof_iterated = true;
                        }
                    }

                    let mut payload_size_including_next_proof_txns = payload_size_so_far;
                    let mut next_proof_txns = Vec::new();

                    // It looks convoluted, but really isn't :D
                    // * max_payload_size_in_bytes limit is always enforced
                    // * max_number_of_txns_if_more_than_one_proof limit is skipped
                    //   if there isn't yet any usable proof (so the response may
                    //   contain more than max_number_of_txns_if_more_than_one_proof txns
                    //   if that's what it takes to be able to produce a response at all)
                    'proof_txns_loop: while payload_size_including_next_proof_txns
                        <= max_payload_size_in_bytes
                        && (latest_usable_proof.is_none()
                            || txns.len() + next_proof_txns.len()
                                <= (max_number_of_txns_if_more_than_one_proof as usize))
                    {
                        match txns_iter.next() {
                            Some((next_txn_state_version, next_txn)) => {
                                payload_size_including_next_proof_txns += next_txn.0.len() as u32;
                                next_proof_txns.push(next_txn);

                                if next_txn_state_version == next_proof_state_version {
                                    // We've reached the last txn under next_proof
                                    break 'proof_txns_loop;
                                }
                            }
                            None => {
                                // A txn must be missing! Log an error as this indicates DB corruption
                                error!("The DB is missing transactions! There is a proof at state version {} but only got {} txns (starting from state version {} inclusive)",
                                    next_proof_state_version, (txns.len() + next_proof_txns.len()), start_state_version_inclusive);
                                // We can still serve a response (return whatever txns/proof we've collected so far)
                                break 'proof_loop;
                            }
                        }
                    }

                    // All txns under next_proof have been processed, once again confirm
                    // that they can all fit in the response (the last txn could have crossed the limit)
                    if payload_size_including_next_proof_txns <= max_payload_size_in_bytes
                        && (latest_usable_proof.is_none()
                            || txns.len() + next_proof_txns.len()
                                <= (max_number_of_txns_if_more_than_one_proof as usize))
                    {
                        // Yup, all good, use next_proof as the result and add its txns
                        let next_proof_is_a_protocol_update =
                            next_proof.ledger_header.next_protocol_version.is_some();
                        let next_proof_is_an_epoch_change =
                            next_proof.ledger_header.next_epoch.is_some();
                        latest_usable_proof = Some(next_proof);
                        txns.append(&mut next_proof_txns);
                        payload_size_so_far = payload_size_including_next_proof_txns;

                        if next_proof_is_a_protocol_update || next_proof_is_an_epoch_change {
                            // Stop if we've reached a protocol update or end of epoch
                            break 'proof_loop;
                        }
                    } else {
                        // We couldn't fit next proof's txns so there's no point in further iteration
                        break 'proof_loop;
                    }
                }
                None => {
                    // No more proofs
                    break 'proof_loop;
                }
            }
        }

        latest_usable_proof
            .map(|proof| TxnsAndProof { txns, proof })
            .ok_or(if any_consensus_proof_iterated {
                // We have iterated at least one valid consensus proof
                // but still were unable to produce a response,
                // so this must have been a limit issue.
                GetSyncableTxnsAndProofError::FailedToPrepareAResponseWithinLimits
            } else {
                // We have not iterated any valid consensus proof.
                // Check if we've broken due to encountering
                // one of the non-Consensus originated proofs.
                if let Some(genesis_proof) = encountered_genesis_proof {
                    GetSyncableTxnsAndProofError::RefusedToServeGenesis {
                        refused_proof: Box::new(genesis_proof),
                    }
                } else if let Some(protocol_update_proof) = encountered_protocol_update_proof {
                    GetSyncableTxnsAndProofError::RefusedToServeProtocolUpdate {
                        refused_proof: Box::new(protocol_update_proof),
                    }
                } else {
                    // We have not iterated any Consensus proof
                    // or any other proof.
                    // So the request must have been ahead of our current ledger.
                    GetSyncableTxnsAndProofError::NothingToServeAtTheGivenStateVersion
                }
            })
    }

    fn get_first_proof(&self) -> Option<LedgerProof> {
        self.open_read_context()
            .cf(LedgerProofsCf)
            .get_first_value()
    }

    fn get_post_genesis_epoch_proof(&self) -> Option<LedgerProof> {
        self.open_read_context()
            .cf(EpochLedgerProofsCf)
            .get_first_value()
    }

    fn get_epoch_proof(&self, epoch: Epoch) -> Option<LedgerProof> {
        self.open_read_context().cf(EpochLedgerProofsCf).get(&epoch)
    }

    fn get_latest_proof(&self) -> Option<LedgerProof> {
        self.open_read_context().cf(LedgerProofsCf).get_last_value()
    }

    fn get_latest_epoch_proof(&self) -> Option<LedgerProof> {
        self.open_read_context()
            .cf(EpochLedgerProofsCf)
            .get_last_value()
    }

    fn get_closest_epoch_proof_on_or_before(
        &self,
        state_version: StateVersion,
    ) -> Option<LedgerProof> {
        self.open_read_context()
            .cf(LedgerProofsCf)
            .iterate_from(&state_version, Direction::Reverse)
            .map(|(_, proof)| proof)
            .find(|proof| proof.ledger_header.next_epoch.is_some())
    }

    fn get_latest_protocol_update_init_proof(&self) -> Option<LedgerProof> {
        self.open_read_context()
            .cf(ProtocolUpdateInitLedgerProofsCf)
            .get_last_value()
    }

    fn get_latest_protocol_update_execution_proof(&self) -> Option<LedgerProof> {
        self.open_read_context()
            .cf(ProtocolUpdateExecutionLedgerProofsCf)
            .get_last_value()
    }
}

impl<R: CheckpointableRocks> StateManagerDatabase<R> {
    /// Creates a checkpoint in `path`
    pub fn create_checkpoint(&self, path: String) -> Result<(), String> {
        self.rocks
            .create_checkpoint(PathBuf::from(path))
            .map_err(|err| err.to_string())
    }
}

impl<R: ReadableRocks> SubstateDatabase for StateManagerDatabase<R> {
    fn get_substate(
        &self,
        partition_key: &DbPartitionKey,
        sort_key: &DbSortKey,
    ) -> Option<DbSubstateValue> {
        self.open_read_context()
            .cf(SubstatesCf)
            .get(&(partition_key.clone(), sort_key.clone()))
    }

    fn list_entries_from(
        &self,
        partition_key: &DbPartitionKey,
        from_sort_key: Option<&DbSortKey>,
    ) -> Box<dyn Iterator<Item = PartitionEntry> + '_> {
        let partition_key = partition_key.clone();
        let from_sort_key = from_sort_key.cloned().unwrap_or(DbSortKey(vec![]));
        Box::new(
            self.open_read_context()
                .cf(SubstatesCf)
                .iterate_group_from(&(partition_key.clone(), from_sort_key), Direction::Forward)
                .map(|((_, sort_key), value)| (sort_key, value)),
        )
    }
}

impl<R: ReadableRocks> ListableSubstateDatabase for StateManagerDatabase<R> {
    fn list_partition_keys(&self) -> Box<dyn Iterator<Item = DbPartitionKey> + '_> {
        self.open_read_context()
            .cf(SubstatesCf)
            .iterate_key_groups()
    }
}

impl<R: ReadableRocks> SubstateNodeAncestryStore for StateManagerDatabase<R> {
    fn batch_get_ancestry<'a>(
        &self,
        node_ids: impl IntoIterator<Item = &'a NodeId>,
    ) -> Vec<Option<SubstateNodeAncestryRecord>> {
        self.open_read_context()
            .cf(SubstateNodeAncestryRecordsCf)
            .get_many(Vec::from_iter(node_ids))
    }
}

impl<R: ReadableRocks> ReadableTreeStore for StateManagerDatabase<R> {
    fn get_node(&self, key: &StoredTreeNodeKey) -> Option<TreeNode> {
        self.open_read_context().cf(StateTreeNodesCf).get(key)
    }
}

impl<R: WriteableRocks> StateTreeGcStore for StateManagerDatabase<R> {
    fn get_stale_tree_parts_iter(
        &self,
    ) -> Box<dyn Iterator<Item = (StateVersion, StaleTreeParts)> + '_> {
        self.open_read_context()
            .cf(StaleStateTreePartsCf)
            .iterate(Direction::Forward)
    }

    fn batch_delete_node<'a>(&self, keys: impl IntoIterator<Item = &'a StoredTreeNodeKey>) {
        let db_context = self.open_rw_context();
        let tree_nodes_cf = db_context.cf(StateTreeNodesCf);
        let associated_values_cf = db_context.cf(AssociatedStateTreeValuesCf);
        for key in keys {
            tree_nodes_cf.delete(key);
            if self.config.enable_historical_substate_values {
                // Note: not every key represents a Substate. But majority does, so we simply accept
                // some fraction of no-op deletes here, in the name of simplicity.
                associated_values_cf.delete(key);
            }
        }
    }

    fn batch_delete_stale_tree_part<'a>(
        &self,
        state_versions: impl IntoIterator<Item = &'a StateVersion>,
    ) {
        let db_context = self.open_rw_context();
        let stale_tree_parts_cf = db_context.cf(StaleStateTreePartsCf);
        for state_version in state_versions {
            stale_tree_parts_cf.delete(state_version);
        }
    }
}

impl<R: WriteableRocks> LedgerProofsGcStore for StateManagerDatabase<R> {
    fn get_progress(&self) -> Option<LedgerProofsGcProgress> {
        self.open_read_context()
            .cf(LedgerProofsGcProgressCf)
            .get(&())
    }

    fn set_progress(&self, progress: LedgerProofsGcProgress) {
        self.open_rw_context()
            .cf(LedgerProofsGcProgressCf)
            .put(&(), &progress);
    }

    fn delete_ledger_proofs_range(&self, from: StateVersion, to: StateVersion) {
        self.open_rw_context()
            .cf(LedgerProofsCf)
            .delete_range(&from, &to);
    }
}

impl<R: ReadableRocks> ReadableAccuTreeStore<StateVersion, TransactionTreeHash>
    for StateManagerDatabase<R>
{
    fn get_tree_slice(
        &self,
        state_version: &StateVersion,
    ) -> Option<TreeSlice<TransactionTreeHash>> {
        self.open_read_context()
            .cf(TransactionAccuTreeSlicesCf)
            .get(state_version)
            .map(|slice| slice.0)
    }
}

impl<R: ReadableRocks> ReadableAccuTreeStore<StateVersion, ReceiptTreeHash>
    for StateManagerDatabase<R>
{
    fn get_tree_slice(&self, state_version: &StateVersion) -> Option<TreeSlice<ReceiptTreeHash>> {
        self.open_read_context()
            .cf(ReceiptAccuTreeSlicesCf)
            .get(state_version)
            .map(|slice| slice.0)
    }
}

impl<R: WriteableRocks> WriteableVertexStore for StateManagerDatabase<R> {
    fn save_vertex_store(&self, blob: VertexStoreBlob) {
        self.open_rw_context().cf(VertexStoreCf).put(&(), &blob)
    }
}

impl<R: ReadableRocks> RecoverableVertexStore for StateManagerDatabase<R> {
    fn get_vertex_store(&self) -> Option<VertexStoreBlob> {
        self.open_read_context().cf(VertexStoreCf).get(&())
    }
}

impl<R: WriteableRocks> StateManagerDatabase<R> {
    fn batch_update_account_change_index_from_receipt(
        &self,
        db_context: &TypedDbContext<R, BufferedWriteSupport<R>>,
        state_version: StateVersion,
        execution: &LocalTransactionExecution,
    ) {
        for address in execution
            .global_balance_summary
            .global_balance_changes
            .keys()
            .filter(|address| address.is_account())
        {
            db_context
                .cf(AccountChangeStateVersionsCf)
                .put(&(*address, state_version), &());
        }
    }

    fn batch_update_account_change_index_from_committed_transaction(
        &self,
        db_context: &TypedDbContext<R, BufferedWriteSupport<R>>,
        transaction_bundle: &CommittedTransactionBundle,
    ) {
        let state_version = transaction_bundle.state_version;
        self.batch_update_account_change_index_from_receipt(
            db_context,
            state_version,
            &transaction_bundle.receipt.local_execution,
        );

        db_context.cf(ExtensionsDataCf).put(
            &ExtensionsDataKey::AccountChangeIndexLastProcessedStateVersion,
            &state_version.to_be_bytes().to_vec(),
        );
    }

    fn update_account_change_index_from_store(
        &self,
        start_state_version_inclusive: StateVersion,
        limit: u64,
    ) -> StateVersion {
        let db_context = self.open_rw_context();
        let mut executions_iter = db_context
            .cf(LocalTransactionExecutionsCf)
            .iterate_from(&start_state_version_inclusive, Direction::Forward);

        let mut last_state_version = start_state_version_inclusive;
        let mut index = 0;
        while index < limit {
            match executions_iter.next() {
                Some((next_execution_state_version, next_execution)) => {
                    let expected_state_version = start_state_version_inclusive
                        .relative(index)
                        .expect("Invalid relative state version!");
                    if expected_state_version != next_execution_state_version {
                        panic!("DB inconsistency! Missing local transaction execution at state version {expected_state_version}");
                    }
                    last_state_version = expected_state_version;
                    self.batch_update_account_change_index_from_receipt(
                        &db_context,
                        last_state_version,
                        &next_execution,
                    );
                    index += 1;
                }
                None => {
                    break;
                }
            }
        }

        db_context.cf(ExtensionsDataCf).put(
            &ExtensionsDataKey::AccountChangeIndexLastProcessedStateVersion,
            &last_state_version.to_be_bytes().to_vec(),
        );

        last_state_version
    }

    fn batch_update_re_node_listing_indices(
        &self,
        db_context: &TypedDbContext<R, BufferedWriteSupport<R>>,
        state_version: StateVersion,
        substate_changes: &BySubstate<SubstateChangeAction>,
    ) {
        for (index_within_txn, node_id) in substate_changes.iter_node_ids().enumerate() {
            let type_info_creation = substate_changes.get(
                node_id,
                &TYPE_INFO_FIELD_PARTITION,
                &TypeInfoField::TypeInfo.into(),
            );
            let Some(type_info_creation) = type_info_creation else {
                continue;
            };
            let SubstateChangeAction::Create { new } = type_info_creation else {
                panic!(
                    "type info substate should be immutable: {:?}",
                    type_info_creation
                );
            };
            let type_info = scrypto_decode::<TypeInfoSubstate>(new).expect("decode type info");

            let entity_type = node_id.entity_type().expect("type of upserted ReNode");
            let creation_id = CreationId::new(state_version, index_within_txn);

            match type_info {
                TypeInfoSubstate::Object(object_info) => {
                    let blueprint_id = object_info.blueprint_info.blueprint_id;
                    let BlueprintId {
                        package_address,
                        blueprint_name,
                    } = blueprint_id.clone();
                    db_context.cf(TypeAndCreationIndexedEntitiesCf).put(
                        &(entity_type, creation_id.clone()),
                        &EntityBlueprintId::of_object(*node_id, blueprint_id),
                    );
                    db_context.cf(BlueprintAndCreationIndexedObjectsCf).put(
                        &(package_address, hash(&blueprint_name), creation_id),
                        &ObjectBlueprintNameV1 {
                            node_id: *node_id,
                            blueprint_name,
                        },
                    );
                }
                TypeInfoSubstate::KeyValueStore(_kv_store_info) => {
                    db_context.cf(TypeAndCreationIndexedEntitiesCf).put(
                        &(entity_type, creation_id),
                        &EntityBlueprintId::of_kv_store(*node_id),
                    );
                }
                TypeInfoSubstate::GlobalAddressReservation(_)
                | TypeInfoSubstate::GlobalAddressPhantom(_) => {
                    panic!("should not be persisted: {:?}", type_info)
                }
            }
        }
    }

    fn catchup_re_node_listing_indices(&self) {
        const TXN_FLUSH_INTERVAL: u64 = 10_000;

        info!("ReNode listing indices are enabled.");
        let db_context = self.open_rw_context();
        let catchup_from_version = db_context
            .cf(ExtensionsDataCf)
            .get(&ExtensionsDataKey::ReNodeListingIndicesLastProcessedStateVersion)
            .map(StateVersion::from_be_bytes)
            .unwrap_or(StateVersion::pre_genesis())
            .next()
            .expect("next version");

        let mut receipts_iter = db_context
            .cf(TransactionReceiptsCf)
            .iterate_from(&catchup_from_version, Direction::Forward)
            .peekable();

        while let Some((state_version, receipt)) = receipts_iter.next() {
            self.batch_update_re_node_listing_indices(
                &db_context,
                state_version,
                &receipt.state_changes.substate_level_changes,
            );
            if state_version.number() % TXN_FLUSH_INTERVAL == 0 || receipts_iter.peek().is_none() {
                info!(
                    "ReNode listing indices updated to {}; flushing...",
                    state_version
                );
                db_context.cf(ExtensionsDataCf).put(
                    &ExtensionsDataKey::ReNodeListingIndicesLastProcessedStateVersion,
                    &state_version.to_be_bytes().to_vec(),
                );
                db_context.flush();
            }
        }
        info!("ReNode listing indices are caught up.");
    }
}

impl<R: WriteableRocks> AccountChangeIndexExtension for StateManagerDatabase<R> {
    fn account_change_index_last_processed_state_version(&self) -> StateVersion {
        self.open_read_context()
            .cf(ExtensionsDataCf)
            .get(&ExtensionsDataKey::AccountChangeIndexLastProcessedStateVersion)
            .map(StateVersion::from_be_bytes)
            .unwrap_or(StateVersion::pre_genesis())
    }

    fn catchup_account_change_index(&self) {
        if !self.config.enable_account_change_index {
            return; // Nothing to do
        }

        const MAX_TRANSACTION_BATCH: u64 = 16 * 1024;

        info!("Account Change Index is enabled!");

        let last_state_version = self.max_state_version();
        let mut last_processed_state_version =
            self.account_change_index_last_processed_state_version();

        if last_processed_state_version == last_state_version {
            return;
        }

        info!("Account Change Index is behind at state version {last_processed_state_version} out of {last_state_version}. Catching up ...");

        while last_processed_state_version < last_state_version {
            last_processed_state_version = self.update_account_change_index_from_store(
                last_processed_state_version
                    .next()
                    .expect("Invalid next state version!"),
                MAX_TRANSACTION_BATCH,
            );
            info!("Account Change Index updated to {last_processed_state_version}/{last_state_version}");
        }

        info!("Account Change Index catchup done!");
    }
}

impl<R: WriteableRocks> RestoreDecember2023LostSubstates for StateManagerDatabase<R> {
    fn restore_december_2023_lost_substates(&self, network: &NetworkDefinition) {
        let db_context = self.open_rw_context();
        let extension_data_cf = db_context.cf(ExtensionsDataCf);
        let december_2023_lost_substates_restored =
            extension_data_cf.get(&ExtensionsDataKey::December2023LostSubstatesRestored);

        let should_restore_substates = if network.id == NetworkDefinition::mainnet().id {
            // For mainnet, we have a tested, working fix at an epoch learnt during investigation:

            // Skip restoration if substates already restored
            if december_2023_lost_substates_restored.is_some() {
                return;
            }

            // Substates were deleted on the transition to epoch 51817 so no need to restore
            // substates if the current epoch has not reached this epoch yet.
            self.get_latest_epoch_proof().map_or(false, |p| {
                p.ledger_header.next_epoch.unwrap().epoch.number() >= 51817
            })
        } else {
            // For other networks, we can calculate the "problem" epoch from theoretical principles:
            let (Some(first_proof), Some(latest_epoch_proof)) =
                (self.get_first_proof(), self.get_latest_epoch_proof())
            else {
                return; // empty ledger; no fix needed
            };
            let first_epoch = first_proof.ledger_header.epoch.number();
            let last_epoch = latest_epoch_proof.ledger_header.epoch.number();
            // magic number below is: (256 * 3 / 4 - 1) * 100 - 1
            let problem_at_end_of_epoch = first_epoch + 19099;
            // Due to another bug, stokenet nodes may mistakenly believe that they already applied
            // the fix. Thus, we have to ignore the `december_2023_lost_substates_restored` flag and
            // make a decision based on "being stuck in the problematic epoch range". The fix is
            // effectively idempotent, so we are fine with re-running it in an edge case.
            last_epoch >= problem_at_end_of_epoch && last_epoch <= (problem_at_end_of_epoch + 2)
        };

        if should_restore_substates {
            info!("Restoring lost substates...");
            let last_state_version = self
                .get_latest_proof()
                .map_or(StateVersion::of(1u64), |s| s.ledger_header.state_version);

            let txn_tracker_db_node_key =
                SpreadPrefixKeyMapper::to_db_node_key(TRANSACTION_TRACKER.as_node_id());

            let substates_cf = db_context.cf(SubstatesCf);

            let receipts_iter: Box<dyn Iterator<Item = (StateVersion, LedgerTransactionReceipt)>> =
                db_context
                    .cf(TransactionReceiptsCf)
                    .iterate_from(&StateVersion::of(1u64), Direction::Forward);

            for (version, receipt) in receipts_iter {
                for (substate_ref, change) in receipt.state_changes.substate_level_changes.iter() {
                    let db_partition_key =
                        SpreadPrefixKeyMapper::to_db_partition_key(&substate_ref.0, substate_ref.1);

                    // The substate was deleted if it's DbNodeKey is lexicographically greater than the DbNodeKey
                    // of the transaction tracker. So here we re-flash the substates directly into the state store.
                    if db_partition_key.node_key.gt(&txn_tracker_db_node_key) {
                        let sort_key = SpreadPrefixKeyMapper::to_db_sort_key(&substate_ref.2);
                        let substate_key = (db_partition_key.clone(), sort_key);

                        match change {
                            SubstateChangeAction::Create { new }
                            | SubstateChangeAction::Update { new, .. } => {
                                substates_cf.put(&substate_key, new);
                            }
                            SubstateChangeAction::Delete { .. } => {
                                substates_cf.delete(&substate_key);
                            }
                        }
                    }
                }

                if version.number() % 10000 == 0 {
                    db_context.flush();
                    info!(
                        "Scanned {} of {} transactions...",
                        version.number(),
                        last_state_version.number()
                    );
                }
            }

            info!("Finished restoring lost substates!");
        }

        db_context.cf(ExtensionsDataCf).put(
            &ExtensionsDataKey::December2023LostSubstatesRestored,
            &vec![],
        );
        db_context.flush();
    }
}

impl<R: ReadableRocks> IterableAccountChangeIndex for StateManagerDatabase<R> {
    fn get_state_versions_for_account_iter(
        &self,
        account: GlobalAddress,
        from_state_version: StateVersion,
    ) -> Box<dyn Iterator<Item = StateVersion> + '_> {
        Box::new(
            self.open_read_context()
                .cf(AccountChangeStateVersionsCf)
                .iterate_from(&(account, from_state_version), Direction::Forward)
                .take_while(move |((next_account, _), _)| next_account == &account)
                .map(|((_, state_version), _)| state_version),
        )
    }
}

impl<R: ReadableRocks> ReNodeListingIndex for StateManagerDatabase<R> {
    fn get_created_entity_iter(
        &self,
        entity_type: EntityType,
        from_creation_id: Option<&CreationId>,
    ) -> Box<dyn Iterator<Item = (CreationId, EntityBlueprintId)> + '_> {
        let from_creation_id = from_creation_id.cloned().unwrap_or_else(CreationId::zero);
        Box::new(
            self.open_read_context()
                .cf(TypeAndCreationIndexedEntitiesCf)
                .iterate_group_from(&(entity_type, from_creation_id), Direction::Forward)
                .map(|((_, creation_id), entity_blueprint_id)| (creation_id, entity_blueprint_id)),
        )
    }

    fn get_blueprint_entity_iter(
        &self,
        blueprint_id: &BlueprintId,
        from_creation_id: Option<&CreationId>,
    ) -> Box<dyn Iterator<Item = (CreationId, EntityBlueprintId)> + '_> {
        let BlueprintId {
            package_address,
            blueprint_name,
        } = blueprint_id;
        let blueprint_name_hash = hash(blueprint_name);
        let from_creation_id = from_creation_id.cloned().unwrap_or_else(CreationId::zero);
        Box::new(
            self.open_read_context()
                .cf(BlueprintAndCreationIndexedObjectsCf)
                .iterate_group_from(
                    &(*package_address, blueprint_name_hash, from_creation_id),
                    Direction::Forward,
                )
                .map(
                    |((package_address, _, creation_id), object_blueprint_name)| {
                        (
                            creation_id,
                            EntityBlueprintId::of_object(
                                object_blueprint_name.node_id,
                                BlueprintId::new(
                                    &package_address,
                                    object_blueprint_name.blueprint_name,
                                ),
                            ),
                        )
                    },
                ),
        )
    }
}

impl<R: ReadableRocks> LeafSubstateValueStore for StateManagerDatabase<R> {
    fn get_associated_value(&self, tree_node_key: &StoredTreeNodeKey) -> Option<DbSubstateValue> {
        self.open_read_context()
            .cf(AssociatedStateTreeValuesCf)
            .get(tree_node_key)
    }
}<|MERGE_RESOLUTION|>--- conflicted
+++ resolved
@@ -151,13 +151,9 @@
     AccountChangeStateVersionsCf::NAME,
     ExecutedGenesisScenariosCf::VERSIONED_NAME,
     LedgerProofsGcProgressCf::VERSIONED_NAME,
-<<<<<<< HEAD
+    AssociatedStateTreeValuesCf::DEFAULT_NAME,
     TypeAndCreationIndexedEntitiesCf::VERSIONED_NAME,
     BlueprintAndCreationIndexedObjectsCf::VERSIONED_NAME,
-    AssociatedStateHashTreeValuesCf::DEFAULT_NAME,
-=======
-    AssociatedStateTreeValuesCf::DEFAULT_NAME,
->>>>>>> 12a52205
 ];
 
 /// Committed transactions.
@@ -417,12 +413,8 @@
             ExtensionsDataKey::AccountChangeIndexLastProcessedStateVersion,
             ExtensionsDataKey::LocalTransactionExecutionIndexEnabled,
             ExtensionsDataKey::December2023LostSubstatesRestored,
-<<<<<<< HEAD
-            ExtensionsDataKey::StateHashTreeAssociatedValuesStatus,
+            ExtensionsDataKey::StateTreeAssociatedValuesStatus,
             ExtensionsDataKey::ReNodeListingIndicesLastProcessedStateVersion,
-=======
-            ExtensionsDataKey::StateTreeAssociatedValuesStatus,
->>>>>>> 12a52205
         ])
     }
 
@@ -525,12 +517,8 @@
     AccountChangeIndexEnabled,
     LocalTransactionExecutionIndexEnabled,
     December2023LostSubstatesRestored,
-<<<<<<< HEAD
-    StateHashTreeAssociatedValuesStatus,
+    StateTreeAssociatedValuesStatus,
     ReNodeListingIndicesLastProcessedStateVersion,
-=======
-    StateTreeAssociatedValuesStatus,
->>>>>>> 12a52205
 }
 
 // IMPORTANT NOTE: the strings defined below are used as database identifiers. Any change would
@@ -547,14 +535,10 @@
                 "local_transaction_execution_index_enabled"
             }
             Self::December2023LostSubstatesRestored => "december_2023_lost_substates_restored",
-<<<<<<< HEAD
-            Self::StateHashTreeAssociatedValuesStatus => "state_hash_tree_associated_values_status",
+            Self::StateTreeAssociatedValuesStatus => "state_tree_associated_values_status",
             Self::ReNodeListingIndicesLastProcessedStateVersion => {
                 "re_node_listing_indices_last_processed_state_version"
             }
-=======
-            Self::StateTreeAssociatedValuesStatus => "state_tree_associated_values_status",
->>>>>>> 12a52205
         };
         write!(f, "{str}")
     }
