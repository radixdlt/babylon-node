--- conflicted
+++ resolved
@@ -74,7 +74,7 @@
 
 use crate::jni::utils::*;
 use crate::types::PendingTransaction;
-use crate::{mempool::*, parse_unvalidated_transaction_from_slice, PayloadHash};
+use crate::{mempool::*, PayloadHash, TransactionValidation};
 
 //
 // JNI Interface
@@ -96,16 +96,11 @@
 ) -> Result<JavaPayloadHash, MempoolAddErrorJava> {
     let transaction = args;
 
-<<<<<<< HEAD
-    let (notarized_transaction, _) = state_manager
-        .validation
-        .parse_and_validate(&transaction.payload)?;
-=======
-    let unvalidated_transaction = parse_unvalidated_transaction_from_slice(&transaction.payload)?;
->>>>>>> 9c16765d
+    let notarized_transaction =
+        TransactionValidation::parse_unvalidated_transaction_from_slice(&transaction.payload)?;
 
     state_manager
-        .check_for_rejection_and_add_to_mempool(unvalidated_transaction)
+        .check_for_rejection_and_add_to_mempool(notarized_transaction)
         .map(|_| transaction.payload_hash)
         .map_err(|err| err.into())
 }
