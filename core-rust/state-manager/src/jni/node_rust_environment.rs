/* Copyright 2021 Radix Publishing Ltd incorporated in Jersey (Channel Islands).
 *
 * Licensed under the Radix License, Version 1.0 (the "License"); you may not use this
 * file except in compliance with the License. You may obtain a copy of the License at:
 *
 * radixfoundation.org/licenses/LICENSE-v1
 *
 * The Licensor hereby grants permission for the Canonical version of the Work to be
 * published, distributed and used under or by reference to the Licensor’s trademark
 * Radix ® and use of any unregistered trade names, logos or get-up.
 *
 * The Licensor provides the Work (and each Contributor provides its Contributions) on an
 * "AS IS" BASIS, WITHOUT WARRANTIES OR CONDITIONS OF ANY KIND, either express or implied,
 * including, without limitation, any warranties or conditions of TITLE, NON-INFRINGEMENT,
 * MERCHANTABILITY, or FITNESS FOR A PARTICULAR PURPOSE.
 *
 * Whilst the Work is capable of being deployed, used and adopted (instantiated) to create
 * a distributed ledger it is your responsibility to test and validate the code, together
 * with all logic and performance of that code under all foreseeable scenarios.
 *
 * The Licensor does not make or purport to make and hereby excludes liability for all
 * and any representation, warranty or undertaking in any form whatsoever, whether express
 * or implied, to any entity or person, including any representation, warranty or
 * undertaking, as to the functionality security use, value or other characteristics of
 * any distributed ledger nor in respect the functioning or value of any tokens which may
 * be created stored or transferred using the Work. The Licensor does not warrant that the
 * Work or any use of the Work complies with any law or regulation in any territory where
 * it may be implemented or used or that it will be appropriate for any specific purpose.
 *
 * Neither the licensor nor any current or former employees, officers, directors, partners,
 * trustees, representatives, agents, advisors, contractors, or volunteers of the Licensor
 * shall be liable for any direct or indirect, special, incidental, consequential or other
 * losses of any kind, in tort, contract or otherwise (including but not limited to loss
 * of revenue, income or profits, or loss of use or data, or loss of reputation, or loss
 * of any economic or other opportunity of whatsoever nature or howsoever arising), arising
 * out of or in connection with (without limitation of any use, misuse, of any ledger system
 * or use made or its functionality or any performance or operation of any code or protocol
 * caused by bugs or programming or logic errors or otherwise);
 *
 * A. any offer, purchase, holding, use, sale, exchange or transmission of any
 * cryptographic keys, tokens or assets created, exchanged, stored or arising from any
 * interaction with the Work;
 *
 * B. any failure in a transmission or loss of any token or assets keys or other digital
 * artefacts due to errors in transmission;
 *
 * C. bugs, hacks, logic errors or faults in the Work or any communication;
 *
 * D. system software or apparatus including but not limited to losses caused by errors
 * in holding or transmitting tokens by any third-party;
 *
 * E. breaches or failure of security including hacker attacks, loss or disclosure of
 * password, loss of private key, unauthorised use or misuse of such passwords or keys;
 *
 * F. any losses including loss of anticipated savings or other benefits resulting from
 * use of the Work or any changes to the Work (however implemented).
 *
 * You are solely responsible for; testing, validating and evaluation of all operation
 * logic, functionality, security and appropriateness of using the Work for any commercial
 * or non-commercial purpose and for any reproduction or redistribution by You of the
 * Work. You assume all risks associated with Your use of the Work and the exercise of
 * permissions under this License.
 */

use std::sync::Arc;

use jni::objects::{JClass, JObject};
use jni::sys::jbyteArray;
use jni::JNIEnv;
use node_common::environment::setup_tracing;
use node_common::java::{jni_call, jni_jbytearray_to_vector, StructFromJava};
use node_common::locks::*;
use prometheus::Registry;
use radix_engine_common::prelude::NetworkDefinition;

use node_common::scheduler::ClokwerkScheduler;
use tokio::runtime::Runtime;

use crate::mempool_manager::MempoolManager;
use crate::mempool_relay_dispatcher::MempoolRelayDispatcher;
use crate::priority_mempool::PriorityMempool;

use crate::store::StateManagerDatabase;

use super::fatal_panic_handler::FatalPanicHandler;
use crate::{StateComputer, StateManager, StateManagerConfig};

const POINTER_JNI_FIELD_NAME: &str = "rustNodeRustEnvironmentPointer";

#[no_mangle]
extern "system" fn Java_com_radixdlt_environment_NodeRustEnvironment_init(
    env: JNIEnv,
    _class: JClass,
    j_node_rust_env: JObject,
    j_config: jbyteArray,
) {
    jni_call(&env, || {
        JNINodeRustEnvironment::init(&env, j_node_rust_env, j_config)
    });
}

#[no_mangle]
extern "system" fn Java_com_radixdlt_environment_NodeRustEnvironment_cleanup(
    env: JNIEnv,
    _class: JClass,
    j_node_rust_env: JObject,
) {
    jni_call(&env, || {
        JNINodeRustEnvironment::cleanup(&env, j_node_rust_env)
    });
}

pub struct JNINodeRustEnvironment {
    pub runtime: Arc<Runtime>,
    pub network: NetworkDefinition,
    pub state_manager: StateManager,
    pub metric_registry: Arc<Registry>,

    /// An active background scheduler, potentially holding multiple running threads.
    /// Note: right now the scheduler is not interacted with after construction; we only have to
    /// hold on to it, since its threads are stopped when this field is dropped (deliberately in
    /// [`Self::cleanup()`]).
    pub scheduler: ClokwerkScheduler,
}

impl JNINodeRustEnvironment {
    pub fn init(env: &JNIEnv, j_node_rust_env: JObject, j_config: jbyteArray) {
        let config_bytes: Vec<u8> = jni_jbytearray_to_vector(env, j_config).unwrap();
        let config = StateManagerConfig::from_java(&config_bytes).unwrap();

        let network = config.network_definition.clone();

        let runtime = Runtime::new().unwrap();

        setup_tracing(&runtime, std::env::var("JAEGER_AGENT_ENDPOINT").ok());

        let fatal_panic_handler = FatalPanicHandler::new(env, j_node_rust_env).unwrap();
        let lock_factory = LockFactory::new(move || fatal_panic_handler.handle_fatal_panic());
        let metric_registry = Arc::new(Registry::new());
        let mut scheduler = ClokwerkScheduler::default();

        let state_manager = StateManager::new(
            config,
            Some(MempoolRelayDispatcher::new(env, j_node_rust_env).unwrap()),
            &lock_factory,
            &metric_registry,
            &mut scheduler,
        );

        let jni_node_rust_env = JNINodeRustEnvironment {
            runtime: Arc::new(runtime),
            network,
            state_manager,
            metric_registry,
            scheduler,
        };

        env.set_rust_field(j_node_rust_env, POINTER_JNI_FIELD_NAME, jni_node_rust_env)
            .unwrap();
    }

    pub fn cleanup(env: &JNIEnv, j_node_rust_env: JObject) {
        let jni_node_rust_env: JNINodeRustEnvironment = env
            .take_rust_field(j_node_rust_env, POINTER_JNI_FIELD_NAME)
            .unwrap();

        drop(jni_node_rust_env);
    }

    pub fn get<'a>(
        env: &'a JNIEnv<'a>,
        j_node_rust_env: JObject<'a>,
    ) -> std::sync::MutexGuard<'a, JNINodeRustEnvironment> {
        env.get_rust_field::<_, _, JNINodeRustEnvironment>(j_node_rust_env, POINTER_JNI_FIELD_NAME)
            .unwrap()
    }

    pub fn get_state_computer(
        env: &JNIEnv,
        j_node_rust_env: JObject,
    ) -> Arc<StateComputer<StateManagerDatabase>> {
        Self::get(env, j_node_rust_env)
            .state_manager
            .state_computer
            .clone()
    }

    pub fn get_database(
        env: &JNIEnv,
        j_node_rust_env: JObject,
    ) -> Arc<StateLock<StateManagerDatabase>> {
        Self::get(env, j_node_rust_env)
            .state_manager
            .database
            .clone()
    }

    pub fn get_mempool(env: &JNIEnv, j_node_rust_env: JObject) -> Arc<RwLock<PriorityMempool>> {
        Self::get(env, j_node_rust_env)
            .state_manager
            .mempool
            .clone()
    }

    pub fn get_mempool_manager(env: &JNIEnv, j_node_rust_env: JObject) -> Arc<MempoolManager> {
        Self::get(env, j_node_rust_env)
            .state_manager
            .mempool_manager
            .clone()
    }
}

<<<<<<< HEAD
pub fn export_extern_functions() {}
=======
pub fn export_extern_functions() {}

/// Starts a background thread responsible for periodic raw DB metrics collection, and returns a
/// handle that keeps it running.
/// See [`RAW_DB_MEASUREMENT_INTERVAL`] for more details.
fn start_raw_db_metrics_reporting(
    database: Arc<StateLock<StateManagerDatabase>>,
    metric_registry: &Registry,
) -> ScheduleHandle {
    let raw_db_metrics = RawDbMetrics::new(metric_registry);
    let mut scheduler = Scheduler::new();
    scheduler.every(RAW_DB_MEASUREMENT_INTERVAL).run(move || {
        let statistics = database
            .access_non_locked_historical()
            .get_data_volume_statistics();
        raw_db_metrics.update(statistics);
    });
    scheduler.watch_thread(Duration::from_secs(1))
}
>>>>>>> b34dcea9
<|MERGE_RESOLUTION|>--- conflicted
+++ resolved
@@ -210,26 +210,4 @@
     }
 }
 
-<<<<<<< HEAD
-pub fn export_extern_functions() {}
-=======
-pub fn export_extern_functions() {}
-
-/// Starts a background thread responsible for periodic raw DB metrics collection, and returns a
-/// handle that keeps it running.
-/// See [`RAW_DB_MEASUREMENT_INTERVAL`] for more details.
-fn start_raw_db_metrics_reporting(
-    database: Arc<StateLock<StateManagerDatabase>>,
-    metric_registry: &Registry,
-) -> ScheduleHandle {
-    let raw_db_metrics = RawDbMetrics::new(metric_registry);
-    let mut scheduler = Scheduler::new();
-    scheduler.every(RAW_DB_MEASUREMENT_INTERVAL).run(move || {
-        let statistics = database
-            .access_non_locked_historical()
-            .get_data_volume_statistics();
-        raw_db_metrics.update(statistics);
-    });
-    scheduler.watch_thread(Duration::from_secs(1))
-}
->>>>>>> b34dcea9
+pub fn export_extern_functions() {}