--- conflicted
+++ resolved
@@ -4,12 +4,6 @@
 use crate::protocol::*;
 
 use crate::transaction::*;
-<<<<<<< HEAD
-
-use transaction::validation::{NotarizedTransactionValidator, ValidationConfig};
-=======
-use crate::LoggingConfig;
->>>>>>> eb2c972a
 
 /// A protocol update definition consists of two parts:
 /// 1) Updating the current (state computer) configuration ("transaction processing rules").
