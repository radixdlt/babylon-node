use crate::ActualStateManagerDatabase;
use node_common::locks::DbLock;
use std::ops::Deref;
use std::sync::Arc;

use crate::engine_prelude::*;

use crate::protocol::*;
<<<<<<< HEAD
use crate::traits::*;
=======

use crate::StateManagerDatabase;
>>>>>>> eb2c972a

pub trait ProtocolUpdater {
    /// Executes these state updates associated with the given protocol version
    /// that haven't yet been applied
    /// (hence "remaining", e.g. if node is restarted mid-protocol update).
    fn execute_remaining_state_updates(&self, database: Arc<DbLock<ActualStateManagerDatabase>>);
}

pub struct NoOpProtocolUpdater;

impl ProtocolUpdater for NoOpProtocolUpdater {
    fn execute_remaining_state_updates(&self, _database: Arc<DbLock<ActualStateManagerDatabase>>) {
        // no-op
    }
}

pub(crate) struct BatchedUpdater<R: UpdateBatchGenerator> {
    new_protocol_version: ProtocolVersionName,
    new_state_computer_config: ProtocolStateComputerConfig,
    resolver: R,
}

impl<G: UpdateBatchGenerator> BatchedUpdater<G> {
    pub fn new(
        new_protocol_version: ProtocolVersionName,
        new_state_computer_config: ProtocolStateComputerConfig,
        batch_generator: G,
    ) -> Self {
        Self {
            new_protocol_version,
            new_state_computer_config,
            resolver: batch_generator,
        }
    }
}

impl<R: UpdateBatchGenerator> ProtocolUpdater for BatchedUpdater<R> {
    fn execute_remaining_state_updates(&self, database: Arc<DbLock<ActualStateManagerDatabase>>) {
        let database = database.lock();
        let mut txn_committer = ProtocolUpdateTransactionCommitter::new(
            self.new_protocol_version.clone(),
            database.deref(),
            // The costing and logging parameters (of the Engine) are not really used for flash
            // transactions; let's still pass sane values.
            // TODO(when we need non-flash transactions): pass the actually configured flags here.
            self.new_state_computer_config
                .execution_configurator(true, false),
            self.new_state_computer_config
                .ledger_transaction_validator(),
        );

        while let Some(next_batch_idx) = txn_committer.next_committable_batch_idx() {
            let batch = self
                .resolver
                .generate_batch(database.deref(), next_batch_idx);
            match batch {
                Some(flash_txns) => {
                    txn_committer.commit_batch(flash_txns);
                }
                None => break,
            }
        }
    }
}

pub(crate) trait UpdateBatchGenerator {
    /// Generate a batch of transactions to be committed atomically with a proof.
    /// Return None if it's the last batch.
    fn generate_batch(
        &self,
        state_database: &impl SubstateDatabase,
        batch_index: u32,
    ) -> Option<Vec<UpdateTransaction>>;
}<|MERGE_RESOLUTION|>--- conflicted
+++ resolved
@@ -6,12 +6,6 @@
 use crate::engine_prelude::*;
 
 use crate::protocol::*;
-<<<<<<< HEAD
-use crate::traits::*;
-=======
-
-use crate::StateManagerDatabase;
->>>>>>> eb2c972a
 
 pub trait ProtocolUpdater {
     /// Executes these state updates associated with the given protocol version
