[package]
name = "state-manager"
version = "0.1.0"
edition = "2021"

[dependencies]
node-common = { path = "../node-common" }

sbor = { workspace = true }
radix-transactions = { workspace = true }
radix-transaction-scenarios = { workspace = true }
radix-common = { workspace = true }
radix-engine-interface = { workspace = true }
radix-engine = { workspace = true }
radix-substate-store-impls = { workspace = true }
radix-substate-store-interface = { workspace = true }
radix-substate-store-queries = { workspace = true }
radix-rust = { workspace = true }

# Non-Radix Engine Dependencies:
itertools = { workspace = true }
jni = { workspace = true }
tracing = { workspace = true }
tokio = { workspace = true }
prometheus = { workspace = true }
blake2 = { workspace = true }
<<<<<<< HEAD
hex = { workspace = true }

rocksdb = { version = "=0.21.0" }
lru = { version = "=0.8.1", default-features = false }
slotmap = { version = "=1.0.6" }
im = { version = "=15.1.0" }
rand = { version = "=0.8.5" }
=======
rand = { workspace = true }

rocksdb = { version = "0.21.0" }
hex = { version = "0.4.3", default-features = false }
lru = { version = "0.8.0", default-features = false }
slotmap = { version = "1.0.6" }
im = { version = "15.1.0" }
>>>>>>> 38090686

[dev-dependencies]
tempfile = { version = "=3.8.0" }
chrono = { workspace = true }<|MERGE_RESOLUTION|>--- conflicted
+++ resolved
@@ -24,23 +24,13 @@
 tokio = { workspace = true }
 prometheus = { workspace = true }
 blake2 = { workspace = true }
-<<<<<<< HEAD
 hex = { workspace = true }
+rand = { workspace = true }
 
 rocksdb = { version = "=0.21.0" }
 lru = { version = "=0.8.1", default-features = false }
 slotmap = { version = "=1.0.6" }
 im = { version = "=15.1.0" }
-rand = { version = "=0.8.5" }
-=======
-rand = { workspace = true }
-
-rocksdb = { version = "0.21.0" }
-hex = { version = "0.4.3", default-features = false }
-lru = { version = "0.8.0", default-features = false }
-slotmap = { version = "1.0.6" }
-im = { version = "15.1.0" }
->>>>>>> 38090686
 
 [dev-dependencies]
 tempfile = { version = "=3.8.0" }
