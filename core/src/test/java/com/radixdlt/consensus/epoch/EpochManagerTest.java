--- conflicted
+++ resolved
@@ -290,14 +290,9 @@
         var qc =
             QuorumCertificate.createInitialEpochQC(
                 vertex,
-<<<<<<< HEAD
                 LedgerHeader.genesis(
                     AccumulatorState.zero(), LedgerHashes.zero(), validatorSet, 0, 0));
-        var proposerElection = new WeightedRotatingLeaders(validatorSet);
-=======
-                LedgerHeader.genesis(accumulatorState, LedgerHashes.zero(), validatorSet, 0, 0));
         var proposerElection = ProposerElections.defaultRotation(validatorSet);
->>>>>>> baeaf722
         return new BFTConfiguration(
             proposerElection,
             validatorSet,
