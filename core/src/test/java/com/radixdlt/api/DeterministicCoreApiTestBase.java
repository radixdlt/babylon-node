--- conflicted
+++ resolved
@@ -140,11 +140,7 @@
                             Network.INTEGRATIONTESTNET.getId(),
                             TransactionBuilder.createGenesisWithNumValidators(
                                 1, Decimal.of(1), UInt64.fromNonNegativeLong(roundsPerEpoch)),
-<<<<<<< HEAD
                             REv2StateManagerModule.DatabaseType.ROCKS_DB,
-=======
-                            REv2DatabaseConfig.rocksDB(folder.getRoot().getAbsolutePath(), true),
->>>>>>> d96311c2
                             StateComputerConfig.REV2ProposerConfig.mempool(
                                 50, 50 * 1024 * 1024, 1000, MempoolRelayConfig.of())),
                         SyncRelayConfig.of(200, 10, 2000))));
