/* Copyright 2021 Radix Publishing Ltd incorporated in Jersey (Channel Islands).
 *
 * Licensed under the Radix License, Version 1.0 (the "License"); you may not use this
 * file except in compliance with the License. You may obtain a copy of the License at:
 *
 * radixfoundation.org/licenses/LICENSE-v1
 *
 * The Licensor hereby grants permission for the Canonical version of the Work to be
 * published, distributed and used under or by reference to the Licensor’s trademark
 * Radix ® and use of any unregistered trade names, logos or get-up.
 *
 * The Licensor provides the Work (and each Contributor provides its Contributions) on an
 * "AS IS" BASIS, WITHOUT WARRANTIES OR CONDITIONS OF ANY KIND, either express or implied,
 * including, without limitation, any warranties or conditions of TITLE, NON-INFRINGEMENT,
 * MERCHANTABILITY, or FITNESS FOR A PARTICULAR PURPOSE.
 *
 * Whilst the Work is capable of being deployed, used and adopted (instantiated) to create
 * a distributed ledger it is your responsibility to test and validate the code, together
 * with all logic and performance of that code under all foreseeable scenarios.
 *
 * The Licensor does not make or purport to make and hereby excludes liability for all
 * and any representation, warranty or undertaking in any form whatsoever, whether express
 * or implied, to any entity or person, including any representation, warranty or
 * undertaking, as to the functionality security use, value or other characteristics of
 * any distributed ledger nor in respect the functioning or value of any tokens which may
 * be created stored or transferred using the Work. The Licensor does not warrant that the
 * Work or any use of the Work complies with any law or regulation in any territory where
 * it may be implemented or used or that it will be appropriate for any specific purpose.
 *
 * Neither the licensor nor any current or former employees, officers, directors, partners,
 * trustees, representatives, agents, advisors, contractors, or volunteers of the Licensor
 * shall be liable for any direct or indirect, special, incidental, consequential or other
 * losses of any kind, in tort, contract or otherwise (including but not limited to loss
 * of revenue, income or profits, or loss of use or data, or loss of reputation, or loss
 * of any economic or other opportunity of whatsoever nature or howsoever arising), arising
 * out of or in connection with (without limitation of any use, misuse, of any ledger system
 * or use made or its functionality or any performance or operation of any code or protocol
 * caused by bugs or programming or logic errors or otherwise);
 *
 * A. any offer, purchase, holding, use, sale, exchange or transmission of any
 * cryptographic keys, tokens or assets created, exchanged, stored or arising from any
 * interaction with the Work;
 *
 * B. any failure in a transmission or loss of any token or assets keys or other digital
 * artefacts due to errors in transmission;
 *
 * C. bugs, hacks, logic errors or faults in the Work or any communication;
 *
 * D. system software or apparatus including but not limited to losses caused by errors
 * in holding or transmitting tokens by any third-party;
 *
 * E. breaches or failure of security including hacker attacks, loss or disclosure of
 * password, loss of private key, unauthorised use or misuse of such passwords or keys;
 *
 * F. any losses including loss of anticipated savings or other benefits resulting from
 * use of the Work or any changes to the Work (however implemented).
 *
 * You are solely responsible for; testing, validating and evaluation of all operation
 * logic, functionality, security and appropriateness of using the Work for any commercial
 * or non-commercial purpose and for any reproduction or redistribution by You of the
 * Work. You assume all risks associated with Your use of the Work and the exercise of
 * permissions under this License.
 */

package com.radixdlt.api;

import static com.radixdlt.environment.deterministic.network.MessageSelector.firstSelector;
import static org.assertj.core.api.Assertions.*;

import com.fasterxml.jackson.core.JsonProcessingException;
import com.google.common.collect.ImmutableList;
import com.google.common.reflect.ClassPath;
import com.google.inject.AbstractModule;
import com.google.inject.multibindings.ProvidesIntoSet;
import com.radixdlt.addressing.Addressing;
import com.radixdlt.api.core.generated.api.*;
import com.radixdlt.api.core.generated.client.ApiClient;
import com.radixdlt.api.core.generated.client.ApiException;
import com.radixdlt.api.core.generated.models.*;
<<<<<<< HEAD
import com.radixdlt.environment.CoreApiServerFlags;
import com.radixdlt.environment.DatabaseFlags;
import com.radixdlt.environment.StartProcessorOnRunner;
=======
import com.radixdlt.crypto.ECKeyPair;
import com.radixdlt.environment.*;
>>>>>>> 2a4a941a
import com.radixdlt.genesis.GenesisBuilder;
import com.radixdlt.genesis.GenesisConsensusManagerConfig;
import com.radixdlt.genesis.GenesisData;
import com.radixdlt.harness.deterministic.DeterministicTest;
import com.radixdlt.harness.deterministic.PhysicalNodeConfig;
import com.radixdlt.modules.FunctionalRadixNodeModule;
import com.radixdlt.modules.FunctionalRadixNodeModule.NodeStorageConfig;
import com.radixdlt.modules.StateComputerConfig;
import com.radixdlt.networks.Network;
import com.radixdlt.protocol.ProtocolConfig;
import com.radixdlt.rev2.*;
import com.radixdlt.sync.SyncRelayConfig;
import com.radixdlt.utils.FreePortFinder;
import java.net.http.HttpClient;
import java.util.List;
import org.assertj.core.api.ThrowableAssert;
import org.junit.Rule;
import org.junit.rules.TemporaryFolder;

public abstract class DeterministicCoreApiTestBase {
  private static final DatabaseConfig TEST_DATABASE_CONFIG = new DatabaseConfig(true, false, false);

  @Rule public TemporaryFolder folder = new TemporaryFolder();
  public static NetworkDefinition networkDefinition = NetworkDefinition.INT_TEST_NET;
  public static Addressing addressing = Addressing.ofNetwork(NetworkDefinition.INT_TEST_NET);
  public static String networkLogicalName = networkDefinition.logical_name();

  private final int coreApiPort;
  private final ApiClient apiClient;

  static {
    ensureOpenApiModelsAreReady();
  }

  protected DeterministicCoreApiTestBase() {
    this.coreApiPort = FreePortFinder.findFreeLocalPort();
    this.apiClient = buildApiClient();
  }

  protected DeterministicTest buildRunningServerTest() {
    return buildRunningServerTest(
<<<<<<< HEAD
        1000000,
        new DatabaseFlags(true, false, false),
        GenesisData.NO_SCENARIOS,
        ProtocolConfig.testingDefault());
=======
        1000000, TEST_DATABASE_CONFIG, GenesisData.NO_SCENARIOS, ProtocolConfig.testingDefault());
>>>>>>> 2a4a941a
  }

  protected DeterministicTest buildRunningServerTestWithProtocolConfig(
      int roundsPerEpoch, ProtocolConfig protocolConfig) {
    return buildRunningServerTest(
<<<<<<< HEAD
        roundsPerEpoch,
        new DatabaseFlags(true, false, false),
        GenesisData.NO_SCENARIOS,
        protocolConfig);
=======
        roundsPerEpoch, TEST_DATABASE_CONFIG, GenesisData.NO_SCENARIOS, protocolConfig);
>>>>>>> 2a4a941a
  }

  protected DeterministicTest buildRunningServerTestWithScenarios(ImmutableList<String> scenarios) {
    return buildRunningServerTest(
<<<<<<< HEAD
        1000000, new DatabaseFlags(true, false, false), scenarios, ProtocolConfig.testingDefault());
=======
        1000000, TEST_DATABASE_CONFIG, scenarios, ProtocolConfig.testingDefault());
  }

  protected DeterministicTest buildRunningServerTest(DatabaseConfig databaseConfig) {
    return buildRunningServerTest(
        1000000, databaseConfig, GenesisData.NO_SCENARIOS, ProtocolConfig.testingDefault());
>>>>>>> 2a4a941a
  }

  protected DeterministicTest buildRunningServerTest(
      DatabaseConfig databaseConfig, StateHashTreeGcConfig stateHashTreeGcConfig) {
    return buildRunningServerTest(
        1000000,
        databaseConfig,
        GenesisData.NO_SCENARIOS,
        ProtocolConfig.testingDefault(),
        stateHashTreeGcConfig);
  }

  protected DeterministicTest buildRunningServerTest(int roundsPerEpoch) {
    return buildRunningServerTest(
        roundsPerEpoch,
<<<<<<< HEAD
        new DatabaseFlags(true, false, false),
=======
        TEST_DATABASE_CONFIG,
>>>>>>> 2a4a941a
        GenesisData.NO_SCENARIOS,
        ProtocolConfig.testingDefault());
  }

  protected DeterministicTest buildRunningServerTest(
      int roundsPerEpoch,
      DatabaseConfig databaseConfig,
      ImmutableList<String> scenariosToRun,
      ProtocolConfig protocolConfig,
      StateHashTreeGcConfig stateHashTreeGcConfig) {
    return buildRunningServerTest(
        StateComputerConfig.rev2(
            Network.INTEGRATIONTESTNET.getId(),
            GenesisBuilder.createTestGenesisWithNumValidators(
                1,
                Decimal.ONE,
                GenesisConsensusManagerConfig.Builder.testDefaults()
                    .epochExactRoundCount(roundsPerEpoch),
                scenariosToRun),
            databaseConfig,
            StateComputerConfig.REV2ProposerConfig.Mempool.defaults(),
            false,
            false,
            protocolConfig,
            stateHashTreeGcConfig));
  }

  protected DeterministicTest buildRunningServerTest(
      int roundsPerEpoch,
      DatabaseConfig databaseConfig,
      ImmutableList<String> scenariosToRun,
      ProtocolConfig protocolConfig) {
    return buildRunningServerTest(
        StateComputerConfig.rev2(
            Network.INTEGRATIONTESTNET.getId(),
            GenesisBuilder.createTestGenesisWithNumValidators(
                1,
                Decimal.ONE,
                GenesisConsensusManagerConfig.Builder.testDefaults()
                    .epochExactRoundCount(roundsPerEpoch),
                scenariosToRun),
            databaseConfig,
            StateComputerConfig.REV2ProposerConfig.Mempool.defaults(),
            false,
            false,
            protocolConfig));
  }

  protected DeterministicTest buildRunningServerTest(StateComputerConfig stateComputerConfig) {
    var test =
        DeterministicTest.builder()
            .addPhysicalNodes(PhysicalNodeConfig.createBatch(1, true))
            .messageSelector(firstSelector())
            .addMonitors()
            .addModule(
                new CoreApiServerModule("127.0.0.1", coreApiPort, new CoreApiServerFlags(true)))
            .addModule(
                new AbstractModule() {
                  @ProvidesIntoSet
                  private StartProcessorOnRunner startCoreApi(CoreApiServer coreApiServer) {
                    // This is a slightly hacky way to run something on node start-up in a
                    // Deterministic test.
                    // Stop is called by the AutoClosable binding in CoreApiServerModule
                    return new StartProcessorOnRunner("N/A", coreApiServer::start);
                  }
                })
            .functionalNodeModule(
                new FunctionalRadixNodeModule(
                    NodeStorageConfig.tempFolder(folder),
                    true,
                    FunctionalRadixNodeModule.SafetyRecoveryConfig.MOCKED,
                    FunctionalRadixNodeModule.ConsensusConfig.of(1000),
                    FunctionalRadixNodeModule.LedgerConfig.stateComputerWithSyncRelay(
                        stateComputerConfig, SyncRelayConfig.of(200, 10, 2000))));
    try {
      test.startAllNodes();
    } catch (Exception ex) {
      test.close();
      throw ex;
    }
    return test;
  }

  private static void ensureOpenApiModelsAreReady() {
    /* The generated Open API models are rubbish and requires that static initializers run on models before
     * deserialization to work correctly... But that doesn't happen in eg models under the response model in
     * assertErrorResponseOfType.
     * As a workaround for now, let's go through all the types and explicitly ensure their static initializers run
     * by using the Class.forName method.
     */
    try {
      ClassPath.from(ClassLoader.getSystemClassLoader()).getAllClasses().stream()
          .filter(clazz -> clazz.getPackageName().equals("com.radixdlt.api.core.generated.models"))
          .forEach(
              clazz -> {
                try {
                  Class.forName(clazz.getName());
                } catch (Exception ex) {
                  throw new RuntimeException(ex);
                }
              });
    } catch (Exception ex) {
      throw new RuntimeException(ex);
    }
  }

  protected ApiClient buildApiClient() {
    final var apiClient = new ApiClient();
    apiClient.updateBaseUri("http://127.0.0.1:" + coreApiPort + "/core");
    apiClient.setHttpClientBuilder(
        HttpClient.newBuilder().sslContext(DummySslContextFactory.create()));
    return apiClient;
  }

  public <Response> Response assertErrorResponseOfType(
      ThrowableAssert.ThrowingCallable apiCall, Class<Response> responseClass)
      throws JsonProcessingException {
    var apiException = catchThrowableOfType(apiCall, ApiException.class);
    return apiClient.getObjectMapper().readValue(apiException.getResponseBody(), responseClass);
  }

  public MempoolApi getMempoolApi() {
    return new MempoolApi(apiClient);
  }

  protected StatusApi getStatusApi() {
    return new StatusApi(apiClient);
  }

  protected TransactionApi getTransactionApi() {
    return new TransactionApi(apiClient);
  }

  protected StreamApi getStreamApi() {
    return new StreamApi(apiClient);
  }

  protected StateApi getStateApi() {
    return new StateApi(apiClient);
  }

  protected LtsApi getLtsApi() {
    return new LtsApi(apiClient);
  }

  protected CoreApiHelper getApiHelper() {
    return new CoreApiHelper(networkDefinition, coreApiPort);
  }

  public ResourceAddress createFreeMintBurnNonFungibleResource(DeterministicTest test)
      throws Exception {
    var committedNewResourceTxn =
        getApiHelper()
            .submitAndWaitForSuccess(test, Manifest.createAllowAllNonFungibleResource(), List.of());

    final var receipt =
        getTransactionApi()
            .transactionReceiptPost(
                new TransactionReceiptRequest()
                    .network(networkLogicalName)
                    .intentHash(committedNewResourceTxn.intentHash().hex()));

    final var newResourceAddressStr =
        receipt
            .getCommitted()
            .getReceipt()
            .getStateUpdates()
            .getNewGlobalEntities()
            .get(0)
            .getEntityAddress();

    return addressing.decodeResourceAddress(newResourceAddressStr);
  }
}<|MERGE_RESOLUTION|>--- conflicted
+++ resolved
@@ -77,14 +77,10 @@
 import com.radixdlt.api.core.generated.client.ApiClient;
 import com.radixdlt.api.core.generated.client.ApiException;
 import com.radixdlt.api.core.generated.models.*;
-<<<<<<< HEAD
 import com.radixdlt.environment.CoreApiServerFlags;
-import com.radixdlt.environment.DatabaseFlags;
 import com.radixdlt.environment.StartProcessorOnRunner;
-=======
 import com.radixdlt.crypto.ECKeyPair;
 import com.radixdlt.environment.*;
->>>>>>> 2a4a941a
 import com.radixdlt.genesis.GenesisBuilder;
 import com.radixdlt.genesis.GenesisConsensusManagerConfig;
 import com.radixdlt.genesis.GenesisData;
@@ -105,7 +101,7 @@
 import org.junit.rules.TemporaryFolder;
 
 public abstract class DeterministicCoreApiTestBase {
-  private static final DatabaseConfig TEST_DATABASE_CONFIG = new DatabaseConfig(true, false, false);
+  private static final DatabaseConfig TEST_DATABASE_CONFIG = new DatabaseConfig(true, false, false, false);
 
   @Rule public TemporaryFolder folder = new TemporaryFolder();
   public static NetworkDefinition networkDefinition = NetworkDefinition.INT_TEST_NET;
@@ -126,41 +122,23 @@
 
   protected DeterministicTest buildRunningServerTest() {
     return buildRunningServerTest(
-<<<<<<< HEAD
-        1000000,
-        new DatabaseFlags(true, false, false),
-        GenesisData.NO_SCENARIOS,
-        ProtocolConfig.testingDefault());
-=======
         1000000, TEST_DATABASE_CONFIG, GenesisData.NO_SCENARIOS, ProtocolConfig.testingDefault());
->>>>>>> 2a4a941a
   }
 
   protected DeterministicTest buildRunningServerTestWithProtocolConfig(
       int roundsPerEpoch, ProtocolConfig protocolConfig) {
     return buildRunningServerTest(
-<<<<<<< HEAD
-        roundsPerEpoch,
-        new DatabaseFlags(true, false, false),
-        GenesisData.NO_SCENARIOS,
-        protocolConfig);
-=======
         roundsPerEpoch, TEST_DATABASE_CONFIG, GenesisData.NO_SCENARIOS, protocolConfig);
->>>>>>> 2a4a941a
   }
 
   protected DeterministicTest buildRunningServerTestWithScenarios(ImmutableList<String> scenarios) {
     return buildRunningServerTest(
-<<<<<<< HEAD
-        1000000, new DatabaseFlags(true, false, false), scenarios, ProtocolConfig.testingDefault());
-=======
         1000000, TEST_DATABASE_CONFIG, scenarios, ProtocolConfig.testingDefault());
   }
 
   protected DeterministicTest buildRunningServerTest(DatabaseConfig databaseConfig) {
     return buildRunningServerTest(
         1000000, databaseConfig, GenesisData.NO_SCENARIOS, ProtocolConfig.testingDefault());
->>>>>>> 2a4a941a
   }
 
   protected DeterministicTest buildRunningServerTest(
@@ -176,11 +154,7 @@
   protected DeterministicTest buildRunningServerTest(int roundsPerEpoch) {
     return buildRunningServerTest(
         roundsPerEpoch,
-<<<<<<< HEAD
-        new DatabaseFlags(true, false, false),
-=======
         TEST_DATABASE_CONFIG,
->>>>>>> 2a4a941a
         GenesisData.NO_SCENARIOS,
         ProtocolConfig.testingDefault());
   }
