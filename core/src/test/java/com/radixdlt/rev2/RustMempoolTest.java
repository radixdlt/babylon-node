/* Copyright 2021 Radix Publishing Ltd incorporated in Jersey (Channel Islands).
 *
 * Licensed under the Radix License, Version 1.0 (the "License"); you may not use this
 * file except in compliance with the License. You may obtain a copy of the License at:
 *
 * radixfoundation.org/licenses/LICENSE-v1
 *
 * The Licensor hereby grants permission for the Canonical version of the Work to be
 * published, distributed and used under or by reference to the Licensor’s trademark
 * Radix ® and use of any unregistered trade names, logos or get-up.
 *
 * The Licensor provides the Work (and each Contributor provides its Contributions) on an
 * "AS IS" BASIS, WITHOUT WARRANTIES OR CONDITIONS OF ANY KIND, either express or implied,
 * including, without limitation, any warranties or conditions of TITLE, NON-INFRINGEMENT,
 * MERCHANTABILITY, or FITNESS FOR A PARTICULAR PURPOSE.
 *
 * Whilst the Work is capable of being deployed, used and adopted (instantiated) to create
 * a distributed ledger it is your responsibility to test and validate the code, together
 * with all logic and performance of that code under all foreseeable scenarios.
 *
 * The Licensor does not make or purport to make and hereby excludes liability for all
 * and any representation, warranty or undertaking in any form whatsoever, whether express
 * or implied, to any entity or person, including any representation, warranty or
 * undertaking, as to the functionality security use, value or other characteristics of
 * any distributed ledger nor in respect the functioning or value of any tokens which may
 * be created stored or transferred using the Work. The Licensor does not warrant that the
 * Work or any use of the Work complies with any law or regulation in any territory where
 * it may be implemented or used or that it will be appropriate for any specific purpose.
 *
 * Neither the licensor nor any current or former employees, officers, directors, partners,
 * trustees, representatives, agents, advisors, contractors, or volunteers of the Licensor
 * shall be liable for any direct or indirect, special, incidental, consequential or other
 * losses of any kind, in tort, contract or otherwise (including but not limited to loss
 * of revenue, income or profits, or loss of use or data, or loss of reputation, or loss
 * of any economic or other opportunity of whatsoever nature or howsoever arising), arising
 * out of or in connection with (without limitation of any use, misuse, of any ledger system
 * or use made or its functionality or any performance or operation of any code or protocol
 * caused by bugs or programming or logic errors or otherwise);
 *
 * A. any offer, purchase, holding, use, sale, exchange or transmission of any
 * cryptographic keys, tokens or assets created, exchanged, stored or arising from any
 * interaction with the Work;
 *
 * B. any failure in a transmission or loss of any token or assets keys or other digital
 * artefacts due to errors in transmission;
 *
 * C. bugs, hacks, logic errors or faults in the Work or any communication;
 *
 * D. system software or apparatus including but not limited to losses caused by errors
 * in holding or transmitting tokens by any third-party;
 *
 * E. breaches or failure of security including hacker attacks, loss or disclosure of
 * password, loss of private key, unauthorised use or misuse of such passwords or keys;
 *
 * F. any losses including loss of anticipated savings or other benefits resulting from
 * use of the Work or any changes to the Work (however implemented).
 *
 * You are solely responsible for; testing, validating and evaluation of all operation
 * logic, functionality, security and appropriateness of using the Work for any commercial
 * or non-commercial purpose and for any reproduction or redistribution by You of the
 * Work. You assume all risks associated with Your use of the Work and the exercise of
 * permissions under this License.
 */

package com.radixdlt.rev2;

import static org.junit.Assert.assertEquals;
import static org.junit.Assert.assertTrue;

import com.radixdlt.consensus.Blake2b256Hasher;
import com.radixdlt.crypto.Hasher;
import com.radixdlt.genesis.GenesisData;
import com.radixdlt.genesis.RawGenesisDataWithHash;
import com.radixdlt.lang.Option;
import com.radixdlt.mempool.*;
import com.radixdlt.monitoring.MetricsInitializer;
import com.radixdlt.serialization.DefaultSerialization;
import com.radixdlt.statecomputer.RustStateComputer;
import com.radixdlt.statemanager.*;
<<<<<<< HEAD
import com.radixdlt.transaction.REv2TransactionAndProofStore;
=======
import com.radixdlt.transactions.PreparedNotarizedTransaction;
>>>>>>> 623fa374
import com.radixdlt.transactions.RawNotarizedTransaction;
import java.util.HashSet;
import java.util.List;
import java.util.Set;
import org.junit.Assert;
import org.junit.Test;

public final class RustMempoolTest {
  private static final Hasher HASHER = new Blake2b256Hasher(DefaultSerialization.getInstance());

  /** A no-op dispatcher of transactions to be relayed. */
  private static final MempoolRelayDispatcher<RawNotarizedTransaction> NOOP_DISPATCHER = tx -> {};

  private static void initStateComputer(StateManager stateManager) {
<<<<<<< HEAD
    final var metrics = new MetricsInitializer().initialize();
    final var genesisProvider =
        RawGenesisDataWithHash.fromGenesisData(GenesisData.testingDefaultEmpty(), HASHER);
    new REv2LedgerInitializer(
            new Blake2b256Hasher(DefaultSerialization.getInstance()),
            new RustStateComputer(metrics, stateManager),
            new REv2TransactionsAndProofReader(
                new REv2TransactionAndProofStore(metrics, stateManager)))
        .initialize(genesisProvider);
=======
    new LedgerInitializer(
            new RustStateComputer(new MetricsInitializer().initialize(), stateManager))
        .prepareAndCommit(GenesisData.testingDefaultEmpty());
>>>>>>> 623fa374
  }

  @Test
  public void test_rust_mempool_add() throws Exception {
    final var mempoolSize = 2;
    final var config =
        new StateManagerConfig(
            NetworkDefinition.INT_TEST_NET,
            Option.some(new RustMempoolConfig(mempoolSize)),
            DatabaseBackendConfig.inMemory(),
            new DatabaseFlags(false, false),
            LoggingConfig.getDefault());
    final var metrics = new MetricsInitializer().initialize();

    try (var stateManager = new StateManager(NOOP_DISPATCHER, config)) {
      initStateComputer(stateManager);
      final var rustMempool = new RustMempool(metrics, stateManager);
      final var transaction1 = constructValidTransaction(0, 0);
      final var transaction2 = constructValidTransaction(0, 1);
      final var transaction3 = constructValidTransaction(0, 2);

      assertEquals(0, rustMempool.getCount());

      // Add a transaction.
      rustMempool.addTransaction(transaction1.raw());

      assertEquals(1, rustMempool.getCount());

      Assert.assertThrows(
          MempoolDuplicateException.class,
          () -> {
            // Duplicate transaction - this should fail
            rustMempool.addTransaction(transaction1.raw());
          });
      assertEquals(1, rustMempool.getCount());

      // This transaction is new, and the mempool has size 2 - this should be fine, and
      // the mempool will now be full
      rustMempool.addTransaction(transaction2.raw());
      assertEquals(2, rustMempool.getCount());

      try {
        // Mempool is full - adding a new transaction should fail
        rustMempool.addTransaction(transaction3.raw());
        // Because we want to assert properties of the exception, we have to use this weird
        // try/catch approach, instead of assertThrows
        Assert.fail();
      } catch (MempoolFullException ex) {
        assertEquals(2, ex.getMaxSize());
        assertEquals(2, ex.getCurrentSize());
      }
      assertEquals(2, rustMempool.getCount());

      // With a full mempool, a duplicate transaction returns Duplicate, not MempoolFull
      // This is an implementation detail, not mandated behaviour, feel free to change it in future
      Assert.assertThrows(
          MempoolDuplicateException.class,
          () -> {
            // Duplicate transaction - this should fail
            rustMempool.addTransaction(transaction1.raw());
          });
      assertEquals(2, rustMempool.getCount());
    }
  }

  @Test
  public void test_rust_mempool_getTxns() throws Exception {
    final var mempoolSize = 3;
    final var config =
        new StateManagerConfig(
            NetworkDefinition.INT_TEST_NET,
            Option.some(new RustMempoolConfig(mempoolSize)),
            DatabaseBackendConfig.inMemory(),
            new DatabaseFlags(false, false),
            LoggingConfig.getDefault());
    final var metrics = new MetricsInitializer().initialize();

    try (var stateManager = new StateManager(NOOP_DISPATCHER, config)) {
      initStateComputer(stateManager);
      final var rustMempool = new RustMempool(metrics, stateManager);
      final var transaction1 = constructValidTransaction(0, 0);
      final var transaction2 = constructValidTransaction(0, 1);
      final var transaction3 = constructValidTransaction(0, 2);

      // Add Transactions
      rustMempool.addTransaction(transaction1.raw());
      rustMempool.addTransaction(transaction2.raw());
      rustMempool.addTransaction(transaction3.raw());
      assertEquals(3, rustMempool.getCount());

      // Simple Test. Get transactions, and check that are returned.

      // Get zero transactions.
      List<PreparedNotarizedTransaction> returnedList;
      Set<PreparedNotarizedTransaction> returnedSet;

      final var unlimitedBytesSize = Integer.MAX_VALUE;
      Assert.assertThrows(
          IllegalArgumentException.class,
          () -> rustMempool.getTransactionsForProposal(-1, unlimitedBytesSize, Set.of()));

      Assert.assertThrows(
          IllegalArgumentException.class,
          () -> rustMempool.getTransactionsForProposal(0, unlimitedBytesSize, Set.of()));

      // Get one to three transaction.
      returnedList = rustMempool.getTransactionsForProposal(1, unlimitedBytesSize, Set.of());
      // Check if it contains 1 element only, either transaction1, transaction2, transaction3
      assertEquals(1, returnedList.size());
      assertTrue(List.of(transaction1, transaction2, transaction3).containsAll(returnedList));

      returnedList = rustMempool.getTransactionsForProposal(2, unlimitedBytesSize, Set.of());
      assertEquals(2, returnedList.size());
      // Transform it into a set to avoid duplicates.
      returnedSet = new HashSet<>(returnedList);
      // Check no duplicates
      assertEquals(2, returnedSet.size());
      // Check that elements are our expected transactions
      assertTrue(List.of(transaction1, transaction2, transaction3).containsAll(returnedList));

      returnedList = rustMempool.getTransactionsForProposal(3, unlimitedBytesSize, Set.of());
      assertEquals(3, returnedList.size());
      // Transform it into a set to avoid duplicates.
      returnedSet = new HashSet<>(returnedList);
      // Check no duplicates
      assertEquals(3, returnedSet.size());
      // Check that elements are our expected transactions
      assertTrue(List.of(transaction1, transaction2, transaction3).containsAll(returnedList));

      // Get transactions, using seen to avoid existing transactions.
      returnedList =
          rustMempool.getTransactionsForProposal(
              3, unlimitedBytesSize, Set.of(transaction1.notarizedTransactionHash()));
      assertEquals(2, returnedList.size());
      // Transform it into a set to avoid duplicates.
      returnedSet = new HashSet<>(returnedList);
      // Check no duplicates
      assertEquals(2, returnedSet.size());
      // Check that elements are our expected transactions
      assertTrue(List.of(transaction2, transaction3).containsAll(returnedList));

      returnedList =
          rustMempool.getTransactionsForProposal(
              3, unlimitedBytesSize, Set.of(transaction2.notarizedTransactionHash()));
      assertEquals(2, returnedList.size());
      // Transform it into a set to avoid duplicates.
      returnedSet = new HashSet<>(returnedList);
      // Check no duplicates
      assertEquals(2, returnedSet.size());
      // Check that elements are our expected transactions
      assertTrue(List.of(transaction1, transaction3).containsAll(returnedList));

      returnedList =
          rustMempool.getTransactionsForProposal(
              3, unlimitedBytesSize, Set.of(transaction3.notarizedTransactionHash()));
      assertEquals(2, returnedList.size());
      // Transform it into a set to avoid duplicates.
      returnedSet = new HashSet<>(returnedList);
      // Check no duplicates
      assertEquals(2, returnedSet.size());
      // Check that elements are our expected transactions
      assertTrue(List.of(transaction1, transaction2).containsAll(returnedList));

      returnedList =
          rustMempool.getTransactionsForProposal(
              3,
              unlimitedBytesSize,
              Set.of(
                  transaction1.notarizedTransactionHash(),
                  transaction2.notarizedTransactionHash(),
                  transaction3.notarizedTransactionHash()));
      assertEquals(List.of(), returnedList);

      final var txnPayloadSize = transaction1.raw().payload().length;
      // The assertions below assume txns are of equal size; making sure that it holds
      assertEquals(txnPayloadSize, transaction2.raw().payload().length);
      assertEquals(txnPayloadSize, transaction3.raw().payload().length);

      returnedList = rustMempool.getTransactionsForProposal(3, txnPayloadSize, Set.of());
      assertEquals(1, returnedList.size());

      returnedList = rustMempool.getTransactionsForProposal(3, txnPayloadSize - 1, Set.of());
      assertEquals(0, returnedList.size());

      returnedList = rustMempool.getTransactionsForProposal(3, txnPayloadSize * 2, Set.of());
      assertEquals(2, returnedList.size());

      returnedList = rustMempool.getTransactionsForProposal(3, txnPayloadSize * 2 - 1, Set.of());
      assertEquals(1, returnedList.size());

      returnedList = rustMempool.getTransactionsForProposal(3, txnPayloadSize * 3, Set.of());
      assertEquals(3, returnedList.size());

      returnedList = rustMempool.getTransactionsForProposal(3, txnPayloadSize * 3 - 1, Set.of());
      assertEquals(2, returnedList.size());
    }
  }

  @Test
  public void test_rust_mempool_getRelayTxns() throws Exception {
    final var mempoolSize = 3;
    final var config =
        new StateManagerConfig(
            NetworkDefinition.INT_TEST_NET,
            Option.some(new RustMempoolConfig(mempoolSize)),
            DatabaseBackendConfig.inMemory(),
            new DatabaseFlags(false, false),
            LoggingConfig.getDefault());
    final var metrics = new MetricsInitializer().initialize();

    try (var stateManager = new StateManager(NOOP_DISPATCHER, config)) {
      initStateComputer(stateManager);
      final var rustMempool = new RustMempool(metrics, stateManager);
      final var transaction1 = constructValidTransaction(0, 0);
      final var transaction2 = constructValidTransaction(0, 1);
      final var transaction3 = constructValidTransaction(0, 2);

      rustMempool.addTransaction(transaction1.raw());
      rustMempool.addTransaction(transaction2.raw());
      rustMempool.addTransaction(transaction3.raw());
      assertEquals(3, rustMempool.getCount());

      var returnedList = rustMempool.getTransactionsToRelay(3, Integer.MAX_VALUE);
      assertEquals(3, returnedList.size());
      assertTrue(List.of(transaction1, transaction2, transaction3).containsAll(returnedList));

      final var txnPayloadSize = transaction1.raw().payload().length;
      // The assertions below assume txns are of equal size; making sure that it holds
      assertEquals(txnPayloadSize, transaction2.raw().payload().length);
      assertEquals(txnPayloadSize, transaction3.raw().payload().length);

      returnedList = rustMempool.getTransactionsToRelay(3, txnPayloadSize);
      assertEquals(1, returnedList.size());

      returnedList = rustMempool.getTransactionsToRelay(3, txnPayloadSize - 1);
      assertEquals(0, returnedList.size());

      returnedList = rustMempool.getTransactionsToRelay(3, txnPayloadSize * 2);
      assertEquals(2, returnedList.size());

      returnedList = rustMempool.getTransactionsToRelay(3, txnPayloadSize * 2 - 1);
      assertEquals(1, returnedList.size());

      returnedList = rustMempool.getTransactionsToRelay(3, txnPayloadSize * 3);
      assertEquals(3, returnedList.size());

      returnedList = rustMempool.getTransactionsToRelay(3, txnPayloadSize * 3 - 1);
      assertEquals(2, returnedList.size());
    }
  }

  private static PreparedNotarizedTransaction constructValidTransaction(long fromEpoch, int nonce) {
    return TransactionBuilder.forTests().fromEpoch(fromEpoch).nonce(nonce).prepare();
  }
}<|MERGE_RESOLUTION|>--- conflicted
+++ resolved
@@ -77,11 +77,8 @@
 import com.radixdlt.serialization.DefaultSerialization;
 import com.radixdlt.statecomputer.RustStateComputer;
 import com.radixdlt.statemanager.*;
-<<<<<<< HEAD
 import com.radixdlt.transaction.REv2TransactionAndProofStore;
-=======
 import com.radixdlt.transactions.PreparedNotarizedTransaction;
->>>>>>> 623fa374
 import com.radixdlt.transactions.RawNotarizedTransaction;
 import java.util.HashSet;
 import java.util.List;
@@ -96,7 +93,6 @@
   private static final MempoolRelayDispatcher<RawNotarizedTransaction> NOOP_DISPATCHER = tx -> {};
 
   private static void initStateComputer(StateManager stateManager) {
-<<<<<<< HEAD
     final var metrics = new MetricsInitializer().initialize();
     final var genesisProvider =
         RawGenesisDataWithHash.fromGenesisData(GenesisData.testingDefaultEmpty(), HASHER);
@@ -106,11 +102,6 @@
             new REv2TransactionsAndProofReader(
                 new REv2TransactionAndProofStore(metrics, stateManager)))
         .initialize(genesisProvider);
-=======
-    new LedgerInitializer(
-            new RustStateComputer(new MetricsInitializer().initialize(), stateManager))
-        .prepareAndCommit(GenesisData.testingDefaultEmpty());
->>>>>>> 623fa374
   }
 
   @Test
