--- conflicted
+++ resolved
@@ -230,11 +230,7 @@
   public void processBFTUpdate(BFTInsertUpdate update) {
     log.trace("BFTUpdate: Processing {}", update);
 
-<<<<<<< HEAD
     final var round = update.insertedVertex().getRound();
-=======
-    final var round = update.getHeader().getRound();
->>>>>>> 71327ada
     final var vertex = update.insertedVertex();
 
     if (round.equals(currentRound())) {
