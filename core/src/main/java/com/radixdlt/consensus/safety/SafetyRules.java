--- conflicted
+++ resolved
@@ -195,7 +195,7 @@
     final VoteTimeout voteTimeout = VoteTimeout.of(vote);
     final HashCode voteTimeoutHash = hasher.hashDsonEncoded(voteTimeout);
 
-    final ECDSASignature timeoutSignature = this.signer.sign(voteTimeoutHash);
+    final ECDSASecp256k1Signature timeoutSignature = this.signer.sign(voteTimeoutHash);
     final Vote timeoutVote = vote.withTimeoutSignature(timeoutSignature);
 
     this.state = this.state.toBuilder().lastVote(timeoutVote).build();
@@ -229,7 +229,7 @@
     final var voteHash = Vote.getHashOfData(hasher, voteData, timestamp);
 
     // TODO make signing more robust by including author in signed hash
-    final ECDSASignature signature = this.signer.sign(voteHash);
+    final ECDSASecp256k1Signature signature = this.signer.sign(voteHash);
     var vote = new Vote(this.self, voteData, timestamp, signature, highQC, Optional.empty());
 
     safetyStateBuilder.lastVote(vote);
@@ -240,36 +240,6 @@
     return Optional.of(vote);
   }
 
-<<<<<<< HEAD
-=======
-  public Vote timeoutVote(Vote vote) {
-    if (vote.isTimeout()) { // vote is already timed out
-      return vote;
-    }
-
-    final VoteTimeout voteTimeout = VoteTimeout.of(vote);
-    final HashCode voteTimeoutHash = hasher.hashDsonEncoded(voteTimeout);
-
-    final ECDSASecp256k1Signature timeoutSignature = this.signer.sign(voteTimeoutHash);
-    final Vote timeoutVote = vote.withTimeoutSignature(timeoutSignature);
-
-    this.state = this.state.toBuilder().lastVote(timeoutVote).build();
-    this.persistentSafetyStateStore.commitState(this.state);
-
-    return timeoutVote;
-  }
-
-  public Vote createVote(
-      VertexWithHash proposedVertex, BFTHeader proposedHeader, long timestamp, HighQC highQC) {
-    final VoteData voteData = constructVoteData(proposedVertex, proposedHeader);
-    final var voteHash = Vote.getHashOfData(hasher, voteData, timestamp);
-
-    // TODO make signing more robust by including author in signed hash
-    final ECDSASecp256k1Signature signature = this.signer.sign(voteHash);
-    return new Vote(this.self, voteData, timestamp, signature, highQC, Optional.empty());
-  }
-
->>>>>>> 6d751759
   public Optional<Vote> getLastVote(Round round) {
     return this.state.getLastVote().filter(lastVote -> lastVote.getRound().equals(round));
   }
