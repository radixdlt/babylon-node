--- conflicted
+++ resolved
@@ -66,14 +66,9 @@
 
 import com.radixdlt.consensus.event.LocalEvent;
 import com.radixdlt.consensus.vertexstore.VertexStoreState;
-<<<<<<< HEAD
 import com.radixdlt.utils.WrappedByteArray;
 
 /** An even emitted when the vertex store has been rebuilt. */
 public record BFTRebuildUpdate(
-    VertexStoreState vertexStoreState, WrappedByteArray serializedVertexStoreState) {}
-=======
-
-/** An update emitted when the BFT has been rebuilt */
-public record BFTRebuildUpdate(VertexStoreState vertexStoreState) implements LocalEvent {}
->>>>>>> 71327ada
+    VertexStoreState vertexStoreState, WrappedByteArray serializedVertexStoreState)
+    implements LocalEvent {}