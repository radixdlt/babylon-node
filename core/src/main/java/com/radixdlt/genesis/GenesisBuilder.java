--- conflicted
+++ resolved
@@ -87,17 +87,9 @@
     final var validatorsAndStakesChunks =
         prepareValidatorsAndStakesChunks(ImmutableList.of(tuple(validator, initialStake)));
     return new GenesisData(
-<<<<<<< HEAD
-        UInt64.fromNonNegativeLong(0),
-        UInt32.fromNonNegativeInt(100),
-        roundsPerEpoch,
-        numUnstakeEpochs,
-        1L,
-=======
         UInt64.fromNonNegativeLong(1),
         0,
         builder.build(),
->>>>>>> 623fa374
         ImmutableList.of(validatorsAndStakesChunks.first(), validatorsAndStakesChunks.last()));
   }
 
@@ -129,16 +121,7 @@
     chunksBuilder.add(validatorsAndStakesChunks.last());
 
     return new GenesisData(
-<<<<<<< HEAD
-        UInt64.fromNonNegativeLong(0),
-        UInt32.fromNonNegativeInt(100),
-        roundsPerEpoch,
-        UInt64.fromNonNegativeLong(10),
-        1L,
-        chunksBuilder.build());
-=======
         UInt64.fromNonNegativeLong(1), 0, configBuilder.build(), chunksBuilder.build());
->>>>>>> 623fa374
   }
 
   public static GenesisData createGenesisWithValidatorsAndXrdBalances(
@@ -164,16 +147,7 @@
     chunksBuilder.add(validatorsAndStakesChunks.last());
 
     return new GenesisData(
-<<<<<<< HEAD
-        UInt64.fromNonNegativeLong(0),
-        UInt32.fromNonNegativeInt(100),
-        roundsPerEpoch,
-        UInt64.fromNonNegativeLong(10),
-        1L,
-        chunksBuilder.build());
-=======
         UInt64.fromNonNegativeLong(1), 0, configBuilder.build(), chunksBuilder.build());
->>>>>>> 623fa374
   }
 
   private static GenesisDataChunk.XrdBalances prepareXrdBalancesChunk(
