--- conflicted
+++ resolved
@@ -147,18 +147,13 @@
       StateHashTreeGcConfig stateHashTreeGcConfig,
       boolean noFees) {
     return new REv2StateManagerModule(
-<<<<<<< HEAD
         proposalLimitsConfig,
         Option.none(),
-        databaseType,
         databaseFlags,
         mempoolConfig,
         debugLogging,
         stateHashTreeGcConfig,
         noFees);
-=======
-        proposalLimitsConfig, Option.none(), databaseFlags, mempoolConfig, debugLogging, noFees);
->>>>>>> b34dcea9
   }
 
   @Override
