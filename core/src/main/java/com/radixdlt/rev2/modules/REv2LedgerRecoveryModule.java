--- conflicted
+++ resolved
@@ -117,20 +117,7 @@
               var validatorSet =
                   result
                       .validatorSet()
-<<<<<<< HEAD
                       .map(REv2ToConsensus::validatorSet)
-=======
-                      .map(
-                          list -> {
-                            var validators =
-                                list.stream()
-                                    .map(
-                                        key ->
-                                            BFTValidator.from(
-                                                BFTValidatorId.create(key), UInt256.ONE));
-                            return BFTValidatorSet.from(validators);
-                          })
->>>>>>> 98cf86b7
                       .or((BFTValidatorSet) null);
               var accumulatorState =
                   ledgerAccumulator.accumulate(initialAccumulatorState, genesis.getPayloadHash());
