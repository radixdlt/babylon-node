--- conflicted
+++ resolved
@@ -116,11 +116,7 @@
   }
 
   @Override
-<<<<<<< HEAD
-  public Optional<LedgerProof> getFirstEpochProof() {
-=======
   public Optional<LedgerProof> getPostGenesisEpochProof() {
->>>>>>> 623fa374
     return this.transactionStore.getFirstEpochProof().map(REv2ToConsensus::ledgerProof);
   }
 
@@ -134,7 +130,7 @@
     return this.transactionStore.getLastProof().map(REv2ToConsensus::ledgerProof);
   }
 
-  public Optional<com.radixdlt.statecomputer.commit.LedgerProof> getFirstEpochProofREv2() {
+  public Optional<com.radixdlt.statecomputer.commit.LedgerProof> getPostGenesisREv2EpochProof() {
     return this.transactionStore.getFirstEpochProof();
   }
 }