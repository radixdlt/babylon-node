--- conflicted
+++ resolved
@@ -79,14 +79,7 @@
 import com.radixdlt.modules.FunctionalRadixNodeModule;
 import com.radixdlt.modules.StateComputerConfig;
 import com.radixdlt.networks.Network;
-<<<<<<< HEAD
 import com.radixdlt.rev2.*;
-=======
-import com.radixdlt.rev2.ComponentAddress;
-import com.radixdlt.rev2.Decimal;
-import com.radixdlt.rev2.NetworkDefinition;
-import com.radixdlt.rev2.REv2TestTransactions;
->>>>>>> 104e73c4
 import com.radixdlt.statemanager.REv2DatabaseConfig;
 import com.radixdlt.sync.SyncRelayConfig;
 import com.radixdlt.transaction.TransactionBuilder;
@@ -157,17 +150,10 @@
                 random.nextInt(0, NUM_VALIDATORS),
                 Key.get(new TypeLiteral<EventDispatcher<MempoolAdd>>() {}));
 
-<<<<<<< HEAD
         var randomValidatorIndex = random.nextInt(0, NUM_VALIDATORS);
-        var systemAddress = validators.get(randomValidatorIndex);
-        if (systemAddress == null) {
+        var componentAddress = validators.get(randomValidatorIndex);
+        if (componentAddress == null) {
           var inflightTransaction = creating_validators.get(randomValidatorIndex);
-=======
-        var randomValidator = random.nextInt(0, NUM_VALIDATORS);
-        var componentAddress = validators.get(randomValidator);
-        if (componentAddress == null) {
-          var inflightTransaction = creating_validators.get(randomValidator);
->>>>>>> 104e73c4
           if (inflightTransaction == null) {
             var txn =
                 REv2TestTransactions.constructCreateValidatorTransaction(
@@ -202,13 +188,8 @@
                       NetworkDefinition.INT_TEST_NET,
                       0,
                       random.nextInt(1000000),
-<<<<<<< HEAD
-                      systemAddress,
-                      PrivateKeys.ofNumeric(randomValidatorIndex + 1));
-=======
-                      componentAddress,
-                      PrivateKeys.ofNumeric(randomValidator + 1));
->>>>>>> 104e73c4
+                      componentAddress,
+                      PrivateKeys.ofNumeric(randomValidatorIndex + 1));
             }
             case 1 -> {
               txn =
@@ -216,13 +197,8 @@
                       NetworkDefinition.INT_TEST_NET,
                       0,
                       random.nextInt(1000000),
-<<<<<<< HEAD
-                      systemAddress,
-                      PrivateKeys.ofNumeric(randomValidatorIndex + 1));
-=======
-                      componentAddress,
-                      PrivateKeys.ofNumeric(randomValidator + 1));
->>>>>>> 104e73c4
+                      componentAddress,
+                      PrivateKeys.ofNumeric(randomValidatorIndex + 1));
             }
             case 2 -> {
               txn =
@@ -230,42 +206,32 @@
                       NetworkDefinition.INT_TEST_NET,
                       0,
                       random.nextInt(1000000),
-<<<<<<< HEAD
-                      systemAddress,
-                      PrivateKeys.ofNumeric(randomValidatorIndex + 1));
-=======
-                      componentAddress,
-                      PrivateKeys.ofNumeric(randomValidator + 1));
->>>>>>> 104e73c4
+                      componentAddress,
+                      PrivateKeys.ofNumeric(randomValidatorIndex + 1));
             }
             case 3 -> {
               var stateReader = test.getInstance(randomValidatorIndex, REv2StateReader.class);
-              var validatorInfo = stateReader.getValidatorInfo(systemAddress);
+              var validatorInfo = stateReader.getValidatorInfo(componentAddress);
               txn =
                   REv2TestTransactions.constructUnstakeValidatorTransaction(
                       NetworkDefinition.INT_TEST_NET,
                       0,
                       random.nextInt(1000000),
-<<<<<<< HEAD
                       validatorInfo.lpTokenAddress(),
-                      systemAddress,
+                      componentAddress,
                       PrivateKeys.ofNumeric(randomValidatorIndex + 1));
             }
             default -> {
               var stateReader = test.getInstance(randomValidatorIndex, REv2StateReader.class);
-              var validatorInfo = stateReader.getValidatorInfo(systemAddress);
+              var validatorInfo = stateReader.getValidatorInfo(componentAddress);
               txn =
                   REv2TestTransactions.constructClaimXrdTransaction(
                       NetworkDefinition.INT_TEST_NET,
                       0,
                       random.nextInt(1000000),
-                      systemAddress,
+                      componentAddress,
                       validatorInfo.unstakeResource(),
                       PrivateKeys.ofNumeric(randomValidatorIndex + 1));
-=======
-                      componentAddress,
-                      PrivateKeys.ofNumeric(randomValidator + 1));
->>>>>>> 104e73c4
             }
           }
           mempoolDispatcher.dispatch(MempoolAdd.create(txn));
