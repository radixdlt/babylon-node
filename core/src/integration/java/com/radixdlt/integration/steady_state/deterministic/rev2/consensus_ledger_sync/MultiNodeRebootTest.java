--- conflicted
+++ resolved
@@ -81,10 +81,6 @@
 import com.radixdlt.modules.FunctionalRadixNodeModule.NodeStorageConfig;
 import com.radixdlt.modules.FunctionalRadixNodeModule.SafetyRecoveryConfig;
 import com.radixdlt.modules.StateComputerConfig;
-<<<<<<< HEAD
-import com.radixdlt.protocol.ProtocolConfig;
-=======
->>>>>>> 7670beba
 import com.radixdlt.rev2.Decimal;
 import com.radixdlt.rev2.REV2TransactionGenerator;
 import com.radixdlt.rev2.modules.MockedVertexStoreModule;
@@ -224,13 +220,7 @@
                     .withProposerConfig(
                         StateComputerConfig.REV2ProposerConfig.transactionGenerator(
                             new REV2TransactionGenerator(), 1))
-<<<<<<< HEAD
-                    .withNoFees(noFees)
-                    .withDatabaseConfig(new DatabaseConfig(true, false, false, false))
-                    .withProtocolConfig(ProtocolConfig.testingDefault()),
-=======
                     .withNoFees(noFees),
->>>>>>> 7670beba
                 // This test can, in some cases, rely on ledger sync
                 // requests timing out in reasonable time,
                 // so setting the request timeout to 100 ms
