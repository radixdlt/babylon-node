--- conflicted
+++ resolved
@@ -220,11 +220,7 @@
                         GenesisConsensusManagerConfig.Builder.testWithRoundsPerEpoch(
                                 this.roundsPerEpoch)
                             .totalEmissionXrdPerEpoch(Decimal.ofNonNegative(0))),
-<<<<<<< HEAD
-                    new DatabaseFlags(true, false, false),
-=======
-                    new DatabaseConfig(true, false, false),
->>>>>>> 2a4a941a
+                    new DatabaseConfig(true, false, false, false),
                     StateComputerConfig.REV2ProposerConfig.transactionGenerator(
                         new REV2TransactionGenerator(), 1),
                     false,
