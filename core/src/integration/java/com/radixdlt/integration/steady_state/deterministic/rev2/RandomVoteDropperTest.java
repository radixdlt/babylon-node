--- conflicted
+++ resolved
@@ -117,33 +117,7 @@
       test.startAllNodes();
 
       // Run
-<<<<<<< HEAD
-      for (int i = 0; i < 100; i++) {
-        test.runForCount(1000);
-
-        for (int j = 0; j < 50; j++) {
-          var mempoolDispatcher =
-              test.getInstance(
-                  random.nextInt(0, 51),
-                  Key.get(new TypeLiteral<EventDispatcher<MempoolAdd>>() {}));
-          var txn =
-              random.nextBoolean()
-                  ? REv2TestTransactions.constructCreateValidatorTransaction(
-                      NetworkDefinition.INT_TEST_NET,
-                      0,
-                      random.nextInt(1000000),
-                      PrivateKeys.ofNumeric(j + 1))
-                  : REv2TestTransactions.constructCreateValidatorTransaction(
-                      NetworkDefinition.INT_TEST_NET,
-                      0,
-                      random.nextInt(1000000),
-                      PrivateKeys.ofNumeric(j + 1));
-          mempoolDispatcher.dispatch(MempoolAdd.create(txn));
-        }
-      }
-=======
       test.runUntilState(NodesPredicate.nodeAt(0, NodePredicate.atOrOverStateVersion(100)), 100000);
->>>>>>> e2a4adae
 
       // Post-run assertions
       Checkers.assertNodesSyncedToVersionAtleast(test.getNodeInjectors(), 20);
