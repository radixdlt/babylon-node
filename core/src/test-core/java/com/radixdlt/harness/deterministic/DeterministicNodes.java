--- conflicted
+++ resolved
@@ -233,11 +233,7 @@
 
     ThreadContext.put("self", " " + injector.getInstance(Key.get(String.class, Self.class)));
     try {
-<<<<<<< HEAD
-      log.debug("Received message at {}: {}", timedNextMsg.time(), nextMsg);
-=======
-      log.debug("Receive message {} at {}", nextMsg, timedNextMsg.time());
->>>>>>> 66a2dfe6
+      log.debug("Receive message at {}: {}", timedNextMsg.time(), nextMsg);
       nodeInstances
           .get(receiverIndex)
           .getInstance(DeterministicProcessor.class)
