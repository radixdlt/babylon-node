/* Copyright 2021 Radix Publishing Ltd incorporated in Jersey (Channel Islands).
 *
 * Licensed under the Radix License, Version 1.0 (the "License"); you may not use this
 * file except in compliance with the License. You may obtain a copy of the License at:
 *
 * radixfoundation.org/licenses/LICENSE-v1
 *
 * The Licensor hereby grants permission for the Canonical version of the Work to be
 * published, distributed and used under or by reference to the Licensor’s trademark
 * Radix ® and use of any unregistered trade names, logos or get-up.
 *
 * The Licensor provides the Work (and each Contributor provides its Contributions) on an
 * "AS IS" BASIS, WITHOUT WARRANTIES OR CONDITIONS OF ANY KIND, either express or implied,
 * including, without limitation, any warranties or conditions of TITLE, NON-INFRINGEMENT,
 * MERCHANTABILITY, or FITNESS FOR A PARTICULAR PURPOSE.
 *
 * Whilst the Work is capable of being deployed, used and adopted (instantiated) to create
 * a distributed ledger it is your responsibility to test and validate the code, together
 * with all logic and performance of that code under all foreseeable scenarios.
 *
 * The Licensor does not make or purport to make and hereby excludes liability for all
 * and any representation, warranty or undertaking in any form whatsoever, whether express
 * or implied, to any entity or person, including any representation, warranty or
 * undertaking, as to the functionality security use, value or other characteristics of
 * any distributed ledger nor in respect the functioning or value of any tokens which may
 * be created stored or transferred using the Work. The Licensor does not warrant that the
 * Work or any use of the Work complies with any law or regulation in any territory where
 * it may be implemented or used or that it will be appropriate for any specific purpose.
 *
 * Neither the licensor nor any current or former employees, officers, directors, partners,
 * trustees, representatives, agents, advisors, contractors, or volunteers of the Licensor
 * shall be liable for any direct or indirect, special, incidental, consequential or other
 * losses of any kind, in tort, contract or otherwise (including but not limited to loss
 * of revenue, income or profits, or loss of use or data, or loss of reputation, or loss
 * of any economic or other opportunity of whatsoever nature or howsoever arising), arising
 * out of or in connection with (without limitation of any use, misuse, of any ledger system
 * or use made or its functionality or any performance or operation of any code or protocol
 * caused by bugs or programming or logic errors or otherwise);
 *
 * A. any offer, purchase, holding, use, sale, exchange or transmission of any
 * cryptographic keys, tokens or assets created, exchanged, stored or arising from any
 * interaction with the Work;
 *
 * B. any failure in a transmission or loss of any token or assets keys or other digital
 * artefacts due to errors in transmission;
 *
 * C. bugs, hacks, logic errors or faults in the Work or any communication;
 *
 * D. system software or apparatus including but not limited to losses caused by errors
 * in holding or transmitting tokens by any third-party;
 *
 * E. breaches or failure of security including hacker attacks, loss or disclosure of
 * password, loss of private key, unauthorised use or misuse of such passwords or keys;
 *
 * F. any losses including loss of anticipated savings or other benefits resulting from
 * use of the Work or any changes to the Work (however implemented).
 *
 * You are solely responsible for; testing, validating and evaluation of all operation
 * logic, functionality, security and appropriateness of using the Work for any commercial
 * or non-commercial purpose and for any reproduction or redistribution by You of the
 * Work. You assume all risks associated with Your use of the Work and the exercise of
 * permissions under this License.
 */

package com.radixdlt.harness.simulation;

import com.google.common.collect.ImmutableList;
import com.google.common.collect.ImmutableMap;
import com.google.common.collect.ImmutableMultimap;
import com.google.common.collect.ImmutableSet;
import com.google.inject.AbstractModule;
import com.google.inject.Guice;
import com.google.inject.Injector;
import com.google.inject.Key;
import com.google.inject.Module;
import com.google.inject.Provides;
import com.google.inject.Scopes;
import com.google.inject.Singleton;
import com.google.inject.TypeLiteral;
import com.google.inject.multibindings.Multibinder;
import com.google.inject.util.Modules;
import com.radixdlt.application.tokens.Amount;
import com.radixdlt.consensus.LedgerProof;
import com.radixdlt.consensus.MockedConsensusRecoveryModule;
import com.radixdlt.consensus.bft.*;
import com.radixdlt.consensus.bft.Round;
import com.radixdlt.consensus.sync.BFTSyncPatienceMillis;
import com.radixdlt.crypto.ECKeyPair;
import com.radixdlt.crypto.ECPublicKey;
import com.radixdlt.environment.rx.RxEnvironmentModule;
import com.radixdlt.harness.simulation.TestInvariant.TestInvariantError;
import com.radixdlt.harness.simulation.application.BFTValidatorSetNodeSelector;
import com.radixdlt.harness.simulation.application.EpochsNodeSelector;
import com.radixdlt.harness.simulation.application.LocalMempoolPeriodicSubmitter;
import com.radixdlt.harness.simulation.application.NodeSelector;
import com.radixdlt.harness.simulation.application.TransactionGenerator;
import com.radixdlt.harness.simulation.monitors.NodeEvents;
import com.radixdlt.harness.simulation.monitors.SimulationNodeEventsModule;
import com.radixdlt.harness.simulation.network.SimulationNetwork;
import com.radixdlt.harness.simulation.network.SimulationNodes;
import com.radixdlt.ledger.*;
import com.radixdlt.mempool.MempoolConfig;
import com.radixdlt.messaging.TestMessagingModule;
import com.radixdlt.modules.FunctionalRadixNodeModule;
import com.radixdlt.modules.FunctionalRadixNodeModule.LedgerConfig;
import com.radixdlt.modules.FunctionalRadixNodeModule.MempoolType;
import com.radixdlt.modules.FunctionalRadixNodeModule.StateComputerConfig;
import com.radixdlt.modules.MockedCryptoModule;
import com.radixdlt.modules.MockedKeyModule;
import com.radixdlt.monitoring.SystemCounters;
import com.radixdlt.monitoring.SystemCountersImpl;
import com.radixdlt.networks.Addressing;
import com.radixdlt.networks.Network;
import com.radixdlt.p2p.TestP2PModule;
import com.radixdlt.rev1.EpochMaxRound;
import com.radixdlt.rev1.checkpoint.Genesis;
import com.radixdlt.rev1.checkpoint.MockedGenesisModule;
import com.radixdlt.rev1.forks.ForksEpochStore;
import com.radixdlt.rev1.forks.InMemoryForksEpochStoreModule;
import com.radixdlt.rev1.forks.NoOpForksEpochStore;
import com.radixdlt.rev1.modules.ConsensusRecoveryModule;
import com.radixdlt.rev1.modules.LedgerRecoveryModule;
import com.radixdlt.rev1.modules.RadixEngineModule;
import com.radixdlt.rev2.modules.InMemoryCommittedReaderModule;
import com.radixdlt.rev2.modules.MockedPersistenceStoreModule;
import com.radixdlt.store.InMemoryRadixEngineStoreModule;
import com.radixdlt.sync.CommittedReader;
import com.radixdlt.sync.SyncConfig;
import com.radixdlt.transactions.Transaction;
import com.radixdlt.utils.DurationParser;
import com.radixdlt.utils.Pair;
import com.radixdlt.utils.UInt256;
import io.reactivex.rxjava3.core.Observable;
import io.reactivex.rxjava3.core.Single;
import java.time.Duration;
import java.time.temporal.ChronoUnit;
import java.util.Iterator;
import java.util.List;
import java.util.Map;
import java.util.Optional;
import java.util.Set;
import java.util.concurrent.TimeUnit;
import java.util.function.Function;
import java.util.stream.Collectors;
import java.util.stream.IntStream;
import java.util.stream.Stream;

/** High level BFT Simulation Test Runner */
public final class SimulationTest {
  private static final String ENVIRONMENT_VAR_NAME =
      "TEST_DURATION"; // Same as used by regression test suite
  private static final Duration DEFAULT_TEST_DURATION = Duration.ofSeconds(30);

  public interface SimulationNetworkActor {
    void start(SimulationNodes.RunningNetwork network);

    void stop();
  }

  private final ImmutableList<ECKeyPair> initialNodes;
  private final SimulationNetwork simulationNetwork;
  private final Module testModule;
  private final Module baseNodeModule;
  private final ImmutableMultimap<ECPublicKey, Module> overrideModules;

  private SimulationTest(
      ImmutableList<ECKeyPair> initialNodes,
      SimulationNetwork simulationNetwork,
      Module baseNodeModule,
      ImmutableMultimap<ECPublicKey, Module> overrideModules,
      Module testModule) {
    this.initialNodes = initialNodes;
    this.simulationNetwork = simulationNetwork;
    this.baseNodeModule = baseNodeModule;
    this.overrideModules = overrideModules;
    this.testModule = testModule;
  }

  public static class Builder {
    private ImmutableList<ECKeyPair> initialNodes = ImmutableList.of(ECKeyPair.generateNew());
    private long pacemakerTimeout = 12 * SimulationNetwork.DEFAULT_LATENCY;
    private FunctionalRadixNodeModule functionalNodeModule =
        new FunctionalRadixNodeModule(false, LedgerConfig.mocked());

    private Module initialNodesModule;
    private final ImmutableList.Builder<Module> testModules = ImmutableList.builder();
    private final ImmutableList.Builder<Module> modules = ImmutableList.builder();
    private final ImmutableMultimap.Builder<ECPublicKey, Module> overrideModules =
        ImmutableMultimap.builder();
    private Module networkModule;
    private ImmutableMap<ECPublicKey, ImmutableList<ECPublicKey>> addressBookNodes;

    private List<BFTNode> bftNodes;
    private Function<Long, IntStream> epochToNodeIndexMapper;

    private Builder() {}

    public Builder addOverrideModuleToInitialNodes(
        Function<ImmutableList<ECKeyPair>, ImmutableList<ECPublicKey>> nodesSelector,
        Function<List<BFTNode>, Module> overrideModule) {
      final var nodes = nodesSelector.apply(this.initialNodes);
      nodes.forEach(node -> overrideModules.put(node, overrideModule.apply(this.bftNodes)));
      return this;
    }

    public Builder addOverrideModuleToAllInitialNodes(Module overrideModule) {
      addOverrideModuleToInitialNodes(
          nodes ->
              nodes.stream().map(ECKeyPair::getPublicKey).collect(ImmutableList.toImmutableList()),
          nodes -> overrideModule);
      return this;
    }

    public Builder networkModules(Module... networkModules) {
      this.networkModule = Modules.combine(networkModules);
      return this;
    }

    public Builder addNetworkModule(Module networkModule) {
      this.networkModule = Modules.combine(this.networkModule, networkModule);
      return this;
    }

    public Builder pacemakerTimeout(long pacemakerTimeout) {
      this.pacemakerTimeout = pacemakerTimeout;
      return this;
    }

    /**
     * A mapping from a node index to a list of other nodes indices. If key is not present, then
     * address book for that node contains all other nodes.
     */
    public Builder addressBook(
        Function<ImmutableList<ECKeyPair>, ImmutableMap<ECPublicKey, ImmutableList<ECPublicKey>>>
            addressBookNodesFn) {
      this.addressBookNodes = addressBookNodesFn.apply(this.initialNodes);
      return this;
    }

    /**
     * Setup the test with nodes.
     *
     * @param initialStakes iterator of nodes initial stakes; if initialStakes.length < numNodes the
     *     last element is repeated for the remaining nodes
     */
    public Builder numNodes(int numNodes, Iterable<UInt256> initialStakes) {
      this.initialNodes =
          Stream.generate(ECKeyPair::generateNew)
              .limit(numNodes)
              .collect(ImmutableList.toImmutableList());

      final var stakesIterator = repeatLast(initialStakes);
      final var initialStakesMap =
          initialNodes.stream()
              .collect(
                  ImmutableMap.toImmutableMap(ECKeyPair::getPublicKey, k -> stakesIterator.next()));

      final var bftNodes =
          initialStakesMap.keySet().stream()
              .map(BFTNode::create)
              .collect(ImmutableList.toImmutableList());
      final var validators =
          initialStakesMap.entrySet().stream()
              .map(e -> BFTValidator.from(BFTNode.create(e.getKey()), e.getValue()))
              .collect(ImmutableList.toImmutableList());

      this.bftNodes = bftNodes;

      this.initialNodesModule =
          new AbstractModule() {
            @Override
            protected void configure() {
              // FIXME This list is injected in at least 2 places: NetworkDroppers and
              // NetworkLatencies. Maybe we could make this more explicit?
              bind(new TypeLiteral<ImmutableList<BFTNode>>() {}).toInstance(bftNodes);
            }
          };

      return this;
    }

    public Builder numNodes(int numNodes) {
      return numNodes(numNodes, ImmutableList.of(UInt256.ONE));
    }

    public Builder ledgerAndEpochs(
        Round epochMaxRound, Function<Long, IntStream> epochToNodeIndexMapper) {
      this.functionalNodeModule =
          new FunctionalRadixNodeModule(
              true,
              LedgerConfig.stateComputer(StateComputerConfig.mocked(MempoolType.NONE), false));
<<<<<<< HEAD
=======
      this.epochToNodeIndexMapper = epochToNodeIndexMapper;
>>>>>>> d27d8fe9
      this.modules.add(
          new AbstractModule() {
            @Override
            protected void configure() {
              bind(Round.class).annotatedWith(EpochMaxRound.class).toInstance(epochMaxRound);
            }
          });

      return this;
    }

    public Builder functionalNodeModule(FunctionalRadixNodeModule functionalNodeModule) {
      this.functionalNodeModule = functionalNodeModule;
      return this;
    }

    public Builder ledgerAndSync(SyncConfig syncConfig) {
      this.functionalNodeModule =
          new FunctionalRadixNodeModule(
              false,
              LedgerConfig.stateComputer(StateComputerConfig.mocked(MempoolType.NONE), true));
      modules.add(
          new AbstractModule() {
            @Override
            protected void configure() {
              bind(SyncConfig.class).toInstance(syncConfig);
            }
          });
      return this;
    }

    public Builder fullFunctionNodes(SyncConfig syncConfig) {
      this.functionalNodeModule =
          new FunctionalRadixNodeModule(
              true, LedgerConfig.stateComputer(StateComputerConfig.rev1(), true));
      modules.add(
          new AbstractModule() {
            @Override
            protected void configure() {
              bind(SyncConfig.class).toInstance(syncConfig);
              bind(new TypeLiteral<List<BFTNode>>() {}).toInstance(List.of());
            }
          });

      return this;
    }

    public Builder ledgerAndEpochsAndSync(
        Round epochMaxRound,
        Function<Long, IntStream> epochToNodeIndexMapper,
        SyncConfig syncConfig) {
      this.functionalNodeModule =
          new FunctionalRadixNodeModule(
              true, LedgerConfig.stateComputer(StateComputerConfig.mocked(MempoolType.NONE), true));
<<<<<<< HEAD
=======
      this.epochToNodeIndexMapper = epochToNodeIndexMapper;
>>>>>>> d27d8fe9
      modules.add(
          new AbstractModule() {
            @Override
            protected void configure() {
              bind(Round.class).annotatedWith(EpochMaxRound.class).toInstance(epochMaxRound);
              bind(SyncConfig.class).toInstance(syncConfig);
            }
          });
      return this;
    }

    public Builder ledgerAndMempool() {
      this.functionalNodeModule =
          new FunctionalRadixNodeModule(
              false,
              LedgerConfig.stateComputer(
                  StateComputerConfig.mocked(MempoolType.LOCAL_ONLY), false));
      this.modules.add(MempoolConfig.asModule(10, 10));
      return this;
    }

    public Builder ledgerAndRadixEngineWithEpochMaxRound() {
      this.functionalNodeModule =
          new FunctionalRadixNodeModule(
              true, LedgerConfig.stateComputer(StateComputerConfig.rev1(), false));
      this.modules.add(
          new AbstractModule() {
            @Override
            protected void configure() {
              bind(new TypeLiteral<List<BFTNode>>() {}).toInstance(List.of());
              install(MempoolConfig.asModule(100, 10));
            }

            @Provides
            CommittedReader committedReader() {
              return new CommittedReader() {
                @Override
                public CommittedTransactionsWithProof getNextCommittedTransactionRun(
                    DtoLedgerProof start) {
                  return null;
                }

                @Override
                public Optional<LedgerProof> getEpochProof(long epoch) {
                  return Optional.empty();
                }

                @Override
                public Optional<LedgerProof> getLastProof() {
                  return Optional.empty();
                }
              };
            }
          });
      this.modules.add(new InMemoryForksEpochStoreModule());

      return this;
    }

    public Builder addRadixEngineConfigModules(Module... modules) {
      this.modules.add(modules);
      this.testModules.add(modules);
      return this;
    }

    public Builder addNodeModule(Module module) {
      this.modules.add(module);
      return this;
    }

    public Builder addTestModules(Module... modules) {
      this.testModules.add(modules);
      return this;
    }

    public Builder addMempoolSubmissionsSteadyState(
        Class<? extends TransactionGenerator> txnGeneratorClass) {
      NodeSelector nodeSelector =
          this.functionalNodeModule.supportsEpochs()
              ? new EpochsNodeSelector()
              : new BFTValidatorSetNodeSelector();
      this.testModules.add(
          new AbstractModule() {
            @Override
            public void configure() {
              var multibinder = Multibinder.newSetBinder(binder(), SimulationNetworkActor.class);
              multibinder.addBinding().to(LocalMempoolPeriodicSubmitter.class);
              bind(TransactionGenerator.class).to(txnGeneratorClass);
            }

            @Provides
            @Singleton
            LocalMempoolPeriodicSubmitter mempoolSubmittor(
                TransactionGenerator transactionGenerator) {
              return new LocalMempoolPeriodicSubmitter(transactionGenerator, nodeSelector);
            }
          });

      return this;
    }

    public Builder addActor(Class<? extends SimulationNetworkActor> c) {
      this.testModules.add(
          new AbstractModule() {
            @Override
            public void configure() {
              Multibinder.newSetBinder(binder(), SimulationNetworkActor.class).addBinding().to(c);
            }
          });
      return this;
    }

    public SimulationTest build() {
      final NodeEvents nodeEvents = new NodeEvents();

      // Config
      modules.add(
          new AbstractModule() {
            @Override
            public void configure() {
              bind(SystemCounters.class).to(SystemCountersImpl.class).in(Scopes.SINGLETON);
              bind(Addressing.class).toInstance(Addressing.ofNetwork(Network.LOCALNET));
              bindConstant().annotatedWith(BFTSyncPatienceMillis.class).to(200);
              bindConstant().annotatedWith(PacemakerBaseTimeoutMs.class).to(pacemakerTimeout);
              bindConstant().annotatedWith(PacemakerBackoffRate.class).to(2.0);
              bindConstant()
                  .annotatedWith(PacemakerMaxExponent.class)
                  .to(0); // Use constant timeout for now
              bind(NodeEvents.class).toInstance(nodeEvents);
            }
          });
      modules.add(new MockedSystemModule());
      modules.add(new MockedKeyModule());
      modules.add(new MockedCryptoModule());
      TestP2PModule.Builder mockedP2PModuleBuilder = new TestP2PModule.Builder();
      // There are two ways we can define the peers a node is aware of. 1 - Using all nodes in the
      // network. 2
      // - Creating an address book.
      if (this.addressBookNodes != null) {
        mockedP2PModuleBuilder.withPeersByNode(this.addressBookNodes);
      } else {
        mockedP2PModuleBuilder.withAllNodes(bftNodes);
      }
      modules.add(mockedP2PModuleBuilder.build());

      modules.add(new TestMessagingModule.Builder().withDefaultRateLimit().build());
      // Functional
      modules.add(this.functionalNodeModule);

      // Persistence
      if (this.functionalNodeModule.supportsREv1()) {
        modules.add(new InMemoryRadixEngineStoreModule());
        modules.add(
            new MockedGenesisModule(
                initialNodes.stream().map(ECKeyPair::getPublicKey).collect(Collectors.toSet()),
                Amount.ofTokens(1000000),
                Amount.ofTokens(10000)));
        modules.add(new LedgerRecoveryModule());
        modules.add(new ConsensusRecoveryModule());

        // FIXME: A bit of a hack
        testModules.add(
            new AbstractModule() {
              public void configure() {
                install(new RadixEngineModule());
                install(new InMemoryRadixEngineStoreModule());
                install(new MockedCryptoModule());
                install(
                    new MockedGenesisModule(
                        initialNodes.stream()
                            .map(ECKeyPair::getPublicKey)
                            .collect(Collectors.toSet()),
                        Amount.ofTokens(1000000),
                        Amount.ofTokens(10000)));
                bind(LedgerAccumulator.class).to(SimpleLedgerAccumulatorAndVerifier.class);
                bind(SystemCounters.class).toInstance(new SystemCountersImpl());
                bind(CommittedReader.class).toInstance(new NoOpCommittedReader());
                bind(ForksEpochStore.class).toInstance(new NoOpForksEpochStore());
              }

              @Genesis
              @Provides
              Transaction genesis(@Genesis CommittedTransactionsWithProof txnsAndProof) {
                return txnsAndProof.getTransactions().get(0);
              }
            });
      } else {
        modules.add(new MockedLedgerRecoveryModule());
        var initialVset = initialNodes.stream().map(e -> BFTNode.create(e.getPublicKey())).toList();
        MockedConsensusRecoveryModule.Builder mockedConsensusRecoveryModuleBuilder;
        if (this.epochToNodeIndexMapper != null) {
          mockedConsensusRecoveryModuleBuilder = new MockedConsensusRecoveryModule.Builder(true);
          mockedConsensusRecoveryModuleBuilder.withEpochNodeIndexesMapping(
              this.epochToNodeIndexMapper);
        } else {
          mockedConsensusRecoveryModuleBuilder = new MockedConsensusRecoveryModule.Builder();
        }
        mockedConsensusRecoveryModuleBuilder.withNodes(initialVset);
        modules.add(mockedConsensusRecoveryModuleBuilder.build());
      }

      modules.add(new MockedPersistenceStoreModule());

      // Testing
      modules.add(new SimulationNodeEventsModule());
      testModules.add(
          new AbstractModule() {
            @Override
            protected void configure() {
              Multibinder.newSetBinder(binder(), SimulationNetworkActor.class);
              bind(Key.get(new TypeLiteral<List<ECKeyPair>>() {})).toInstance(initialNodes);
              bind(NodeEvents.class).toInstance(nodeEvents);
            }
          });

      // Nodes
      final SimulationNetwork simulationNetwork =
          Guice.createInjector(initialNodesModule, new SimulationNetworkModule(), networkModule)
              .getInstance(SimulationNetwork.class);

      // Runners
      modules.add(new RxEnvironmentModule());
      if (this.functionalNodeModule.supportsSync()) {
        modules.add(new InMemoryCommittedReaderModule());
        modules.add(new InMemoryForksEpochStoreModule());
      }

      return new SimulationTest(
          initialNodes,
          simulationNetwork,
          Modules.combine(modules.build()),
          overrideModules.build(),
          Modules.combine(testModules.build()));
    }
  }

  public static Builder builder() {
    return new Builder();
  }

  private Observable<Pair<Monitor, Optional<TestInvariantError>>> runChecks(
      Set<SimulationNetworkActor> runners,
      Map<Monitor, TestInvariant> checkers,
      SimulationNodes.RunningNetwork runningNetwork,
      Duration duration) {
    var assertions =
        checkers.keySet().stream()
            .map(
                name -> {
                  TestInvariant check = checkers.get(name);
                  return Pair.of(
                      name,
                      check
                          .check(runningNetwork)
                          .map(e -> Pair.of(name, e))
                          .publish()
                          .autoConnect(2));
                })
            .toList();

    var firstErrorSignal =
        Observable.merge(assertions.stream().map(Pair::getSecond).toList())
            .firstOrError()
            .map(Pair::getFirst);

    var results =
        assertions.stream()
            .map(
                assertion ->
                    assertion
                        .getSecond()
                        .takeUntil(
                            firstErrorSignal.flatMapObservable(
                                name ->
                                    !assertion.getFirst().equals(name)
                                        ? Observable.just(name)
                                        : Observable.never()))
                        .takeUntil(
                            Observable.timer(duration.get(ChronoUnit.SECONDS), TimeUnit.SECONDS))
                        .map(e -> Optional.of(e.getSecond()))
                        .first(Optional.empty())
                        .map(result -> Pair.of(assertion.getFirst(), result)))
            .toList();

    return Single.merge(results)
        .toObservable()
        .doOnSubscribe(d -> runners.forEach(r -> r.start(runningNetwork)));
  }

  /**
   * Runs the test for time configured via environment variable. If environment variable is missing
   * then default duration is used. Returns either once the duration has passed or if a check has
   * failed. Returns a map from the check name to the result.
   *
   * @return map of check results
   */
  public RunningSimulationTest run() {
    return run(getConfiguredDuration(), ImmutableMap.of());
  }

  public RunningSimulationTest run(Duration duration) {
    return run(duration, ImmutableMap.of());
  }

  /**
   * Get test duration.
   *
   * @return configured test duration.
   */
  public static Duration getConfiguredDuration() {
    return Optional.ofNullable(System.getenv(ENVIRONMENT_VAR_NAME))
        .flatMap(DurationParser::parse)
        .orElse(DEFAULT_TEST_DURATION);
  }

  public ImmutableList<ECKeyPair> getInitialNodes() {
    return initialNodes;
  }

  /**
   * Runs the test for a given time. Returns either once the duration has passed or if a check has
   * failed. Returns a map from the check name to the result.
   *
   * @param duration duration to run test for
   * @param disabledModuleRunners a list of disabled module runners by node key
   * @return test results
   */
  public RunningSimulationTest run(
      Duration duration, ImmutableMap<BFTNode, ImmutableSet<String>> disabledModuleRunners) {
    Injector testInjector = Guice.createInjector(testModule);
    var runners =
        testInjector.getInstance(Key.get(new TypeLiteral<Set<SimulationNetworkActor>>() {}));
    var checkers =
        testInjector.getInstance(Key.get(new TypeLiteral<Map<Monitor, TestInvariant>>() {}));

    SimulationNodes bftNetwork =
        new SimulationNodes(initialNodes, simulationNetwork, baseNodeModule, overrideModules);
    SimulationNodes.RunningNetwork runningNetwork = bftNetwork.start(disabledModuleRunners);

    final var resultObservable =
        runChecks(runners, checkers, runningNetwork, duration)
            .doFinally(
                () -> {
                  runners.forEach(SimulationNetworkActor::stop);
                  runningNetwork.stop();
                });
    return new RunningSimulationTest(resultObservable, runningNetwork);
  }

  private static <T> Iterator<T> repeatLast(Iterable<T> iterable) {
    final var iterator = iterable.iterator();
    if (!iterator.hasNext()) {
      throw new IllegalArgumentException("Can't repeat an empty iterable");
    }
    return new Iterator<>() {
      T lastValue = null;

      @Override
      public boolean hasNext() {
        return true;
      }

      @Override
      public T next() {
        if (iterator.hasNext()) {
          this.lastValue = iterator.next();
        }
        return this.lastValue;
      }
    };
  }

  public static final class RunningSimulationTest {

    private final Observable<Pair<Monitor, Optional<TestInvariantError>>> resultObservable;
    private final SimulationNodes.RunningNetwork network;

    private RunningSimulationTest(
        Observable<Pair<Monitor, Optional<TestInvariantError>>> resultObservable,
        SimulationNodes.RunningNetwork network) {
      this.resultObservable = resultObservable;
      this.network = network;
    }

    public SimulationNodes.RunningNetwork getNetwork() {
      return network;
    }

    public Map<Monitor, Optional<TestInvariantError>> awaitCompletion() {
      return this.resultObservable
          .blockingStream()
          .collect(Collectors.toMap(Pair::getFirst, Pair::getSecond));
    }
  }
}<|MERGE_RESOLUTION|>--- conflicted
+++ resolved
@@ -289,10 +289,7 @@
           new FunctionalRadixNodeModule(
               true,
               LedgerConfig.stateComputer(StateComputerConfig.mocked(MempoolType.NONE), false));
-<<<<<<< HEAD
-=======
       this.epochToNodeIndexMapper = epochToNodeIndexMapper;
->>>>>>> d27d8fe9
       this.modules.add(
           new AbstractModule() {
             @Override
@@ -347,10 +344,7 @@
       this.functionalNodeModule =
           new FunctionalRadixNodeModule(
               true, LedgerConfig.stateComputer(StateComputerConfig.mocked(MempoolType.NONE), true));
-<<<<<<< HEAD
-=======
       this.epochToNodeIndexMapper = epochToNodeIndexMapper;
->>>>>>> d27d8fe9
       modules.add(
           new AbstractModule() {
             @Override
