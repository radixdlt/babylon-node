/* Copyright 2021 Radix Publishing Ltd incorporated in Jersey (Channel Islands).
 *
 * Licensed under the Radix License, Version 1.0 (the "License"); you may not use this
 * file except in compliance with the License. You may obtain a copy of the License at:
 *
 * radixfoundation.org/licenses/LICENSE-v1
 *
 * The Licensor hereby grants permission for the Canonical version of the Work to be
 * published, distributed and used under or by reference to the Licensor’s trademark
 * Radix ® and use of any unregistered trade names, logos or get-up.
 *
 * The Licensor provides the Work (and each Contributor provides its Contributions) on an
 * "AS IS" BASIS, WITHOUT WARRANTIES OR CONDITIONS OF ANY KIND, either express or implied,
 * including, without limitation, any warranties or conditions of TITLE, NON-INFRINGEMENT,
 * MERCHANTABILITY, or FITNESS FOR A PARTICULAR PURPOSE.
 *
 * Whilst the Work is capable of being deployed, used and adopted (instantiated) to create
 * a distributed ledger it is your responsibility to test and validate the code, together
 * with all logic and performance of that code under all foreseeable scenarios.
 *
 * The Licensor does not make or purport to make and hereby excludes liability for all
 * and any representation, warranty or undertaking in any form whatsoever, whether express
 * or implied, to any entity or person, including any representation, warranty or
 * undertaking, as to the functionality security use, value or other characteristics of
 * any distributed ledger nor in respect the functioning or value of any tokens which may
 * be created stored or transferred using the Work. The Licensor does not warrant that the
 * Work or any use of the Work complies with any law or regulation in any territory where
 * it may be implemented or used or that it will be appropriate for any specific purpose.
 *
 * Neither the licensor nor any current or former employees, officers, directors, partners,
 * trustees, representatives, agents, advisors, contractors, or volunteers of the Licensor
 * shall be liable for any direct or indirect, special, incidental, consequential or other
 * losses of any kind, in tort, contract or otherwise (including but not limited to loss
 * of revenue, income or profits, or loss of use or data, or loss of reputation, or loss
 * of any economic or other opportunity of whatsoever nature or howsoever arising), arising
 * out of or in connection with (without limitation of any use, misuse, of any ledger system
 * or use made or its functionality or any performance or operation of any code or protocol
 * caused by bugs or programming or logic errors or otherwise);
 *
 * A. any offer, purchase, holding, use, sale, exchange or transmission of any
 * cryptographic keys, tokens or assets created, exchanged, stored or arising from any
 * interaction with the Work;
 *
 * B. any failure in a transmission or loss of any token or assets keys or other digital
 * artefacts due to errors in transmission;
 *
 * C. bugs, hacks, logic errors or faults in the Work or any communication;
 *
 * D. system software or apparatus including but not limited to losses caused by errors
 * in holding or transmitting tokens by any third-party;
 *
 * E. breaches or failure of security including hacker attacks, loss or disclosure of
 * password, loss of private key, unauthorised use or misuse of such passwords or keys;
 *
 * F. any losses including loss of anticipated savings or other benefits resulting from
 * use of the Work or any changes to the Work (however implemented).
 *
 * You are solely responsible for; testing, validating and evaluation of all operation
 * logic, functionality, security and appropriateness of using the Work for any commercial
 * or non-commercial purpose and for any reproduction or redistribution by You of the
 * Work. You assume all risks associated with Your use of the Work and the exercise of
 * permissions under this License.
 */

package com.radixdlt.statecomputer;

import com.google.inject.Inject;
import com.radixdlt.consensus.LedgerHashes;
import com.radixdlt.consensus.NextEpoch;
import com.radixdlt.consensus.bft.*;
import com.radixdlt.consensus.bft.Round;
import com.radixdlt.consensus.vertexstore.ExecutedVertex;
import com.radixdlt.consensus.vertexstore.VertexStoreState;
import com.radixdlt.crypto.Hasher;
import com.radixdlt.environment.EventDispatcher;
import com.radixdlt.ledger.*;
import com.radixdlt.ledger.StateComputerLedger.ExecutedTransaction;
import com.radixdlt.ledger.StateComputerLedger.StateComputer;
import com.radixdlt.ledger.StateComputerLedger.StateComputerResult;
import com.radixdlt.mempool.MempoolAdd;
import com.radixdlt.p2p.NodeId;
import com.radixdlt.transactions.RawNotarizedTransaction;
import java.util.Collections;
import java.util.List;
import java.util.Objects;
import java.util.function.Function;
import javax.annotation.Nullable;

public final class MockedStateComputerWithEpochs implements StateComputer {
  private final Function<Long, BFTValidatorSet> validatorSetMapping;
  private final Round epochMaxRound;
  private final MockedStateComputer stateComputer;

  @Inject
  public MockedStateComputerWithEpochs(
      @EpochMaxRound Round epochMaxRound,
      Function<Long, BFTValidatorSet> validatorSetMapping,
      EventDispatcher<LedgerUpdate> ledgerUpdateDispatcher,
      Hasher hasher) {
    this.validatorSetMapping = Objects.requireNonNull(validatorSetMapping);
    this.epochMaxRound = Objects.requireNonNull(epochMaxRound);
    this.stateComputer = new MockedStateComputer(ledgerUpdateDispatcher, hasher);
  }

  @Override
  public void addToMempool(MempoolAdd mempoolAdd, @Nullable NodeId origin) {}

  @Override
  public List<RawNotarizedTransaction> getTransactionsForProposal(
      List<ExecutedTransaction> executedTransactions) {
    return List.of();
  }

  @Override
  public StateComputerResult prepare(
      LedgerHashes committedLedgerHashes,
      List<ExecutedVertex> preparedUncommittedVertices,
      LedgerHashes preparedUncommittedLedgerHashes,
      List<RawNotarizedTransaction> proposedTransactions,
      RoundDetails roundDetails) {
<<<<<<< HEAD
    var result =
        stateComputer.prepare(
            committedLedgerHashes,
            preparedUncommittedVertices,
            preparedUncommittedLedgerHashes,
            proposedTransactions,
            roundDetails);
    if (roundDetails.roundNumber() >= epochMaxRound.number()) {
      result =
          new StateComputerResult(
              result.getSuccessfullyExecutedTransactions(),
              result.getRejectedTransactionCount(),
              NextEpoch.create(
                  roundDetails.epoch() + 1,
                  validatorSetMapping.apply(roundDetails.epoch() + 1).getValidators()),
              result.getLedgerHashes());
=======
    if (roundDetails.roundNumber() >= epochMaxRound.number()) {
      final var baseResult =
          stateComputer.prepare(
              committedAccumulatorState,
              preparedUncommittedVertices,
              preparedUncommittedAccumulatorState,
              // simulate a single "round change" transaction, since state version must progress
              Collections.singletonList(RawNotarizedTransaction.create(new byte[0])),
              roundDetails);
      final var nextEpoch = roundDetails.epoch() + 1; // adjust the base result with "next epoch"
      return new StateComputerResult(
          baseResult.getSuccessfullyExecutedTransactions(),
          baseResult.getRejectedTransactionCount(),
          NextEpoch.create(nextEpoch, validatorSetMapping.apply(nextEpoch).getValidators()),
          baseResult.getLedgerHashes(),
          baseResult.getAccumulatorState());
    } else {
      return stateComputer.prepare(
          committedAccumulatorState,
          preparedUncommittedVertices,
          preparedUncommittedAccumulatorState,
          proposedTransactions,
          roundDetails);
>>>>>>> 7a8b768a
    }
  }

  @Override
  public void commit(
      CommittedTransactionsWithProof committedTransactionsWithProof, VertexStoreState vertexStore) {
    this.stateComputer.commit(committedTransactionsWithProof, vertexStore);
  }
}<|MERGE_RESOLUTION|>--- conflicted
+++ resolved
@@ -118,30 +118,12 @@
       LedgerHashes preparedUncommittedLedgerHashes,
       List<RawNotarizedTransaction> proposedTransactions,
       RoundDetails roundDetails) {
-<<<<<<< HEAD
-    var result =
-        stateComputer.prepare(
-            committedLedgerHashes,
-            preparedUncommittedVertices,
-            preparedUncommittedLedgerHashes,
-            proposedTransactions,
-            roundDetails);
-    if (roundDetails.roundNumber() >= epochMaxRound.number()) {
-      result =
-          new StateComputerResult(
-              result.getSuccessfullyExecutedTransactions(),
-              result.getRejectedTransactionCount(),
-              NextEpoch.create(
-                  roundDetails.epoch() + 1,
-                  validatorSetMapping.apply(roundDetails.epoch() + 1).getValidators()),
-              result.getLedgerHashes());
-=======
     if (roundDetails.roundNumber() >= epochMaxRound.number()) {
       final var baseResult =
           stateComputer.prepare(
-              committedAccumulatorState,
+              committedLedgerHashes,
               preparedUncommittedVertices,
-              preparedUncommittedAccumulatorState,
+              preparedUncommittedLedgerHashes,
               // simulate a single "round change" transaction, since state version must progress
               Collections.singletonList(RawNotarizedTransaction.create(new byte[0])),
               roundDetails);
@@ -150,16 +132,14 @@
           baseResult.getSuccessfullyExecutedTransactions(),
           baseResult.getRejectedTransactionCount(),
           NextEpoch.create(nextEpoch, validatorSetMapping.apply(nextEpoch).getValidators()),
-          baseResult.getLedgerHashes(),
-          baseResult.getAccumulatorState());
+          baseResult.getLedgerHashes());
     } else {
       return stateComputer.prepare(
-          committedAccumulatorState,
+          committedLedgerHashes,
           preparedUncommittedVertices,
-          preparedUncommittedAccumulatorState,
+          preparedUncommittedLedgerHashes,
           proposedTransactions,
           roundDetails);
->>>>>>> 7a8b768a
     }
   }
 
