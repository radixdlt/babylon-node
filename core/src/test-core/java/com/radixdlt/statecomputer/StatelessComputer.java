/* Copyright 2021 Radix Publishing Ltd incorporated in Jersey (Channel Islands).
 *
 * Licensed under the Radix License, Version 1.0 (the "License"); you may not use this
 * file except in compliance with the License. You may obtain a copy of the License at:
 *
 * radixfoundation.org/licenses/LICENSE-v1
 *
 * The Licensor hereby grants permission for the Canonical version of the Work to be
 * published, distributed and used under or by reference to the Licensor’s trademark
 * Radix ® and use of any unregistered trade names, logos or get-up.
 *
 * The Licensor provides the Work (and each Contributor provides its Contributions) on an
 * "AS IS" BASIS, WITHOUT WARRANTIES OR CONDITIONS OF ANY KIND, either express or implied,
 * including, without limitation, any warranties or conditions of TITLE, NON-INFRINGEMENT,
 * MERCHANTABILITY, or FITNESS FOR A PARTICULAR PURPOSE.
 *
 * Whilst the Work is capable of being deployed, used and adopted (instantiated) to create
 * a distributed ledger it is your responsibility to test and validate the code, together
 * with all logic and performance of that code under all foreseeable scenarios.
 *
 * The Licensor does not make or purport to make and hereby excludes liability for all
 * and any representation, warranty or undertaking in any form whatsoever, whether express
 * or implied, to any entity or person, including any representation, warranty or
 * undertaking, as to the functionality security use, value or other characteristics of
 * any distributed ledger nor in respect the functioning or value of any tokens which may
 * be created stored or transferred using the Work. The Licensor does not warrant that the
 * Work or any use of the Work complies with any law or regulation in any territory where
 * it may be implemented or used or that it will be appropriate for any specific purpose.
 *
 * Neither the licensor nor any current or former employees, officers, directors, partners,
 * trustees, representatives, agents, advisors, contractors, or volunteers of the Licensor
 * shall be liable for any direct or indirect, special, incidental, consequential or other
 * losses of any kind, in tort, contract or otherwise (including but not limited to loss
 * of revenue, income or profits, or loss of use or data, or loss of reputation, or loss
 * of any economic or other opportunity of whatsoever nature or howsoever arising), arising
 * out of or in connection with (without limitation of any use, misuse, of any ledger system
 * or use made or its functionality or any performance or operation of any code or protocol
 * caused by bugs or programming or logic errors or otherwise);
 *
 * A. any offer, purchase, holding, use, sale, exchange or transmission of any
 * cryptographic keys, tokens or assets created, exchanged, stored or arising from any
 * interaction with the Work;
 *
 * B. any failure in a transmission or loss of any token or assets keys or other digital
 * artefacts due to errors in transmission;
 *
 * C. bugs, hacks, logic errors or faults in the Work or any communication;
 *
 * D. system software or apparatus including but not limited to losses caused by errors
 * in holding or transmitting tokens by any third-party;
 *
 * E. breaches or failure of security including hacker attacks, loss or disclosure of
 * password, loss of private key, unauthorised use or misuse of such passwords or keys;
 *
 * F. any losses including loss of anticipated savings or other benefits resulting from
 * use of the Work or any changes to the Work (however implemented).
 *
 * You are solely responsible for; testing, validating and evaluation of all operation
 * logic, functionality, security and appropriateness of using the Work for any commercial
 * or non-commercial purpose and for any reproduction or redistribution by You of the
 * Work. You assume all risks associated with Your use of the Work and the exercise of
 * permissions under this License.
 */

package com.radixdlt.statecomputer;

import com.google.common.collect.ImmutableList;
import com.radixdlt.consensus.*;
import com.radixdlt.consensus.bft.Round;
import com.radixdlt.consensus.epoch.EpochChange;
import com.radixdlt.consensus.liveness.ProposerElections;
import com.radixdlt.consensus.vertexstore.ExecutedVertex;
import com.radixdlt.consensus.vertexstore.VertexStoreState;
import com.radixdlt.crypto.Hasher;
import com.radixdlt.environment.EventDispatcher;
import com.radixdlt.lang.Option;
import com.radixdlt.ledger.*;
import com.radixdlt.mempool.MempoolAdd;
import com.radixdlt.p2p.NodeId;
import com.radixdlt.rev2.REv2ToConsensus;
import com.radixdlt.statecomputer.commit.CommitSummary;
import com.radixdlt.transactions.RawNotarizedTransaction;
import com.radixdlt.utils.UInt32;
import java.util.ArrayList;
import java.util.List;

/**
 * Ledger Computer for testing which stores no state but only statelessly verifies whether a
 * transaction is correct or not.
 */
public final class StatelessComputer implements StateComputerLedger.StateComputer {
  private final StatelessTransactionVerifier verifier;
  private final EventDispatcher<LedgerUpdate> ledgerUpdateDispatcher;
  private final Hasher hasher;
  private final LedgerHashes fixedLedgerHashes;
  private int successCount = 0;
  private int invalidCount = 0;

  public StatelessComputer(
      StatelessTransactionVerifier verifier,
      EventDispatcher<LedgerUpdate> ledgerUpdateDispatcher,
      Hasher hasher) {
    this.verifier = verifier;
    this.ledgerUpdateDispatcher = ledgerUpdateDispatcher;
    this.hasher = hasher;
    this.fixedLedgerHashes = LedgerHashes.zero();
  }

  public StatelessComputer(
      StatelessTransactionVerifier verifier,
      EventDispatcher<LedgerUpdate> ledgerUpdateDispatcher,
      Hasher hasher,
      LedgerHashes fixedLedgerHashes) {
    this.verifier = verifier;
    this.ledgerUpdateDispatcher = ledgerUpdateDispatcher;
    this.hasher = hasher;
    this.fixedLedgerHashes = fixedLedgerHashes;
  }

  public int getSuccessCount() {
    return successCount;
  }

  public int getInvalidCount() {
    return invalidCount;
  }

  @Override
  public void addToMempool(MempoolAdd mempoolAdd, NodeId origin) {}

  @Override
  public List<RawNotarizedTransaction> getTransactionsForProposal(
      List<StateComputerLedger.ExecutedTransaction> executedTransactions) {
    return List.of();
  }

  @Override
  public StateComputerLedger.StateComputerPrepareResult prepare(
      LedgerHashes committedLedgerHashes,
      List<ExecutedVertex> preparedUncommittedVertices,
      LedgerHashes preparedUncommittedLedgerHashes,
      List<RawNotarizedTransaction> proposedTransactions,
      RoundDetails roundDetails) {
    var successfulTransactions = new ArrayList<StateComputerLedger.ExecutedTransaction>();

    var invalidTransactionCount = 0;
    for (var transaction : proposedTransactions) {
      var success = verifier.verify(transaction);
      if (success) {
        successfulTransactions.add(new MockExecuted(transaction));
      } else {
        invalidTransactionCount++;
      }
    }

    successCount += successfulTransactions.size();
    invalidCount += invalidTransactionCount;

<<<<<<< HEAD
    return new StateComputerLedger.StateComputerResult(
        successfulTransactions, invalidTransactionCount, fixedLedgerHashes);
=======
    return new StateComputerLedger.StateComputerPrepareResult(
        successfulTransactions, invalidTransactionCount, LedgerHashes.zero());
>>>>>>> 5dc396ea
  }

  private LedgerUpdate generateLedgerUpdate(LedgerExtension ledgerExtension) {
    // `closestEpochProofOnOrBefore` isn't really correct here, but that's fine
    final var latestProof =
        new LedgerProofBundle(
            ledgerExtension.proof(), ledgerExtension.proof(), Option.none(), Option.none());
    final var maybeEpochChange =
        ledgerExtension
            .proof()
            .ledgerHeader()
            .nextEpoch()
            .map(
                nextEpoch -> {
                  final var initialHeader =
                      REv2ToConsensus.ledgerHeader(latestProof.epochInitialHeader());
                  VertexWithHash genesisVertex =
                      Vertex.createInitialEpochVertex(initialHeader).withId(hasher);
                  LedgerHeader nextLedgerHeader =
                      LedgerHeader.create(
                          nextEpoch.epoch().toLong(),
                          Round.epochInitial(),
                          initialHeader.getStateVersion(),
                          initialHeader.getHashes(),
                          initialHeader.consensusParentRoundTimestamp(),
                          initialHeader.proposerTimestamp());
                  QuorumCertificate initialEpochQC =
                      QuorumCertificate.createInitialEpochQC(genesisVertex, nextLedgerHeader);
                  final var initialState =
                      VertexStoreState.create(
                          HighQC.ofInitialEpochQc(initialEpochQC), genesisVertex, hasher);
                  var validatorSet = REv2ToConsensus.validatorSet(nextEpoch.validators());
                  var proposerElection =
                      ProposerElections.defaultRotation(nextEpoch.epoch().toLong(), validatorSet);
                  var bftConfiguration =
                      new BFTConfiguration(proposerElection, validatorSet, initialState);
                  return new EpochChange(latestProof, bftConfiguration);
                });

    return new LedgerUpdate(
        new CommitSummary(ImmutableList.of(), UInt32.fromNonNegativeInt(0)),
        latestProof,
        maybeEpochChange,
        ProtocolState.testingEmpty(),
        ledgerExtension.transactions());
  }

  @Override
  public LedgerProofBundle commit(
      LedgerExtension ledgerExtension, VertexStoreState vertexStoreState) {
    var ledgerUpdate = this.generateLedgerUpdate(ledgerExtension);
    ledgerUpdateDispatcher.dispatch(ledgerUpdate);
    return ledgerUpdate.committedProof();
  }
}<|MERGE_RESOLUTION|>--- conflicted
+++ resolved
@@ -156,13 +156,8 @@
     successCount += successfulTransactions.size();
     invalidCount += invalidTransactionCount;
 
-<<<<<<< HEAD
-    return new StateComputerLedger.StateComputerResult(
+    return new StateComputerLedger.StateComputerPrepareResult(
         successfulTransactions, invalidTransactionCount, fixedLedgerHashes);
-=======
-    return new StateComputerLedger.StateComputerPrepareResult(
-        successfulTransactions, invalidTransactionCount, LedgerHashes.zero());
->>>>>>> 5dc396ea
   }
 
   private LedgerUpdate generateLedgerUpdate(LedgerExtension ledgerExtension) {
