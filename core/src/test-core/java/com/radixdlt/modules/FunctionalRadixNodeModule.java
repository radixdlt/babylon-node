--- conflicted
+++ resolved
@@ -301,15 +301,12 @@
             install(new ReV1DispatcherModule());
           }
           case REv2StateComputerConfig rev2Config -> {
-<<<<<<< HEAD
             if (REv2DatabaseConfig.isNone(rev2Config.databaseConfig())) {
               install(new REv2StatelessComputerModule());
             }
 
-=======
             bindConstant().annotatedWith(NetworkId.class).to(Network.INTEGRATIONTESTNET.getId());
-            int mempoolSize = 0;
->>>>>>> 5b2f8432
+
             switch (rev2Config.proposerConfig()) {
               case REV2ProposerConfig.Generated generated -> {
                 bind(ProposalGenerator.class).toInstance(generated.generator());
