/* Copyright 2021 Radix Publishing Ltd incorporated in Jersey (Channel Islands).
 *
 * Licensed under the Radix License, Version 1.0 (the "License"); you may not use this
 * file except in compliance with the License. You may obtain a copy of the License at:
 *
 * radixfoundation.org/licenses/LICENSE-v1
 *
 * The Licensor hereby grants permission for the Canonical version of the Work to be
 * published, distributed and used under or by reference to the Licensor’s trademark
 * Radix ® and use of any unregistered trade names, logos or get-up.
 *
 * The Licensor provides the Work (and each Contributor provides its Contributions) on an
 * "AS IS" BASIS, WITHOUT WARRANTIES OR CONDITIONS OF ANY KIND, either express or implied,
 * including, without limitation, any warranties or conditions of TITLE, NON-INFRINGEMENT,
 * MERCHANTABILITY, or FITNESS FOR A PARTICULAR PURPOSE.
 *
 * Whilst the Work is capable of being deployed, used and adopted (instantiated) to create
 * a distributed ledger it is your responsibility to test and validate the code, together
 * with all logic and performance of that code under all foreseeable scenarios.
 *
 * The Licensor does not make or purport to make and hereby excludes liability for all
 * and any representation, warranty or undertaking in any form whatsoever, whether express
 * or implied, to any entity or person, including any representation, warranty or
 * undertaking, as to the functionality security use, value or other characteristics of
 * any distributed ledger nor in respect the functioning or value of any tokens which may
 * be created stored or transferred using the Work. The Licensor does not warrant that the
 * Work or any use of the Work complies with any law or regulation in any territory where
 * it may be implemented or used or that it will be appropriate for any specific purpose.
 *
 * Neither the licensor nor any current or former employees, officers, directors, partners,
 * trustees, representatives, agents, advisors, contractors, or volunteers of the Licensor
 * shall be liable for any direct or indirect, special, incidental, consequential or other
 * losses of any kind, in tort, contract or otherwise (including but not limited to loss
 * of revenue, income or profits, or loss of use or data, or loss of reputation, or loss
 * of any economic or other opportunity of whatsoever nature or howsoever arising), arising
 * out of or in connection with (without limitation of any use, misuse, of any ledger system
 * or use made or its functionality or any performance or operation of any code or protocol
 * caused by bugs or programming or logic errors or otherwise);
 *
 * A. any offer, purchase, holding, use, sale, exchange or transmission of any
 * cryptographic keys, tokens or assets created, exchanged, stored or arising from any
 * interaction with the Work;
 *
 * B. any failure in a transmission or loss of any token or assets keys or other digital
 * artefacts due to errors in transmission;
 *
 * C. bugs, hacks, logic errors or faults in the Work or any communication;
 *
 * D. system software or apparatus including but not limited to losses caused by errors
 * in holding or transmitting tokens by any third-party;
 *
 * E. breaches or failure of security including hacker attacks, loss or disclosure of
 * password, loss of private key, unauthorised use or misuse of such passwords or keys;
 *
 * F. any losses including loss of anticipated savings or other benefits resulting from
 * use of the Work or any changes to the Work (however implemented).
 *
 * You are solely responsible for; testing, validating and evaluation of all operation
 * logic, functionality, security and appropriateness of using the Work for any commercial
 * or non-commercial purpose and for any reproduction or redistribution by You of the
 * Work. You assume all risks associated with Your use of the Work and the exercise of
 * permissions under this License.
 */

package com.radixdlt.modules;

import com.radixdlt.consensus.EpochNodeWeightMapping;
import com.radixdlt.consensus.LedgerHashes;
import com.radixdlt.consensus.ProposalLimitsConfig;
import com.radixdlt.consensus.bft.BFTValidatorSet;
import com.radixdlt.consensus.bft.Round;
import com.radixdlt.consensus.liveness.ProposalGenerator;
import com.radixdlt.consensus.liveness.ProposerElection;
import com.radixdlt.consensus.liveness.ProposerElections;
import com.radixdlt.consensus.liveness.WeightedRotatingLeaders;
import com.radixdlt.environment.DatabaseConfig;
import com.radixdlt.environment.LedgerProofsGcConfig;
import com.radixdlt.environment.StateHashTreeGcConfig;
import com.radixdlt.genesis.GenesisData;
import com.radixdlt.harness.simulation.application.TransactionGenerator;
import com.radixdlt.mempool.MempoolReceiverConfig;
import com.radixdlt.mempool.MempoolRelayerConfig;
import com.radixdlt.mempool.RustMempoolConfig;
import com.radixdlt.protocol.ProtocolConfig;
import com.radixdlt.transaction.LedgerSyncLimitsConfig;
import com.radixdlt.transactions.RawNotarizedTransaction;
import java.util.List;
import java.util.stream.Collectors;
import java.util.stream.Stream;

/** Configuration options for the state computer */
public sealed interface StateComputerConfig {
  static StateComputerConfig mockedWithEpochs(
      Round epochMaxRound, EpochNodeWeightMapping mapping, MockedMempoolConfig mempoolType) {
    return mockedWithEpochs(epochMaxRound, mapping, LedgerHashes.zero(), mempoolType);
  }

  static StateComputerConfig mockedWithEpochs(
      Round epochMaxRound,
      EpochNodeWeightMapping mapping,
      MockedMempoolConfig mempoolType,
      ProposerElectionMode proposerElectionMode) {
    return mockedWithEpochs(
        epochMaxRound, mapping, LedgerHashes.zero(), mempoolType, proposerElectionMode);
  }

  static StateComputerConfig mockedWithEpochs(
      Round epochMaxRound,
      EpochNodeWeightMapping mapping,
      LedgerHashes preGenesisLedgerHashes,
      MockedMempoolConfig mempoolType) {
    return mockedWithEpochs(
        epochMaxRound,
        mapping,
        preGenesisLedgerHashes,
        mempoolType,
        ProposerElectionMode.WITH_DEFAULT_ROTATION);
  }

  static StateComputerConfig mockedWithEpochs(
      Round epochMaxRound,
      EpochNodeWeightMapping mapping,
      LedgerHashes preGenesisLedgerHashes,
      MockedMempoolConfig mempoolType,
      ProposerElectionMode proposerElectionMode) {
    return new MockedStateComputerConfigWithEpochs(
        epochMaxRound, mapping, preGenesisLedgerHashes, mempoolType, proposerElectionMode);
  }

  static StateComputerConfig mockedNoEpochs(int numValidators, MockedMempoolConfig mempoolType) {
    return new MockedStateComputerConfigNoEpochs(
        numValidators, mempoolType, ProposerElectionMode.WITH_DEFAULT_ROTATION);
  }

  static StateComputerConfig mockedNoEpochs(
      int numValidators,
      MockedMempoolConfig mempoolType,
      ProposerElectionMode proposerElectionMode) {
    return new MockedStateComputerConfigNoEpochs(numValidators, mempoolType, proposerElectionMode);
  }

  static StateComputerConfig rev2(
      int networkId,
      GenesisData genesis,
      DatabaseConfig databaseConfig,
      REV2ProposerConfig proposerConfig,
      boolean debugLogging,
      boolean noFees,
      ProtocolConfig protocolConfig) {
    return rev2(
        networkId,
        genesis,
        databaseConfig,
        proposerConfig,
        debugLogging,
        noFees,
        protocolConfig,
        StateHashTreeGcConfig.forTesting());
  }

  static StateComputerConfig rev2(
      int networkId,
      GenesisData genesis,
      DatabaseConfig databaseConfig,
      REV2ProposerConfig proposerConfig,
      boolean debugLogging,
      boolean noFees,
      ProtocolConfig protocolConfig,
      StateHashTreeGcConfig stateHashTreeGcConfig) {
    return new REv2StateComputerConfig(
        networkId,
        genesis,
        databaseConfig,
        proposerConfig,
        debugLogging,
        stateHashTreeGcConfig,
        LedgerProofsGcConfig.forTesting(),
        LedgerSyncLimitsConfig.defaults(),
        protocolConfig,
        noFees);
  }

  static StateComputerConfig rev2(
      int networkId,
      GenesisData genesis,
      DatabaseConfig databaseConfig,
      REV2ProposerConfig proposerConfig) {
    return new REv2StateComputerConfig(
        networkId,
        genesis,
        databaseConfig,
        proposerConfig,
        false,
        StateHashTreeGcConfig.forTesting(),
        LedgerProofsGcConfig.forTesting(),
        LedgerSyncLimitsConfig.defaults(),
        ProtocolConfig.testingDefault(),
        false);
  }

  static StateComputerConfig rev2(
      int networkId, GenesisData genesis, REV2ProposerConfig proposerConfig) {
    return rev2(networkId, genesis, proposerConfig, ProtocolConfig.testingDefault());
  }

  static StateComputerConfig rev2(
      int networkId,
      GenesisData genesis,
      REV2ProposerConfig proposerConfig,
      ProtocolConfig protocolConfig) {
    return new REv2StateComputerConfig(
        networkId,
        genesis,
<<<<<<< HEAD
        new DatabaseFlags(true, false, false),
=======
        new DatabaseConfig(true, false, false),
>>>>>>> 2a4a941a
        proposerConfig,
        false,
        StateHashTreeGcConfig.forTesting(),
        LedgerProofsGcConfig.forTesting(),
        LedgerSyncLimitsConfig.defaults(),
        protocolConfig,
        false);
  }

  sealed interface MockedMempoolConfig {
    static MockedMempoolConfig noMempool() {
      return new NoMempool();
    }

    record NoMempool() implements MockedMempoolConfig {}

    record LocalOnly(int mempoolSize) implements MockedMempoolConfig {}

    record Relayed(int mempoolSize) implements MockedMempoolConfig {}
  }

  sealed interface MockedStateComputerConfig extends StateComputerConfig {
    MockedMempoolConfig mempoolConfig();
  }

  record MockedStateComputerConfigWithEpochs(
      Round epochMaxRound,
      EpochNodeWeightMapping mapping,
      LedgerHashes preGenesisLedgerHashes,
      MockedMempoolConfig mempoolType,
      ProposerElectionMode proposerElectionMode)
      implements MockedStateComputerConfig {
    @Override
    public MockedMempoolConfig mempoolConfig() {
      return mempoolType;
    }
  }

  /** A choice of {@link com.radixdlt.consensus.liveness.ProposerElection} implementation. */
  enum ProposerElectionMode {
    /** Use the {@link com.radixdlt.consensus.liveness.WeightedRotatingLeaders} only. */
    ONLY_WEIGHTED_BY_STAKE,

    /** Use {@link com.radixdlt.consensus.liveness.ProposerElections#testingRotationNoShuffle}. */
    WITH_ROTATE_ONCE_BUT_NO_SHUFFLE,

    /** Use the newer {@link com.radixdlt.consensus.liveness.ProposerElections#defaultRotation}. */
    WITH_DEFAULT_ROTATION;

    public ProposerElection instantiate(long epoch, BFTValidatorSet validatorSet) {
      return switch (this) {
        case ONLY_WEIGHTED_BY_STAKE -> new WeightedRotatingLeaders(validatorSet, 10);
        case WITH_ROTATE_ONCE_BUT_NO_SHUFFLE -> ProposerElections.testingRotationNoShuffle(
            validatorSet);
        case WITH_DEFAULT_ROTATION -> ProposerElections.defaultRotation(epoch, validatorSet);
      };
    }
  }

  record MockedStateComputerConfigNoEpochs(
      int numValidators, MockedMempoolConfig mempoolType, ProposerElectionMode proposerElectionMode)
      implements MockedStateComputerConfig {
    @Override
    public MockedMempoolConfig mempoolConfig() {
      return mempoolType;
    }
  }

  record REv2StateComputerConfig(
      int networkId,
      GenesisData genesis,
      DatabaseConfig databaseConfig,
      REV2ProposerConfig proposerConfig,
      boolean debugLogging,
      StateHashTreeGcConfig stateHashTreeGcConfig,
      LedgerProofsGcConfig ledgerProofsGcConfig,
      LedgerSyncLimitsConfig ledgerSyncLimitsConfig,
      ProtocolConfig protocolConfig,
      boolean noFees)
      implements StateComputerConfig {}

  sealed interface REV2ProposerConfig {
    static REV2ProposerConfig transactionGenerator(
        TransactionGenerator<RawNotarizedTransaction> transactionGenerator, long count) {
      return new Generated(
          (round, prepared) ->
              Stream.generate(transactionGenerator::nextTransaction)
                  .limit(count)
                  .collect(Collectors.toList()));
    }

    static REV2ProposerConfig transactionGenerator(ProposalGenerator proposalGenerator) {
      return new Generated(proposalGenerator);
    }

    static REV2ProposerConfig noUserTransactions() {
      return new Generated((round, prepared) -> List.of());
    }

    static REV2ProposerConfig mempool(
        ProposalLimitsConfig proposalLimitsConfig,
        RustMempoolConfig mempoolConfig,
        MempoolReceiverConfig mempoolReceiverConfig,
        MempoolRelayerConfig mempoolRelayerConfig) {
      return new Mempool(
          proposalLimitsConfig, mempoolConfig, mempoolReceiverConfig, mempoolRelayerConfig);
    }

    record Generated(ProposalGenerator generator) implements REV2ProposerConfig {}

    record Mempool(
        ProposalLimitsConfig proposalLimitsConfig,
        RustMempoolConfig mempoolConfig,
        MempoolReceiverConfig mempoolReceiverConfig,
        MempoolRelayerConfig mempoolRelayerConfig)
        implements REV2ProposerConfig {
      public static Mempool zero() {
        return new Mempool(
            ProposalLimitsConfig.zero(),
            new RustMempoolConfig(0, 0),
            MempoolReceiverConfig.of(),
            MempoolRelayerConfig.defaults());
      }

      public static Mempool singleTransaction() {
        return new Mempool(
            ProposalLimitsConfig.singleTransaction(),
            new RustMempoolConfig(1024 * 1024, 1),
            new MempoolReceiverConfig(0),
            MempoolRelayerConfig.defaults());
      }

      public static Mempool defaults() {
        return new Mempool(
            ProposalLimitsConfig.testDefaults(),
            new RustMempoolConfig(100 * 1024 * 1024, 100),
            MempoolReceiverConfig.of(),
            MempoolRelayerConfig.defaults());
      }

      public Mempool withReceiverConfig(MempoolReceiverConfig mempoolReceiverConfig) {
        return new Mempool(
            proposalLimitsConfig, mempoolConfig, mempoolReceiverConfig, mempoolRelayerConfig);
      }

      public Mempool withRelayerConfig(MempoolRelayerConfig mempoolRelayerConfig) {
        return new Mempool(
            proposalLimitsConfig, mempoolConfig, mempoolReceiverConfig, mempoolRelayerConfig);
      }

      public Mempool withMempoolConfig(RustMempoolConfig mempoolConfig) {
        return new Mempool(
            proposalLimitsConfig, mempoolConfig, mempoolReceiverConfig, mempoolRelayerConfig);
      }
    }
  }
}<|MERGE_RESOLUTION|>--- conflicted
+++ resolved
@@ -211,11 +211,7 @@
     return new REv2StateComputerConfig(
         networkId,
         genesis,
-<<<<<<< HEAD
-        new DatabaseFlags(true, false, false),
-=======
-        new DatabaseConfig(true, false, false),
->>>>>>> 2a4a941a
+        new DatabaseConfig(true, false, false, false),
         proposerConfig,
         false,
         StateHashTreeGcConfig.forTesting(),
