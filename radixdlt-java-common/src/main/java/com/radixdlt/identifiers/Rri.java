/*
 * (C) Copyright 2020 Radix DLT Ltd
 *
 * Radix DLT Ltd licenses this file to you under the Apache License,
 * Version 2.0 (the "License"); you may not use this file except in
 * compliance with the License.  You may obtain a copy of the
 * License at
 *
 *  http://www.apache.org/licenses/LICENSE-2.0
 *
 * Unless required by applicable law or agreed to in writing,
 * software distributed under the License is distributed on an
 * "AS IS" BASIS, WITHOUT WARRANTIES OR CONDITIONS OF ANY KIND,
 * either express or implied.  See the License for the specific
 * language governing permissions and limitations under the License.
 */

package com.radixdlt.identifiers;

import com.radixdlt.crypto.ECPublicKey;
import com.radixdlt.utils.Bits;
import com.radixdlt.crypto.exception.PublicKeyException;
import com.radixdlt.utils.functional.Result;
import org.bitcoinj.core.Bech32;

import java.util.Arrays;
import java.util.Objects;
import java.util.regex.Pattern;

/**
 * A Radix resource identifier is a human readable unique identifier into the Ledger which points to a resource.
 */
public final class Rri {
	private static final String NAME_REGEX = "[A-Z0-9]+";
	private static final Pattern NAME_PATTERN = Pattern.compile(NAME_REGEX);

	public static final Rri NATIVE_TOKEN;
	public static final int HASH_BYTES = 33;

	static {
		 NATIVE_TOKEN = ofSystem("XRD");
	}

	private final byte[] hash;
	private final String name;

	Rri(byte[] hash, String name) {
		this.hash = hash;
		this.name = name;
	}

	private static Rri create(byte[] hash, String name) {
		if (!NAME_PATTERN.matcher(name).matches()) {
			throw new IllegalArgumentException("RRI name invalid, must match regex '" + NAME_REGEX + "': " + name);
		}
		Objects.requireNonNull(hash);

		return new Rri(hash, name);
	}

	private static byte[] pkToHash(String name, ECPublicKey publicKey) {
		return publicKey.getCompressedBytes();
	}

	public boolean ownedBy(ECPublicKey publicKey) {
		if (hash.length == 0) {
			return false;
		}

		return Arrays.equals(hash, pkToHash(name, publicKey));
	}

	public boolean isSystem() {
		return hash.length == 0;
	}

	public byte[] getHash() {
		return hash;
	}

	public String getName() {
		return name;
	}

	public static Rri of(byte[] hash, String name) {
		return create(hash, name.toUpperCase());
	}

	public static Rri of(ECPublicKey key, String name) {
		Objects.requireNonNull(key);
		return create(pkToHash(name, key), name.toUpperCase());
	}

	public static Rri ofSystem(String name) {
		return create(new byte[0], name.toUpperCase());
	}

	public static Rri fromBech32(String s) {
		var d = Bech32.decode(s);
		var hash = d.data;
		if (hash.length > 0) {
			hash = Bits.convertBits(hash, 0, hash.length, 5, 8, false);
		}
		if (!d.hrp.endsWith("_rr")) {
			throw new IllegalArgumentException("Rri must end in _rr");
		}
		return create(hash, d.hrp.substring(0, d.hrp.length() - 3).toUpperCase());
	}


	public String toSpecString(byte magic) {
		if (hash.length == 0) {
			return "//" + name;
		} else {
			try {
				var address = new RadixAddress(magic, ECPublicKey.fromBytes(hash));
				return "/" + address + "/" + name;
			} catch (PublicKeyException e) {
				throw new IllegalStateException();
			}
		}
	}

	public static Result<Rri> fromSpecString(String s) {
		var split = s.split("/", 3);

		if (split.length != 3 || split[0].length() != 0) {
			return Result.fail("RRI has invalid format");
		}

		var name = split[2];

		if (!NAME_PATTERN.matcher(name).matches()) {
			return Result.fail("RRI name is invalid");
		}

		if (split[1].length() == 0) {
			return Result.ok(Rri.ofSystem(name));
		} else {
			return RadixAddress.fromString(split[1])
				.map(address -> create(address.getPublicKey().getCompressedBytes(), name));
		}
	}

	@Override
	public String toString() {
<<<<<<< HEAD
		final byte[] convert;
		if (hash.length != 0) {
			convert = Bits.convertBits(hash, 0, hash.length, 8, 5, true);
		} else {
			convert = hash;
		}
		return Bech32.encode(name + "_rr", convert);
=======
		var convert = hash.length == 0
					  ? hash
					  : convertBits(hash, 0, hash.length, 8, 5, true);

		return Bech32.encode(name.toLowerCase() + "_rr", convert);
>>>>>>> 27b6fb2a
	}

	@Override
	public boolean equals(Object o) {
		if (!(o instanceof Rri)) {
			return false;
		}

		var rri = (Rri) o;
		return Arrays.equals(rri.hash, hash)
			&& Objects.equals(rri.name, name);
	}

	@Override
	public int hashCode() {
		return Objects.hash(Arrays.hashCode(hash), name);
	}
}<|MERGE_RESOLUTION|>--- conflicted
+++ resolved
@@ -144,21 +144,13 @@
 
 	@Override
 	public String toString() {
-<<<<<<< HEAD
 		final byte[] convert;
 		if (hash.length != 0) {
 			convert = Bits.convertBits(hash, 0, hash.length, 8, 5, true);
 		} else {
 			convert = hash;
 		}
-		return Bech32.encode(name + "_rr", convert);
-=======
-		var convert = hash.length == 0
-					  ? hash
-					  : convertBits(hash, 0, hash.length, 8, 5, true);
-
 		return Bech32.encode(name.toLowerCase() + "_rr", convert);
->>>>>>> 27b6fb2a
 	}
 
 	@Override
