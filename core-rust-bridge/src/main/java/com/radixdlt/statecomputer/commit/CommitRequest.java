/* Copyright 2021 Radix Publishing Ltd incorporated in Jersey (Channel Islands).
 *
 * Licensed under the Radix License, Version 1.0 (the "License"); you may not use this
 * file except in compliance with the License. You may obtain a copy of the License at:
 *
 * radixfoundation.org/licenses/LICENSE-v1
 *
 * The Licensor hereby grants permission for the Canonical version of the Work to be
 * published, distributed and used under or by reference to the Licensor’s trademark
 * Radix ® and use of any unregistered trade names, logos or get-up.
 *
 * The Licensor provides the Work (and each Contributor provides its Contributions) on an
 * "AS IS" BASIS, WITHOUT WARRANTIES OR CONDITIONS OF ANY KIND, either express or implied,
 * including, without limitation, any warranties or conditions of TITLE, NON-INFRINGEMENT,
 * MERCHANTABILITY, or FITNESS FOR A PARTICULAR PURPOSE.
 *
 * Whilst the Work is capable of being deployed, used and adopted (instantiated) to create
 * a distributed ledger it is your responsibility to test and validate the code, together
 * with all logic and performance of that code under all foreseeable scenarios.
 *
 * The Licensor does not make or purport to make and hereby excludes liability for all
 * and any representation, warranty or undertaking in any form whatsoever, whether express
 * or implied, to any entity or person, including any representation, warranty or
 * undertaking, as to the functionality security use, value or other characteristics of
 * any distributed ledger nor in respect the functioning or value of any tokens which may
 * be created stored or transferred using the Work. The Licensor does not warrant that the
 * Work or any use of the Work complies with any law or regulation in any territory where
 * it may be implemented or used or that it will be appropriate for any specific purpose.
 *
 * Neither the licensor nor any current or former employees, officers, directors, partners,
 * trustees, representatives, agents, advisors, contractors, or volunteers of the Licensor
 * shall be liable for any direct or indirect, special, incidental, consequential or other
 * losses of any kind, in tort, contract or otherwise (including but not limited to loss
 * of revenue, income or profits, or loss of use or data, or loss of reputation, or loss
 * of any economic or other opportunity of whatsoever nature or howsoever arising), arising
 * out of or in connection with (without limitation of any use, misuse, of any ledger system
 * or use made or its functionality or any performance or operation of any code or protocol
 * caused by bugs or programming or logic errors or otherwise);
 *
 * A. any offer, purchase, holding, use, sale, exchange or transmission of any
 * cryptographic keys, tokens or assets created, exchanged, stored or arising from any
 * interaction with the Work;
 *
 * B. any failure in a transmission or loss of any token or assets keys or other digital
 * artefacts due to errors in transmission;
 *
 * C. bugs, hacks, logic errors or faults in the Work or any communication;
 *
 * D. system software or apparatus including but not limited to losses caused by errors
 * in holding or transmitting tokens by any third-party;
 *
 * E. breaches or failure of security including hacker attacks, loss or disclosure of
 * password, loss of private key, unauthorised use or misuse of such passwords or keys;
 *
 * F. any losses including loss of anticipated savings or other benefits resulting from
 * use of the Work or any changes to the Work (however implemented).
 *
 * You are solely responsible for; testing, validating and evaluation of all operation
 * logic, functionality, security and appropriateness of using the Work for any commercial
 * or non-commercial purpose and for any reproduction or redistribution by You of the
 * Work. You assume all risks associated with Your use of the Work and the exercise of
 * permissions under this License.
 */

package com.radixdlt.statecomputer.commit;

import com.google.common.reflect.TypeToken;
import com.radixdlt.lang.Option;
import com.radixdlt.sbor.codec.CodecMap;
import com.radixdlt.sbor.codec.StructCodec;
import com.radixdlt.transactions.RawTransaction;
import com.radixdlt.utils.UInt64;
import java.util.Arrays;
import java.util.List;
import java.util.Objects;

public record CommitRequest(
    List<RawTransaction> transactions,
    UInt64 stateVersion,
    byte[] proofBytes,
    Option<byte[]> vertexStoreBytes) {
  public static void registerCodec(CodecMap codecMap) {
    codecMap.register(
        CommitRequest.class,
        codecs ->
            StructCodec.with(
                CommitRequest::new,
                codecs.of(new TypeToken<>() {}),
                codecs.of(UInt64.class),
<<<<<<< HEAD
                codecs.of(new TypeToken<byte[]>() {}),
                codecs.of(new TypeToken<Option<byte[]>>() {}),
                (t, encoder) ->
                    encoder.encode(
                        t.transactions, t.stateVersion, t.proofBytes, t.vertexStoreBytes)));
=======
                codecs.of(new TypeToken<>() {}),
                (t, encoder) -> encoder.encode(t.transactions, t.stateVersion, t.proofBytes)));
>>>>>>> 15410e47
  }

  @Override
  public boolean equals(Object o) {
    if (this == o) return true;
    if (o == null || getClass() != o.getClass()) return false;
    CommitRequest that = (CommitRequest) o;
    return Objects.equals(transactions, that.transactions)
        && Objects.equals(stateVersion, that.stateVersion)
        && Arrays.equals(proofBytes, that.proofBytes)
        && Objects.equals(vertexStoreBytes, that.vertexStoreBytes);
  }

  @Override
  public int hashCode() {
    int result = Objects.hash(transactions, stateVersion, vertexStoreBytes);
    result = 31 * result + Arrays.hashCode(proofBytes);
    return result;
  }

  @Override
  public String toString() {
    return "CommitRequest{"
        + "transactions="
        + transactions
        + ", stateVersion="
        + stateVersion
        + ", proofBytes="
        + Arrays.toString(proofBytes)
        + ", vertexStoreBytes="
        + vertexStoreBytes
        + '}';
  }
}<|MERGE_RESOLUTION|>--- conflicted
+++ resolved
@@ -87,16 +87,11 @@
                 CommitRequest::new,
                 codecs.of(new TypeToken<>() {}),
                 codecs.of(UInt64.class),
-<<<<<<< HEAD
-                codecs.of(new TypeToken<byte[]>() {}),
-                codecs.of(new TypeToken<Option<byte[]>>() {}),
+                codecs.of(new TypeToken<>() {}),
+                codecs.of(new TypeToken<>() {}),
                 (t, encoder) ->
                     encoder.encode(
                         t.transactions, t.stateVersion, t.proofBytes, t.vertexStoreBytes)));
-=======
-                codecs.of(new TypeToken<>() {}),
-                (t, encoder) -> encoder.encode(t.transactions, t.stateVersion, t.proofBytes)));
->>>>>>> 15410e47
   }
 
   @Override
