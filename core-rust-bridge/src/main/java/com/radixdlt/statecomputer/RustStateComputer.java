/* Copyright 2021 Radix Publishing Ltd incorporated in Jersey (Channel Islands).
 *
 * Licensed under the Radix License, Version 1.0 (the "License"); you may not use this
 * file except in compliance with the License. You may obtain a copy of the License at:
 *
 * radixfoundation.org/licenses/LICENSE-v1
 *
 * The Licensor hereby grants permission for the Canonical version of the Work to be
 * published, distributed and used under or by reference to the Licensor’s trademark
 * Radix ® and use of any unregistered trade names, logos or get-up.
 *
 * The Licensor provides the Work (and each Contributor provides its Contributions) on an
 * "AS IS" BASIS, WITHOUT WARRANTIES OR CONDITIONS OF ANY KIND, either express or implied,
 * including, without limitation, any warranties or conditions of TITLE, NON-INFRINGEMENT,
 * MERCHANTABILITY, or FITNESS FOR A PARTICULAR PURPOSE.
 *
 * Whilst the Work is capable of being deployed, used and adopted (instantiated) to create
 * a distributed ledger it is your responsibility to test and validate the code, together
 * with all logic and performance of that code under all foreseeable scenarios.
 *
 * The Licensor does not make or purport to make and hereby excludes liability for all
 * and any representation, warranty or undertaking in any form whatsoever, whether express
 * or implied, to any entity or person, including any representation, warranty or
 * undertaking, as to the functionality security use, value or other characteristics of
 * any distributed ledger nor in respect the functioning or value of any tokens which may
 * be created stored or transferred using the Work. The Licensor does not warrant that the
 * Work or any use of the Work complies with any law or regulation in any territory where
 * it may be implemented or used or that it will be appropriate for any specific purpose.
 *
 * Neither the licensor nor any current or former employees, officers, directors, partners,
 * trustees, representatives, agents, advisors, contractors, or volunteers of the Licensor
 * shall be liable for any direct or indirect, special, incidental, consequential or other
 * losses of any kind, in tort, contract or otherwise (including but not limited to loss
 * of revenue, income or profits, or loss of use or data, or loss of reputation, or loss
 * of any economic or other opportunity of whatsoever nature or howsoever arising), arising
 * out of or in connection with (without limitation of any use, misuse, of any ledger system
 * or use made or its functionality or any performance or operation of any code or protocol
 * caused by bugs or programming or logic errors or otherwise);
 *
 * A. any offer, purchase, holding, use, sale, exchange or transmission of any
 * cryptographic keys, tokens or assets created, exchanged, stored or arising from any
 * interaction with the Work;
 *
 * B. any failure in a transmission or loss of any token or assets keys or other digital
 * artefacts due to errors in transmission;
 *
 * C. bugs, hacks, logic errors or faults in the Work or any communication;
 *
 * D. system software or apparatus including but not limited to losses caused by errors
 * in holding or transmitting tokens by any third-party;
 *
 * E. breaches or failure of security including hacker attacks, loss or disclosure of
 * password, loss of private key, unauthorised use or misuse of such passwords or keys;
 *
 * F. any losses including loss of anticipated savings or other benefits resulting from
 * use of the Work or any changes to the Work (however implemented).
 *
 * You are solely responsible for; testing, validating and evaluation of all operation
 * logic, functionality, security and appropriateness of using the Work for any commercial
 * or non-commercial purpose and for any reproduction or redistribution by You of the
 * Work. You assume all risks associated with Your use of the Work and the exercise of
 * permissions under this License.
 */

package com.radixdlt.statecomputer;

import com.google.common.reflect.TypeToken;
import com.radixdlt.lang.Result;
import com.radixdlt.lang.Tuple;
import com.radixdlt.mempool.MempoolInserter;
import com.radixdlt.mempool.MempoolReader;
import com.radixdlt.mempool.RustMempool;
import com.radixdlt.monitoring.LabelledTimer;
import com.radixdlt.monitoring.Metrics;
import com.radixdlt.monitoring.Metrics.MethodId;
import com.radixdlt.rev2.ComponentAddress;
import com.radixdlt.rev2.Decimal;
import com.radixdlt.rev2.ValidatorInfo;
import com.radixdlt.sbor.Natives;
import com.radixdlt.statecomputer.commit.*;
import com.radixdlt.statemanager.StateManager;
import com.radixdlt.transactions.RawNotarizedTransaction;
import com.radixdlt.utils.UInt64;
import java.util.List;
import java.util.Objects;

public class RustStateComputer {
  private final RustMempool mempool;
<<<<<<< HEAD
=======
  private final VertexStoreRecovery vertexStoreRecovery;
>>>>>>> d7bb7e5d

  public RustStateComputer(Metrics metrics, StateManager stateManager) {
    Objects.requireNonNull(stateManager);

    this.mempool = new RustMempool(metrics, stateManager);
<<<<<<< HEAD
=======
    this.vertexStoreRecovery = new VertexStoreRecovery(metrics, stateManager);
>>>>>>> d7bb7e5d

    LabelledTimer<MethodId> timer = metrics.stateManager().nativeCall();
    this.verifyFunc =
        Natives.builder(stateManager, RustStateComputer::verify)
            .measure(timer.label(new MethodId(RustStateComputer.class, "verify")))
            .build(new TypeToken<>() {});
    this.prepareGenesisFunc =
        Natives.builder(stateManager, RustStateComputer::prepareGenesis)
            .measure(timer.label(new MethodId(RustStateComputer.class, "prepareGenesis")))
            .build(new TypeToken<>() {});
    this.prepareFunc =
        Natives.builder(stateManager, RustStateComputer::prepare)
            .measure(timer.label(new MethodId(RustStateComputer.class, "prepare")))
            .build(new TypeToken<>() {});
    this.commitFunc =
        Natives.builder(stateManager, RustStateComputer::commit)
            .measure(timer.label(new MethodId(RustStateComputer.class, "commit")))
            .build(new TypeToken<>() {});
    this.componentXrdAmountFunc =
        Natives.builder(stateManager, RustStateComputer::componentXrdAmount)
            .measure(timer.label(new MethodId(RustStateComputer.class, "componentXrdAmount")))
            .build(new TypeToken<>() {});
    this.validatorInfoFunc =
        Natives.builder(stateManager, RustStateComputer::validatorInfo)
            .measure(timer.label(new MethodId(RustStateComputer.class, "validatorInfo")))
            .build(new TypeToken<>() {});
    this.epochFunc =
        Natives.builder(stateManager, RustStateComputer::epoch)
            .measure(timer.label(new MethodId(RustStateComputer.class, "epoch")))
            .build(new TypeToken<>() {});
  }

<<<<<<< HEAD
=======
  public VertexStoreRecovery getVertexStoreRecovery() {
    return vertexStoreRecovery;
  }

>>>>>>> d7bb7e5d
  public MempoolReader<RawNotarizedTransaction> getMempoolReader() {
    return this.mempool;
  }

  public MempoolInserter<RawNotarizedTransaction> getMempoolInserter() {
    return this.mempool::addTransaction;
  }

  public List<RawNotarizedTransaction> getTransactionsForProposal(
      int maxCount, int maxPayloadSizeBytes, List<RawNotarizedTransaction> transactionToExclude) {
    return this.mempool.getTransactionsForProposal(
        maxCount, maxPayloadSizeBytes, transactionToExclude);
  }

  public Result<Tuple.Tuple0, String> verify(RawNotarizedTransaction transaction) {
    return verifyFunc.call(transaction);
  }

  private final Natives.Call1<RawNotarizedTransaction, Result<Tuple.Tuple0, String>> verifyFunc;

  private static native byte[] verify(StateManager stateManager, byte[] payload);

  public PrepareGenesisResult prepareGenesis(PrepareGenesisRequest prepareGenesisRequest) {
    return prepareGenesisFunc.call(prepareGenesisRequest);
  }

  private final Natives.Call1<PrepareGenesisRequest, PrepareGenesisResult> prepareGenesisFunc;

  private static native byte[] prepareGenesis(StateManager stateManager, byte[] payload);

  public PrepareResult prepare(PrepareRequest prepareRequest) {
    return prepareFunc.call(prepareRequest);
  }

  private final Natives.Call1<PrepareRequest, PrepareResult> prepareFunc;

  private static native byte[] prepare(StateManager stateManager, byte[] payload);

  public Result<Tuple.Tuple0, CommitError> commit(CommitRequest commitRequest) {
    return commitFunc.call(commitRequest);
  }

  private final Natives.Call1<CommitRequest, Result<Tuple.Tuple0, CommitError>> commitFunc;

  private static native byte[] commit(StateManager stateManager, byte[] payload);

  private final Natives.Call1<ComponentAddress, Decimal> componentXrdAmountFunc;

  public Decimal getComponentXrdAmount(ComponentAddress componentAddress) {
    return componentXrdAmountFunc.call(componentAddress);
  }

  private static native byte[] componentXrdAmount(StateManager stateManager, byte[] payload);

  private final Natives.Call1<Tuple.Tuple0, UInt64> epochFunc;

  public UInt64 getEpoch() {
    return epochFunc.call(Tuple.tuple());
  }

  private static native byte[] epoch(StateManager stateManager, byte[] payload);

  private final Natives.Call1<ComponentAddress, ValidatorInfo> validatorInfoFunc;

  public ValidatorInfo getValidatorInfo(ComponentAddress validatorAddress) {
    return validatorInfoFunc.call(validatorAddress);
  }

  private static native byte[] validatorInfo(StateManager stateManager, byte[] payload);
}<|MERGE_RESOLUTION|>--- conflicted
+++ resolved
@@ -86,19 +86,11 @@
 
 public class RustStateComputer {
   private final RustMempool mempool;
-<<<<<<< HEAD
-=======
-  private final VertexStoreRecovery vertexStoreRecovery;
->>>>>>> d7bb7e5d
 
   public RustStateComputer(Metrics metrics, StateManager stateManager) {
     Objects.requireNonNull(stateManager);
 
     this.mempool = new RustMempool(metrics, stateManager);
-<<<<<<< HEAD
-=======
-    this.vertexStoreRecovery = new VertexStoreRecovery(metrics, stateManager);
->>>>>>> d7bb7e5d
 
     LabelledTimer<MethodId> timer = metrics.stateManager().nativeCall();
     this.verifyFunc =
@@ -131,13 +123,6 @@
             .build(new TypeToken<>() {});
   }
 
-<<<<<<< HEAD
-=======
-  public VertexStoreRecovery getVertexStoreRecovery() {
-    return vertexStoreRecovery;
-  }
-
->>>>>>> d7bb7e5d
   public MempoolReader<RawNotarizedTransaction> getMempoolReader() {
     return this.mempool;
   }
