--- conflicted
+++ resolved
@@ -169,18 +169,11 @@
       Counter eventsReceived,
       LabelledCounter<CommittedVertex> committedVertices,
       Counter noVotesSent,
-<<<<<<< HEAD
       Counter prolongedRoundTimeouts,
       Counter obsoleteEventsIgnored,
       LabelledCounter<QuorumResolution> quorumResolutions,
       Counter timeoutQuorumDelayedResolutions,
       LabelledCounter<RoundChange> roundChanges,
-=======
-      Counter voteQuorums,
-      Counter timeoutQuorums,
-      Counter prolongedRoundTimeouts,
-      Counter obsoleteEventsIgnored,
->>>>>>> 7d2afd45
       Timer consensusEventsQueueWait,
       LabelledCounter<RejectedConsensusEvent> rejectedConsensusEvents,
       GetterGauge validatorCount,
@@ -197,12 +190,6 @@
     public record QuorumResolution(boolean isTimeout) {}
 
     public record CommittedVertex(boolean isFallback) {}
-
-    public record IgnoredVote(VoteIgnoreReason reason) {}
-
-    public enum VoteIgnoreReason {
-      UNEXPECTED_VOTE
-    }
 
     public record IgnoredVote(VoteIgnoreReason reason) {}
 
